--- conflicted
+++ resolved
@@ -284,28 +284,17 @@
 
     /// Amount of entries in last log index
     uint64_t entries_in_last = 0;
-<<<<<<< HEAD
-    int64_t incomplete_log_index = -1;
-    ChangelogReadResult result{};
-
-    /// First read log_id
-=======
-
     /// Log idx of the first incomplete log (key in existing_changelogs)
-    uint64_t first_incomplete_log_start_index = 0;
+    int64_t first_incomplete_log_start_index = 0;
 
     ChangelogReadResult result{};
     /// First log index which was read from all changelogs
->>>>>>> 47b99546
     uint64_t first_read_index = 0;
 
     /// We must start to read from this log index
     uint64_t start_to_read_from = last_commited_log_index;
 
-<<<<<<< HEAD
     /// If we need to have some reserved log read additional `logs_to_keep` logs
-=======
->>>>>>> 47b99546
     if (start_to_read_from > logs_to_keep)
         start_to_read_from -= logs_to_keep;
     else
@@ -313,11 +302,8 @@
 
     /// At least we read something
     bool started = false;
-<<<<<<< HEAD
-    /// Got through changelog files in order op start_index
-=======
-
->>>>>>> 47b99546
+
+    /// Got through changelog files in order of start_index
     for (const auto & [changelog_start_index, changelog_description] : existing_changelogs)
     {
         /// How many entries we have in the last changelog
@@ -370,13 +356,9 @@
     else /// We just may have no logs (only snapshot)
         start_index = last_commited_log_index;
 
-<<<<<<< HEAD
-    if (incomplete_log_index != -1) /// otherwise all logs completed so just start a new one
-=======
     /// Found some broken or non finished logs
     /// We have to remove broken data and continue to write into incomplete log.
-    if (first_incomplete_log_start_index != 0)
->>>>>>> 47b99546
+    if (first_incomplete_log_start_index != -1) /// otherwise all logs completed so just start a new one
     {
         auto start_remove_from = existing_changelogs.begin();
         if (started)
@@ -477,13 +459,8 @@
     if (index_to_start_pos.count(index) == 0)
         throw Exception(ErrorCodes::LOGICAL_ERROR, "Cannot write at index {} because changelog doesn't contain it", index);
 
-<<<<<<< HEAD
     /// This write_at require to overwrite everything in this file and also in previous file(s)
-    const bool go_to_previous_file = index < current_writer->getStartIndex();
-=======
-    /// Complex case when we need to override data from already rotated log
-    bool go_to_previous_file = index < current_writer->getStartIndex();
->>>>>>> 47b99546
+const bool go_to_previous_file = index < current_writer->getStartIndex();
 
     if (go_to_previous_file)
     {
