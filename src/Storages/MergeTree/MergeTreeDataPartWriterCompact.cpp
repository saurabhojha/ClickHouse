--- conflicted
+++ resolved
@@ -31,14 +31,6 @@
     marks_file = data_part_storage_builder->writeFile(
             MergeTreeDataPartCompact::DATA_FILE_NAME + marks_file_extension_,
             4096,
-<<<<<<< HEAD
-            settings_.query_write_settings))
-    , marks_hashing(*marks_file)
-    , marks_compressed_buf(marks_hashing, settings_.getMarksCompressionCodec(), settings_.marks_compress_block_size)
-    , marks_compressed(marks_compressed_buf)
-    , is_compress_marks(isCompressedFromMrkExtension(marks_file_extension))
-{
-=======
             settings_.query_write_settings);
 
     marks_file_hashing = std::make_unique<HashingWriteBuffer>(*marks_file);
@@ -53,7 +45,6 @@
         marks_source_hashing = std::make_unique<HashingWriteBuffer>(*marks_compressor);
     }
 
->>>>>>> ad9ae84e
     const auto & storage_columns = metadata_snapshot->getColumns();
     for (const auto & column : columns_list)
         addStreams(column, storage_columns.getCodecDescOrDefault(column.name, default_codec));
@@ -227,13 +218,8 @@
             };
 
 
-<<<<<<< HEAD
-            writeIntBinary(plain_hashing.count(), is_compress_marks ? marks_compressed : marks_hashing);
-            writeIntBinary(static_cast<UInt64>(0), is_compress_marks ? marks_compressed : marks_hashing);
-=======
             writeIntBinary(plain_hashing.count(), marks_out);
             writeIntBinary(static_cast<UInt64>(0), marks_out);
->>>>>>> ad9ae84e
 
             writeColumnSingleGranule(
                 block.getByName(name_and_type->name), data_part->getSerialization(name_and_type->name),
@@ -243,11 +229,7 @@
             prev_stream->hashing_buf.next(); //-V522
         }
 
-<<<<<<< HEAD
-        writeIntBinary(granule.rows_to_write, is_compress_marks ? marks_compressed : marks_hashing);
-=======
         writeIntBinary(granule.rows_to_write, marks_out);
->>>>>>> ad9ae84e
     }
 }
 
@@ -278,19 +260,6 @@
     {
         for (size_t i = 0; i < columns_list.size(); ++i)
         {
-<<<<<<< HEAD
-            writeIntBinary(plain_hashing.count(), is_compress_marks ? marks_compressed : marks_hashing);
-            writeIntBinary(static_cast<UInt64>(0), is_compress_marks ? marks_compressed : marks_hashing);
-        }
-        writeIntBinary(static_cast<UInt64>(0), is_compress_marks ? marks_compressed : marks_hashing);
-    }
-
-    plain_file->next();
-    if (is_compress_marks)
-        marks_compressed.next();
-
-    marks_hashing.next();
-=======
             writeIntBinary(plain_hashing.count(), marks_out);
             writeIntBinary(static_cast<UInt64>(0), marks_out);
         }
@@ -305,7 +274,6 @@
         marks_compressor->next();
 
     marks_file_hashing->next();
->>>>>>> ad9ae84e
     addToChecksums(checksums);
 
     plain_file->preFinalize();
@@ -388,16 +356,6 @@
     checksums.files[data_file_name].file_size = plain_hashing.count();
     checksums.files[data_file_name].file_hash = plain_hashing.getHash();
 
-<<<<<<< HEAD
-    if (is_compress_marks)
-    {
-        checksums.files[marks_file_name].is_compressed = true;
-        checksums.files[marks_file_name].uncompressed_size = marks_compressed.count();
-        checksums.files[marks_file_name].uncompressed_hash = marks_compressed.getHash();
-    }
-    checksums.files[marks_file_name].file_size = marks_hashing.count();
-    checksums.files[marks_file_name].file_hash = marks_hashing.getHash();
-=======
     if (marks_compressor)
     {
         checksums.files[marks_file_name].is_compressed = true;
@@ -407,7 +365,6 @@
 
     checksums.files[marks_file_name].file_size = marks_file_hashing->count();
     checksums.files[marks_file_name].file_hash = marks_file_hashing->getHash();
->>>>>>> ad9ae84e
 }
 
 void MergeTreeDataPartWriterCompact::ColumnsBuffer::add(MutableColumns && columns)
