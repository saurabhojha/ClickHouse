--- conflicted
+++ resolved
@@ -338,10 +338,7 @@
 ## output_format_json_quote_64bit_integers
 
 If the value is true, integers appear in quotes when using JSON\* Int64 and UInt64 formats  (for compatibility with most JavaScript implementations); otherwise, integers are output without the quotes.
-<<<<<<< HEAD
-=======
 
 ## format_csv_delimiter
 
-The character to be considered as a delimiter in CSV data. By default, `,`.
->>>>>>> 093c054b
+The character to be considered as a delimiter in CSV data. By default, `,`.