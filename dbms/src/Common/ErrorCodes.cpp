--- conflicted
+++ resolved
@@ -430,13 +430,10 @@
     extern const int MYSQL_CLIENT_INSUFFICIENT_CAPABILITIES = 453;
     extern const int OPENSSL_ERROR = 454;
     extern const int SUSPICIOUS_TYPE_FOR_LOW_CARDINALITY = 455;
-<<<<<<< HEAD
-    extern const int QUERY_IS_NOT_SUPPORTED_IN_LIVE_VIEW = 456;
-=======
     extern const int UNKNOWN_QUERY_PARAMETER = 456;
     extern const int BAD_QUERY_PARAMETER = 457;
->>>>>>> 932d13ea
     extern const int CANNOT_UNLINK = 458;
+    extern const int QUERY_IS_NOT_SUPPORTED_IN_LIVE_VIEW = 459;
     extern const int KEEPER_EXCEPTION = 999;
     extern const int POCO_EXCEPTION = 1000;
     extern const int STD_EXCEPTION = 1001;
