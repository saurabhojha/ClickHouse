#include <Columns/IColumn.h>

#include <Common/logger_useful.h>
#include <Common/typeid_cast.h>

#include <DataTypes/DataTypeAggregateFunction.h>

#include <Processors/QueryPlan/Optimizations/Optimizations.h>
#include <Processors/QueryPlan/ITransformingStep.h>
#include <Processors/QueryPlan/FilterStep.h>
#include <Processors/QueryPlan/CreateSetAndFilterOnTheFlyStep.h>
#include <Processors/QueryPlan/AggregatingStep.h>
#include <Processors/QueryPlan/ExpressionStep.h>
#include <Processors/QueryPlan/JoinStep.h>
#include <Processors/QueryPlan/ArrayJoinStep.h>
#include <Processors/QueryPlan/CreatingSetsStep.h>
#include <Processors/QueryPlan/CubeStep.h>
#include <Processors/QueryPlan/SortingStep.h>
#include <Processors/QueryPlan/TotalsHavingStep.h>
#include <Processors/QueryPlan/DistinctStep.h>
#include <Processors/QueryPlan/UnionStep.h>
#include <Storages/StorageMerge.h>

#include <Interpreters/ActionsDAG.h>
#include <Interpreters/ArrayJoinAction.h>
#include <Interpreters/TableJoin.h>
#include <fmt/format.h>

namespace DB::ErrorCodes
{
    extern const int LOGICAL_ERROR;
}

namespace DB::QueryPlanOptimizations
{

static bool filterColumnIsNotAmongAggregatesArguments(const AggregateDescriptions & aggregates, const std::string & filter_column_name)
{
    for (const auto & aggregate : aggregates)
    {
        const auto & argument_names = aggregate.argument_names;
        if (std::find(argument_names.begin(), argument_names.end(), filter_column_name) != argument_names.end())
            return false;
    }
    return true;
}

/// Assert that `node->children` has at least `child_num` elements
static void checkChildrenSize(QueryPlan::Node * node, size_t child_num)
{
    auto & child = node->step;
    if (child_num > child->getInputStreams().size() || child_num > node->children.size())
        throw Exception(ErrorCodes::LOGICAL_ERROR, "Wrong number of children: expected at least {}, got {} children and {} streams",
                        child_num, child->getInputStreams().size(), node->children.size());
}

static bool identifiersIsAmongAllGroupingSets(const GroupingSetsParamsList & grouping_sets_params, const NameSet & identifiers_in_predicate)
{
    for (const auto & grouping_set : grouping_sets_params)
    {
        for (const auto & identifier : identifiers_in_predicate)
        {
            if (std::find(grouping_set.used_keys.begin(), grouping_set.used_keys.end(), identifier) == grouping_set.used_keys.end())
                return false;
        }
    }
    return true;
}

static NameSet findIdentifiersOfNode(const ActionsDAG::Node * node)
{
    NameSet res;

    /// We treat all INPUT as identifier
    if (node->type == ActionsDAG::ActionType::INPUT)
    {
        res.emplace(node->result_name);
        return res;
    }

    std::queue<const ActionsDAG::Node *> queue;
    queue.push(node);

    while (!queue.empty())
    {
        const auto * top = queue.front();
        for (const auto * child : top->children)
        {
            if (child->type == ActionsDAG::ActionType::INPUT)
            {
                res.emplace(child->result_name);
            }
            else
            {
                /// Only push non INPUT child into the queue
                queue.push(child);
            }
        }
        queue.pop();
    }
    return res;
}

static std::optional<ActionsDAG> splitFilter(QueryPlan::Node * parent_node, const Names & available_inputs, size_t child_idx = 0)
{
    QueryPlan::Node * child_node = parent_node->children.front();
    checkChildrenSize(child_node, child_idx + 1);

    auto & parent = parent_node->step;
    auto & child = child_node->step;

    auto * filter = assert_cast<FilterStep *>(parent.get());
    auto & expression = filter->getExpression();
    const auto & filter_column_name = filter->getFilterColumnName();
    bool removes_filter = filter->removesFilterColumn();

    const auto & all_inputs = child->getInputStreams()[child_idx].header.getColumnsWithTypeAndName();
    return expression.splitActionsForFilterPushDown(filter_column_name, removes_filter, available_inputs, all_inputs);
}

static size_t
addNewFilterStepOrThrow(QueryPlan::Node * parent_node, QueryPlan::Nodes & nodes, ActionsDAG split_filter,
                    bool can_remove_filter = true, size_t child_idx = 0, bool update_parent_filter = true)
{
    QueryPlan::Node * child_node = parent_node->children.front();
    checkChildrenSize(child_node, child_idx + 1);

    auto & parent = parent_node->step;
    auto & child = child_node->step;

    auto * filter = assert_cast<FilterStep *>(parent.get());
    auto & expression = filter->getExpression();
    const auto & filter_column_name = filter->getFilterColumnName();

    const auto * filter_node = expression.tryFindInOutputs(filter_column_name);
    if (update_parent_filter && !filter_node && !filter->removesFilterColumn())
        throw Exception(ErrorCodes::LOGICAL_ERROR,
                        "Filter column {} was removed from ActionsDAG but it is needed in result. DAG:\n{}",
                        filter_column_name, expression.dumpDAG());

    /// Add new Filter step before Child.
    /// Expression/Filter -> Child -> Something
    auto & node = nodes.emplace_back();
    node.children.emplace_back(&node);

    std::swap(node.children[0], child_node->children[child_idx]);
    /// Expression/Filter -> Child -> Filter -> Something

    /// New filter column is the first one.
    String split_filter_column_name = split_filter.getOutputs().front()->result_name;

    node.step = std::make_unique<FilterStep>(
        node.children.at(0)->step->getOutputStream(), std::move(split_filter), std::move(split_filter_column_name), can_remove_filter);

    if (auto * transforming_step = dynamic_cast<ITransformingStep *>(child.get()))
    {
        transforming_step->updateInputStream(node.step->getOutputStream());
    }
    else
    {
        if (auto * join = typeid_cast<JoinStep *>(child.get()))
        {
            join->updateInputStream(node.step->getOutputStream(), child_idx);
        }
        else
            throw Exception(
                ErrorCodes::LOGICAL_ERROR, "We are trying to push down a filter through a step for which we cannot update input stream");
    }

    if (update_parent_filter)
    {
        /// Filter column was replaced to constant.
        const bool filter_is_constant = filter_node && filter_node->column && isColumnConst(*filter_node->column);

        if (!filter_node || filter_is_constant)
        {
            /// This means that all predicates of filter were pushed down.
            /// Replace current actions to expression, as we don't need to filter anything.
            parent = std::make_unique<ExpressionStep>(child->getOutputStream(), std::move(expression));
        }
        else
        {
            filter->updateInputStream(child->getOutputStream());
        }
    }

    return 3;
}

static size_t
tryAddNewFilterStep(QueryPlan::Node * parent_node, QueryPlan::Nodes & nodes, const Names & allowed_inputs,
                    bool can_remove_filter = true, size_t child_idx = 0)
{
    if (auto split_filter = splitFilter(parent_node, allowed_inputs, child_idx))
        return addNewFilterStepOrThrow(parent_node, nodes, std::move(*split_filter), can_remove_filter, child_idx);
    return 0;
}


/// Push down filter through specified type of step
template <typename Step>
static size_t simplePushDownOverStep(QueryPlan::Node * parent_node, QueryPlan::Nodes & nodes, QueryPlanStepPtr & child)
{
    if (typeid_cast<Step *>(child.get()))
    {
        Names allowed_inputs = child->getOutputStream().header.getNames();
        if (auto updated_steps = tryAddNewFilterStep(parent_node, nodes, allowed_inputs))
            return updated_steps;
    }
    return 0;
}

static size_t tryPushDownOverJoinStep(QueryPlan::Node * parent_node, QueryPlan::Nodes & nodes, QueryPlanStepPtr & child)
{
    auto & parent = parent_node->step;
    auto * filter = assert_cast<FilterStep *>(parent.get());

    auto * join = typeid_cast<JoinStep *>(child.get());
    auto * filled_join = typeid_cast<FilledJoinStep *>(child.get());

    if (!join && !filled_join)
        return 0;

    /** For equivalent JOIN with condition `ON lhs.x_1 = rhs.y_1 AND lhs.x_2 = rhs.y_2 ...`, we can build equivalent sets of columns and this
      * will allow to push conditions that only use columns from equivalent sets to both sides of JOIN, without considering JOIN type.
      *
      * For example: `FROM lhs INNER JOIN rhs ON lhs.id = rhs.id AND lhs.value = rhs.value`
      * In this example columns `id` and `value` from both tables are equivalent.
      *
      * During filter push down for different JOIN types filter push down logic is different:
      *
      * 1. For INNER JOIN we can push all valid conditions to both sides of JOIN. We also can push all valid conditions that use columns from
      * equivalent sets to both sides of JOIN.
      * 2. For LEFT/RIGHT JOIN we can push conditions that use columns from LEFT/RIGHT stream to LEFT/RIGHT JOIN side. We can also push conditions
      * that use columns from LEFT/RIGHT equivalent sets to RIGHT/LEFT JOIN side.
      *
      * Additional filter push down optimizations:
      * 1. TODO: Support building equivalent sets for more than 2 JOINS. It is possible, but will require more complex analysis step.
      * 2. TODO: Support building equivalent sets for JOINs with more than 1 clause.
      * 3. TODO: It is possible to pull up filter conditions from LEFT/RIGHT stream and push conditions that use columns from LEFT/RIGHT equivalent sets
      * to RIGHT/LEFT JOIN side.
      */

    const auto & join_header = child->getOutputStream().header;
    const auto & table_join = join ? join->getJoin()->getTableJoin() : filled_join->getJoin()->getTableJoin();
    const auto & left_stream_input_header = child->getInputStreams().front().header;
    const auto & right_stream_input_header = child->getInputStreams().back().header;

    if (table_join.kind() == JoinKind::Full)
        return 0;

    std::unordered_map<std::string, ColumnWithTypeAndName> equivalent_left_stream_column_to_right_stream_column;
    std::unordered_map<std::string, ColumnWithTypeAndName> equivalent_right_stream_column_to_left_stream_column;

    bool has_single_clause = table_join.getClauses().size() == 1;

    if (has_single_clause && !filled_join)
    {
        const auto & join_clause = table_join.getClauses()[0];
        size_t key_names_size = join_clause.key_names_left.size();

        for (size_t i = 0; i < key_names_size; ++i)
        {
            const auto & left_table_key_name = join_clause.key_names_left[i];
            const auto & right_table_key_name = join_clause.key_names_right[i];
            const auto & left_table_column = left_stream_input_header.getByName(left_table_key_name);
            const auto & right_table_column = right_stream_input_header.getByName(right_table_key_name);

            if (!left_table_column.type->equals(*right_table_column.type))
                continue;

            equivalent_left_stream_column_to_right_stream_column[left_table_key_name] = right_table_column;
            equivalent_right_stream_column_to_left_stream_column[right_table_key_name] = left_table_column;
        }
    }

    auto get_available_columns_for_filter = [&](bool push_to_left_stream, bool filter_push_down_input_columns_available)
    {
        Names available_input_columns_for_filter;

        if (!filter_push_down_input_columns_available)
            return available_input_columns_for_filter;

        const auto & input_header = push_to_left_stream ? left_stream_input_header : right_stream_input_header;
        const auto & input_columns_names = input_header.getNames();

        for (const auto & name : input_columns_names)
        {
            if (!join_header.has(name))
                continue;

            /// Skip if type is changed. Push down expression expect equal types.
            if (!input_header.getByName(name).type->equals(*join_header.getByName(name).type))
                continue;

            available_input_columns_for_filter.push_back(name);
        }

        return available_input_columns_for_filter;
    };

    bool left_stream_filter_push_down_input_columns_available = true;
    bool right_stream_filter_push_down_input_columns_available = true;

    if (table_join.kind() == JoinKind::Left)
        right_stream_filter_push_down_input_columns_available = false;
    else if (table_join.kind() == JoinKind::Right)
        left_stream_filter_push_down_input_columns_available = false;

    /** We disable push down to right table in cases:
      * 1. Right side is already filled. Example: JOIN with Dictionary.
      * 2. ASOF Right join is not supported.
      */
    bool allow_push_down_to_right = join && join->allowPushDownToRight() && table_join.strictness() != JoinStrictness::Asof;
    if (!allow_push_down_to_right)
        right_stream_filter_push_down_input_columns_available = false;

    Names equivalent_columns_to_push_down;

    if (left_stream_filter_push_down_input_columns_available)
    {
        for (const auto & [name, _] : equivalent_left_stream_column_to_right_stream_column)
            equivalent_columns_to_push_down.push_back(name);
    }

    if (right_stream_filter_push_down_input_columns_available)
    {
        for (const auto & [name, _] : equivalent_right_stream_column_to_left_stream_column)
            equivalent_columns_to_push_down.push_back(name);
    }

    Names left_stream_available_columns_to_push_down = get_available_columns_for_filter(true /*push_to_left_stream*/, left_stream_filter_push_down_input_columns_available);
    Names right_stream_available_columns_to_push_down = get_available_columns_for_filter(false /*push_to_left_stream*/, right_stream_filter_push_down_input_columns_available);

    auto join_filter_push_down_actions = filter->getExpression().splitActionsForJOINFilterPushDown(filter->getFilterColumnName(),
        filter->removesFilterColumn(),
        left_stream_available_columns_to_push_down,
        left_stream_input_header,
        right_stream_available_columns_to_push_down,
        right_stream_input_header,
        equivalent_columns_to_push_down,
        equivalent_left_stream_column_to_right_stream_column,
        equivalent_right_stream_column_to_left_stream_column);

    size_t updated_steps = 0;

    if (join_filter_push_down_actions.left_stream_filter_to_push_down)
    {
        const auto & result_name = join_filter_push_down_actions.left_stream_filter_to_push_down->getOutputs()[0]->result_name;
        updated_steps += addNewFilterStepOrThrow(parent_node,
            nodes,
            std::move(*join_filter_push_down_actions.left_stream_filter_to_push_down),
            join_filter_push_down_actions.left_stream_filter_removes_filter,
            0 /*child_idx*/,
            false /*update_parent_filter*/);
        LOG_DEBUG(&Poco::Logger::get("QueryPlanOptimizations"),
            "Pushed down filter {} to the {} side of join",
            result_name,
            JoinKind::Left);
    }

    if (join_filter_push_down_actions.right_stream_filter_to_push_down && allow_push_down_to_right)
    {
        const auto & result_name = join_filter_push_down_actions.right_stream_filter_to_push_down->getOutputs()[0]->result_name;
        updated_steps += addNewFilterStepOrThrow(parent_node,
            nodes,
            std::move(*join_filter_push_down_actions.right_stream_filter_to_push_down),
            join_filter_push_down_actions.right_stream_filter_removes_filter,
            1 /*child_idx*/,
            false /*update_parent_filter*/);
        LOG_DEBUG(&Poco::Logger::get("QueryPlanOptimizations"),
            "Pushed down filter {} to the {} side of join",
            result_name,
            JoinKind::Right);
    }

    if (updated_steps > 0)
    {
        const auto & filter_column_name = filter->getFilterColumnName();
        auto & filter_expression = filter->getExpression();

        const auto * filter_node = filter_expression.tryFindInOutputs(filter_column_name);
        if (!filter_node && !filter->removesFilterColumn())
            throw Exception(ErrorCodes::LOGICAL_ERROR,
                        "Filter column {} was removed from ActionsDAG but it is needed in result. DAG:\n{}",
                        filter_column_name, filter_expression.dumpDAG());


        /// Filter column was replaced to constant.
        const bool filter_is_constant = filter_node && filter_node->column && isColumnConst(*filter_node->column);

        if (!filter_node || filter_is_constant)
        {
            /// This means that all predicates of filter were pushed down.
            /// Replace current actions to expression, as we don't need to filter anything.
            parent = std::make_unique<ExpressionStep>(child->getOutputStream(), std::move(filter_expression));
        }
        else
        {
            filter->updateInputStream(child->getOutputStream());
        }
    }

    return updated_steps;
}

size_t tryPushDownFilter(QueryPlan::Node * parent_node, QueryPlan::Nodes & nodes)
{
    if (parent_node->children.size() != 1)
        return 0;

    QueryPlan::Node * child_node = parent_node->children.front();

    auto & parent = parent_node->step;
    auto & child = child_node->step;
    auto * filter = typeid_cast<FilterStep *>(parent.get());

    if (!filter)
        return 0;

    if (filter->getExpression().hasStatefulFunctions())
        return 0;

    if (auto * aggregating = typeid_cast<AggregatingStep *>(child.get()))
    {
        /// If aggregating is GROUPING SETS, and not all the identifiers exist in all
        /// of the grouping sets, we could not push the filter down.
        if (aggregating->isGroupingSets())
        {
            /// Cannot push down filter if type has been changed.
            if (aggregating->isGroupByUseNulls())
                return 0;

            const auto & actions = filter->getExpression();
            const auto & filter_node = actions.findInOutputs(filter->getFilterColumnName());

            auto identifiers_in_predicate = findIdentifiersOfNode(&filter_node);

            if (!identifiersIsAmongAllGroupingSets(aggregating->getGroupingSetsParamsList(), identifiers_in_predicate))
                return 0;
        }

        const auto & params = aggregating->getParams();
        const auto & keys = params.keys;
        /** The filter is applied either to aggregation keys or aggregation result
          * (columns under aggregation is not available in outer scope, so we can't have a filter for them).
          * The filter for the aggregation result is not pushed down, so the only valid case is filtering aggregation keys.
          * In case keys are empty, do not push down the filter.
          * Also with empty keys we can have an issue with `empty_result_for_aggregation_by_empty_set`,
          * since we can gen a result row when everything is filtered.
          */
        if (keys.empty())
            return 0;

        const bool filter_column_is_not_among_aggregation_keys
            = std::find(keys.begin(), keys.end(), filter->getFilterColumnName()) == keys.end();
        const bool can_remove_filter = filter_column_is_not_among_aggregation_keys
            && filterColumnIsNotAmongAggregatesArguments(params.aggregates, filter->getFilterColumnName());

        if (auto updated_steps = tryAddNewFilterStep(parent_node, nodes, keys, can_remove_filter))
            return updated_steps;
    }

    if (typeid_cast<CreatingSetsStep *>(child.get()))
    {
        /// CreatingSets does not change header.
        /// We can push down filter and update header.
        ///                       - Something
        /// Filter - CreatingSets - CreatingSet
        ///                       - CreatingSet
        auto input_streams = child->getInputStreams();
        input_streams.front() = filter->getOutputStream();
        child = std::make_unique<CreatingSetsStep>(input_streams);
        std::swap(parent, child);
        std::swap(parent_node->children, child_node->children);
        std::swap(parent_node->children.front(), child_node->children.front());
        ///              - Filter - Something
        /// CreatingSets - CreatingSet
        ///              - CreatingSet
        return 2;
    }

    if (auto * delayed = typeid_cast<DelayedCreatingSetsStep *>(child.get()))
    {
        /// CreatingSets does not change header.
        /// We can push down filter and update header.
        /// Filter - DelayedCreatingSets - Something
        child = std::make_unique<DelayedCreatingSetsStep>(filter->getOutputStream(), delayed->detachSets(), delayed->getContext());
        std::swap(parent, child);
        std::swap(parent_node->children, child_node->children);
        std::swap(parent_node->children.front(), child_node->children.front());
        /// DelayedCreatingSets - Filter - Something
        return 2;
    }

    if (auto * totals_having = typeid_cast<TotalsHavingStep *>(child.get()))
    {
        /// If totals step has HAVING expression, skip it for now.
        /// TODO:
        /// We can merge HAVING expression with current filter.
        /// Also, we can push down part of HAVING which depend only on aggregation keys.
        if (totals_having->getActions())
            return 0;

        Names keys;
        const auto & header = totals_having->getInputStreams().front().header;
        for (const auto & column : header)
            if (typeid_cast<const DataTypeAggregateFunction *>(column.type.get()) == nullptr)
                keys.push_back(column.name);

        /// NOTE: this optimization changes TOTALS value. Example:
        ///   `select * from (select y, sum(x) from (
        ///        select number as x, number % 4 as y from numbers(10)
        ///    ) group by y with totals) where y != 2`
        /// Optimization will replace totals row `y, sum(x)` from `(0, 45)` to `(0, 37)`.
        /// It is expected to ok, cause AST optimization `enable_optimize_predicate_expression = 1` also brakes it.
        if (auto updated_steps = tryAddNewFilterStep(parent_node, nodes, keys))
            return updated_steps;
    }

    if (auto * array_join = typeid_cast<ArrayJoinStep *>(child.get()))
    {
        const auto & keys = array_join->getColumns();
<<<<<<< HEAD
=======
        std::unordered_set<std::string_view> keys_set(keys.begin(), keys.end());

>>>>>>> 0369aaea
        const auto & array_join_header = array_join->getInputStreams().front().header;

        Names allowed_inputs;
        for (const auto & column : array_join_header)
            if (!keys_set.contains(column.name))
                allowed_inputs.push_back(column.name);

        if (auto updated_steps = tryAddNewFilterStep(parent_node, nodes, allowed_inputs))
            return updated_steps;
    }

    if (auto updated_steps = simplePushDownOverStep<DistinctStep>(parent_node, nodes, child))
        return updated_steps;

    if (auto updated_steps = tryPushDownOverJoinStep(parent_node, nodes, child))
        return updated_steps;

    /// TODO.
    /// We can filter earlier if expression does not depend on WITH FILL columns.
    /// But we cannot just push down condition, because other column may be filled with defaults.
    ///
    /// It is possible to filter columns before and after WITH FILL, but such change is not idempotent.
    /// So, appliying this to pair (Filter -> Filling) several times will create several similar filters.
    // if (auto * filling = typeid_cast<FillingStep *>(child.get()))
    // {
    // }

    /// Same reason for Cube
    // if (auto * cube = typeid_cast<CubeStep *>(child.get()))
    // {
    // }

    if (auto * sorting = typeid_cast<SortingStep *>(child.get()))
    {
        const auto & sort_description = sorting->getSortDescription();
        auto sort_description_it = std::find_if(sort_description.begin(), sort_description.end(), [&](auto & sort_column_description)
        {
            return sort_column_description.column_name == filter->getFilterColumnName();
        });
        bool can_remove_filter = sort_description_it == sort_description.end();

        Names allowed_inputs = child->getOutputStream().header.getNames();
        if (auto updated_steps = tryAddNewFilterStep(parent_node, nodes, allowed_inputs, can_remove_filter))
            return updated_steps;
    }

    if (const auto * join_filter_set_step = typeid_cast<CreateSetAndFilterOnTheFlyStep *>(child.get()))
    {
        const auto & filter_column_name = assert_cast<const FilterStep *>(parent_node->step.get())->getFilterColumnName();
        bool can_remove_filter = !join_filter_set_step->isColumnPartOfSetKey(filter_column_name);

        Names allowed_inputs = child->getOutputStream().header.getNames();
        if (auto updated_steps = tryAddNewFilterStep(parent_node, nodes, allowed_inputs, can_remove_filter))
            return updated_steps;
    }

    if (auto * union_step = typeid_cast<UnionStep *>(child.get()))
    {
        /// Union does not change header.
        /// We can push down filter and update header.
        auto union_input_streams = child->getInputStreams();
        for (auto & input_stream : union_input_streams)
            input_stream.header = filter->getOutputStream().header;

        ///                - Something
        /// Filter - Union - Something
        ///                - Something

        child = std::make_unique<UnionStep>(union_input_streams, union_step->getMaxThreads());

        std::swap(parent, child);
        std::swap(parent_node->children, child_node->children);
        std::swap(parent_node->children.front(), child_node->children.front());

        ///       - Filter - Something
        /// Union - Something
        ///       - Something

        for (size_t i = 1; i < parent_node->children.size(); ++i)
        {
            auto & filter_node = nodes.emplace_back();
            filter_node.children.push_back(parent_node->children[i]);
            parent_node->children[i] = &filter_node;

            filter_node.step = std::make_unique<FilterStep>(
                filter_node.children.front()->step->getOutputStream(),
                filter->getExpression().clone(),
                filter->getFilterColumnName(),
                filter->removesFilterColumn());
        }

        ///       - Filter - Something
        /// Union - Filter - Something
        ///       - Filter - Something

        return 3;
    }

    if (auto * read_from_merge = typeid_cast<ReadFromMerge *>(child.get()))
    {
        FilterDAGInfo info{filter->getExpression().clone(), filter->getFilterColumnName(), filter->removesFilterColumn()};
        read_from_merge->addFilter(std::move(info));
        std::swap(*parent_node, *child_node);
        return 1;
    }

    return 0;
}

}<|MERGE_RESOLUTION|>--- conflicted
+++ resolved
@@ -521,11 +521,8 @@
     if (auto * array_join = typeid_cast<ArrayJoinStep *>(child.get()))
     {
         const auto & keys = array_join->getColumns();
-<<<<<<< HEAD
-=======
         std::unordered_set<std::string_view> keys_set(keys.begin(), keys.end());
 
->>>>>>> 0369aaea
         const auto & array_join_header = array_join->getInputStreams().front().header;
 
         Names allowed_inputs;
