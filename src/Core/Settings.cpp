--- conflicted
+++ resolved
@@ -4540,17 +4540,10 @@
 )", 0) \
     \
     DECLARE(UInt64, external_storage_max_read_rows, 0, R"(
-<<<<<<< HEAD
-Limit maximum number of rows when table with external engine should flush history data. Now supported only for MySQL table engine, database engine and dictionary. If equal to 0, this setting is disabled
-)", 0) \
-    DECLARE(UInt64, external_storage_max_read_bytes, 0, R"(
-Limit maximum number of bytes when table with external engine should flush history data. Now supported only for MySQL table engine, database engine and dictionary. If equal to 0, this setting is disabled
-=======
 Limit maximum number of rows when table with external engine should flush history data. Now supported only for MySQL table engine, database engine, and dictionary. If equal to 0, this setting is disabled
 )", 0) \
     DECLARE(UInt64, external_storage_max_read_bytes, 0, R"(
 Limit maximum number of bytes when table with external engine should flush history data. Now supported only for MySQL table engine, database engine, and dictionary. If equal to 0, this setting is disabled
->>>>>>> 7ddbcca8
 )", 0)  \
     DECLARE(UInt64, external_storage_connect_timeout_sec, DBMS_DEFAULT_CONNECT_TIMEOUT_SEC, R"(
 Connect timeout in seconds. Now supported only for MySQL
