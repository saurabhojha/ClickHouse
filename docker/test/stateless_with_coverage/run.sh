--- conflicted
+++ resolved
@@ -68,11 +68,7 @@
     ln -s /usr/share/clickhouse-test/config/server.key /etc/clickhouse-server/; \
     ln -s /usr/share/clickhouse-test/config/server.crt /etc/clickhouse-server/; \
     ln -s /usr/share/clickhouse-test/config/dhparam.pem /etc/clickhouse-server/; \
-<<<<<<< HEAD
-    rm -f /etc/clickhouse-server/config.d/ssl.xml
-=======
     rm -f /etc/clickhouse-server/config.d/ssl.xml; \
->>>>>>> eabfdf4c
     ln -sf /usr/share/clickhouse-test/config/client_config.xml /etc/clickhouse-client/config.xml; \
     ln -s /usr/lib/llvm-8/bin/llvm-symbolizer /usr/bin/llvm-symbolizer
 
