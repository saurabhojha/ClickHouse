<test max_ignored_relative_change="0.2">
    <create_query>CREATE TABLE ints (i64 Int64, i32 Int32, i16 Int16, i8 Int8) ENGINE = Memory</create_query>
    <create_query>SET join_algorithm = 'partial_merge'</create_query>

    <fill_query>INSERT INTO ints SELECT number AS i64, i64 AS i32, i64 AS i16, i64 AS i8 FROM numbers(10000)</fill_query>
    <fill_query>INSERT INTO ints SELECT 10000 + number % 1000 AS i64, i64 AS i32, i64 AS i16, i64 AS i8 FROM numbers(10000)</fill_query>
    <fill_query>INSERT INTO ints SELECT 20000 + number % 100 AS i64, i64 AS i32, i64 AS i16, i64 AS i8 FROM numbers(10000)</fill_query>
    <fill_query>INSERT INTO ints SELECT 30000 + number % 10 AS i64, i64 AS i32, i64 AS i16, i64 AS i8 FROM numbers(10000)</fill_query>
    <fill_query>INSERT INTO ints SELECT 40000 + number % 1 AS i64, i64 AS i32, i64 AS i16, i64 AS i8 FROM numbers(10000)</fill_query>

    <query short='1' tag='ANY LEFT'>SELECT COUNT() FROM ints l ANY LEFT JOIN ints r USING i64 WHERE i32 = 20042</query>
    <query short='1' tag='ANY LEFT KEY'>SELECT COUNT() FROM ints l ANY LEFT JOIN ints r USING i64,i32,i16,i8 WHERE i32 = 20042</query>
    <query short='1' tag='ANY LEFT ON'>SELECT COUNT() FROM ints l ANY LEFT JOIN ints r ON l.i64 = r.i64 WHERE i32 = 20042</query>
    <query short='1' tag='ANY LEFT IN'>SELECT COUNT() FROM ints l ANY LEFT JOIN ints r USING i64 WHERE i32 IN(42, 10042, 20042, 30042, 40042)</query>

    <query tag='INNER'>SELECT COUNT() FROM ints l INNER JOIN ints r USING i64 WHERE i32 = 20042</query>
    <query tag='INNER KEY'>SELECT COUNT() FROM ints l INNER JOIN ints r USING i64,i32,i16,i8 WHERE i32 = 20042</query>
    <query tag='INNER ON'>SELECT COUNT() FROM ints l INNER JOIN ints r ON l.i64 = r.i64 WHERE i32 = 20042</query>
    <query tag='INNER IN'>SELECT COUNT() FROM ints l INNER JOIN ints r USING i64 WHERE i32 IN(42, 10042, 20042, 30042, 40042)</query>

    <query tag='LEFT'>SELECT COUNT() FROM ints l LEFT JOIN ints r USING i64 WHERE i32 = 20042</query>
    <query tag='LEFT KEY'>SELECT COUNT() FROM ints l LEFT JOIN ints r USING i64,i32,i16,i8 WHERE i32 = 20042</query>
    <query tag='LEFT ON'>SELECT COUNT() FROM ints l LEFT JOIN ints r ON l.i64 = r.i64 WHERE i32 = 20042</query>
    <query tag='LEFT IN'>SELECT COUNT() FROM ints l LEFT JOIN ints r USING i64 WHERE i32 IN(42, 10042, 20042, 30042, 40042)</query>
<<<<<<< HEAD
    
=======

>>>>>>> c615ea65
    <query short='1' tag='ANY LEFT (noopt)'>SELECT COUNT() FROM ints l ANY LEFT JOIN ints r USING i64 WHERE i32 = 20042 SETTINGS partial_merge_join_optimizations = 0</query>
    <query short='1' tag='ANY LEFT KEY (noopt)'>SELECT COUNT() FROM ints l ANY LEFT JOIN ints r USING i64,i32,i16,i8 WHERE i32 = 20042 SETTINGS partial_merge_join_optimizations = 0</query>
    <query short='1' tag='ANY LEFT ON (noopt)'>SELECT COUNT() FROM ints l ANY LEFT JOIN ints r ON l.i64 = r.i64 WHERE i32 = 20042 SETTINGS partial_merge_join_optimizations = 0</query>
    <query short='1' tag='ANY LEFT IN (noopt)'>SELECT COUNT() FROM ints l ANY LEFT JOIN ints r USING i64 WHERE i32 IN(42, 10042, 20042, 30042, 40042) SETTINGS partial_merge_join_optimizations = 0</query>

    <query tag='INNER (noopt)'>SELECT COUNT() FROM ints l INNER JOIN ints r USING i64 WHERE i32 = 20042 SETTINGS partial_merge_join_optimizations = 0</query>
    <query tag='INNER KEY (noopt)'>SELECT COUNT() FROM ints l INNER JOIN ints r USING i64,i32,i16,i8 WHERE i32 = 20042 SETTINGS partial_merge_join_optimizations = 0</query>
    <query tag='INNER ON (noopt)'>SELECT COUNT() FROM ints l INNER JOIN ints r ON l.i64 = r.i64 WHERE i32 = 20042 SETTINGS partial_merge_join_optimizations = 0</query>
    <query tag='INNER IN (noopt)'>SELECT COUNT() FROM ints l INNER JOIN ints r USING i64 WHERE i32 IN(42, 10042, 20042, 30042, 40042) SETTINGS partial_merge_join_optimizations = 0</query>

    <query tag='LEFT (noopt)'>SELECT COUNT() FROM ints l LEFT JOIN ints r USING i64 WHERE i32 = 20042 SETTINGS partial_merge_join_optimizations = 0</query>
    <query tag='LEFT KEY (noopt)'>SELECT COUNT() FROM ints l LEFT JOIN ints r USING i64,i32,i16,i8 WHERE i32 = 20042 SETTINGS partial_merge_join_optimizations = 0</query>
    <query tag='LEFT ON (noopt)'>SELECT COUNT() FROM ints l LEFT JOIN ints r ON l.i64 = r.i64 WHERE i32 = 20042 SETTINGS partial_merge_join_optimizations = 0</query>
    <query tag='LEFT IN (noopt)'>SELECT COUNT() FROM ints l LEFT JOIN ints r USING i64 WHERE i32 IN(42, 10042, 20042, 30042, 40042) SETTINGS partial_merge_join_optimizations = 0</query>
<<<<<<< HEAD
    
=======

    <query tag='RIGHT'>SELECT COUNT() FROM ints l RIGHT JOIN ints r USING i64 WHERE i32 = 20042</query>
    <query tag='RIGHT KEY'>SELECT COUNT() FROM ints l RIGHT JOIN ints r USING i64,i32,i16,i8 WHERE i32 = 20042</query>
    <query tag='RIGHT ON'>SELECT COUNT() FROM ints l RIGHT JOIN ints r ON l.i64 = r.i64 WHERE i32 = 20042</query>
    <query tag='RIGHT IN'>SELECT COUNT() FROM ints l RIGHT JOIN ints r USING i64 WHERE i32 IN(42, 10042, 20042, 30042, 40042)</query>

    <query tag='FULL'>SELECT COUNT() FROM ints l FULL JOIN ints r USING i64 WHERE i32 = 20042</query>
    <query tag='FULL KEY'>SELECT COUNT() FROM ints l FULL JOIN ints r USING i64,i32,i16,i8 WHERE i32 = 20042</query>
    <query tag='FULL ON'>SELECT COUNT() FROM ints l FULL JOIN ints r ON l.i64 = r.i64 WHERE i32 = 20042</query>
    <query tag='FULL IN'>SELECT COUNT() FROM ints l FULL JOIN ints r USING i64 WHERE i32 IN(42, 10042, 20042, 30042, 40042)</query>

>>>>>>> c615ea65
    <drop_query>DROP TABLE IF EXISTS ints</drop_query>
</test><|MERGE_RESOLUTION|>--- conflicted
+++ resolved
@@ -22,11 +22,7 @@
     <query tag='LEFT KEY'>SELECT COUNT() FROM ints l LEFT JOIN ints r USING i64,i32,i16,i8 WHERE i32 = 20042</query>
     <query tag='LEFT ON'>SELECT COUNT() FROM ints l LEFT JOIN ints r ON l.i64 = r.i64 WHERE i32 = 20042</query>
     <query tag='LEFT IN'>SELECT COUNT() FROM ints l LEFT JOIN ints r USING i64 WHERE i32 IN(42, 10042, 20042, 30042, 40042)</query>
-<<<<<<< HEAD
-    
-=======
 
->>>>>>> c615ea65
     <query short='1' tag='ANY LEFT (noopt)'>SELECT COUNT() FROM ints l ANY LEFT JOIN ints r USING i64 WHERE i32 = 20042 SETTINGS partial_merge_join_optimizations = 0</query>
     <query short='1' tag='ANY LEFT KEY (noopt)'>SELECT COUNT() FROM ints l ANY LEFT JOIN ints r USING i64,i32,i16,i8 WHERE i32 = 20042 SETTINGS partial_merge_join_optimizations = 0</query>
     <query short='1' tag='ANY LEFT ON (noopt)'>SELECT COUNT() FROM ints l ANY LEFT JOIN ints r ON l.i64 = r.i64 WHERE i32 = 20042 SETTINGS partial_merge_join_optimizations = 0</query>
@@ -41,9 +37,6 @@
     <query tag='LEFT KEY (noopt)'>SELECT COUNT() FROM ints l LEFT JOIN ints r USING i64,i32,i16,i8 WHERE i32 = 20042 SETTINGS partial_merge_join_optimizations = 0</query>
     <query tag='LEFT ON (noopt)'>SELECT COUNT() FROM ints l LEFT JOIN ints r ON l.i64 = r.i64 WHERE i32 = 20042 SETTINGS partial_merge_join_optimizations = 0</query>
     <query tag='LEFT IN (noopt)'>SELECT COUNT() FROM ints l LEFT JOIN ints r USING i64 WHERE i32 IN(42, 10042, 20042, 30042, 40042) SETTINGS partial_merge_join_optimizations = 0</query>
-<<<<<<< HEAD
-    
-=======
 
     <query tag='RIGHT'>SELECT COUNT() FROM ints l RIGHT JOIN ints r USING i64 WHERE i32 = 20042</query>
     <query tag='RIGHT KEY'>SELECT COUNT() FROM ints l RIGHT JOIN ints r USING i64,i32,i16,i8 WHERE i32 = 20042</query>
@@ -55,6 +48,5 @@
     <query tag='FULL ON'>SELECT COUNT() FROM ints l FULL JOIN ints r ON l.i64 = r.i64 WHERE i32 = 20042</query>
     <query tag='FULL IN'>SELECT COUNT() FROM ints l FULL JOIN ints r USING i64 WHERE i32 IN(42, 10042, 20042, 30042, 40042)</query>
 
->>>>>>> c615ea65
     <drop_query>DROP TABLE IF EXISTS ints</drop_query>
 </test>