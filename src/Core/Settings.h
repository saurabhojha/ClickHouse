#pragma once

#include <Common/NamePrompter.h>
#include <Core/BaseSettings.h>
#include <Core/SettingsEnums.h>
#include <Core/Defines.h>
#include <IO/ReadSettings.h>
#include <base/unit.h>


namespace Poco::Util
{
    class AbstractConfiguration;
}

namespace DB
{
class IColumn;

/** List of settings: type, name, default value, description, flags
  *
  * This looks rather inconvenient. It is done that way to avoid repeating settings in different places.
  * Note: as an alternative, we could implement settings to be completely dynamic in form of map: String -> Field,
  *  but we are not going to do it, because settings is used everywhere as static struct fields.
  *
  * `flags` can be either 0 or IMPORTANT.
  * A setting is "IMPORTANT" if it affects the results of queries and can't be ignored by older versions.
  *
  * When adding new settings that control some backward incompatible changes or when changing some settings values,
  * consider adding them to settings changes history in SettingsChangesHistory.h for special `compatibility` setting
  * to work correctly.
  */

#define COMMON_SETTINGS(M, ALIAS) \
    M(Dialect, dialect, Dialect::clickhouse, "Which dialect will be used to parse query", 0)\
    M(UInt64, min_compress_block_size, 65536, "The actual size of the block to compress, if the uncompressed data less than max_compress_block_size is no less than this value and no less than the volume of data for one mark.", 0) \
    M(UInt64, max_compress_block_size, 1048576, "The maximum size of blocks of uncompressed data before compressing for writing to a table.", 0) \
    M(UInt64, max_block_size, DEFAULT_BLOCK_SIZE, "Maximum block size for reading", 0) \
    M(UInt64, max_insert_block_size, DEFAULT_INSERT_BLOCK_SIZE, "The maximum block size for insertion, if we control the creation of blocks for insertion.", 0) \
    M(UInt64, min_insert_block_size_rows, DEFAULT_INSERT_BLOCK_SIZE, "Squash blocks passed to INSERT query to specified size in rows, if blocks are not big enough.", 0) \
    M(UInt64, min_insert_block_size_bytes, (DEFAULT_INSERT_BLOCK_SIZE * 256), "Squash blocks passed to INSERT query to specified size in bytes, if blocks are not big enough.", 0) \
    M(UInt64, min_insert_block_size_rows_for_materialized_views, 0, "Like min_insert_block_size_rows, but applied only during pushing to MATERIALIZED VIEW (default: min_insert_block_size_rows)", 0) \
    M(UInt64, min_insert_block_size_bytes_for_materialized_views, 0, "Like min_insert_block_size_bytes, but applied only during pushing to MATERIALIZED VIEW (default: min_insert_block_size_bytes)", 0) \
    M(UInt64, max_joined_block_size_rows, DEFAULT_BLOCK_SIZE, "Maximum block size for JOIN result (if join algorithm supports it). 0 means unlimited.", 0) \
    M(UInt64, max_insert_threads, 0, "The maximum number of threads to execute the INSERT SELECT query. Values 0 or 1 means that INSERT SELECT is not run in parallel. Higher values will lead to higher memory usage. Parallel INSERT SELECT has effect only if the SELECT part is run on parallel, see 'max_threads' setting.", 0) \
    M(UInt64, max_insert_delayed_streams_for_parallel_write, 0, "The maximum number of streams (columns) to delay final part flush. Default - auto (1000 in case of underlying storage supports parallel write, for example S3 and disabled otherwise)", 0) \
    M(MaxThreads, max_final_threads, 0, "The maximum number of threads to read from table with FINAL.", 0) \
    M(UInt64, max_threads_for_indexes, 0, "The maximum number of threads process indices.", 0) \
    M(MaxThreads, max_threads, 0, "The maximum number of threads to execute the request. By default, it is determined automatically.", 0) \
    M(Bool, use_concurrency_control, true, "Respect the server's concurrency control (see the `concurrent_threads_soft_limit_num` and `concurrent_threads_soft_limit_ratio_to_cores` global server settings). If disabled, it allows using a larger number of threads even if the server is overloaded (not recommended for normal usage, and needed mostly for tests).", 0) \
    M(MaxThreads, max_download_threads, 4, "The maximum number of threads to download data (e.g. for URL engine).", 0) \
    M(UInt64, max_download_buffer_size, 10*1024*1024, "The maximal size of buffer for parallel downloading (e.g. for URL engine) per each thread.", 0) \
    M(UInt64, max_read_buffer_size, DBMS_DEFAULT_BUFFER_SIZE, "The maximum size of the buffer to read from the filesystem.", 0) \
    M(UInt64, max_read_buffer_size_local_fs, 128*1024, "The maximum size of the buffer to read from local filesystem. If set to 0 then max_read_buffer_size will be used.", 0) \
    M(UInt64, max_read_buffer_size_remote_fs, 0, "The maximum size of the buffer to read from remote filesystem. If set to 0 then max_read_buffer_size will be used.", 0) \
    M(UInt64, max_distributed_connections, 1024, "The maximum number of connections for distributed processing of one query (should be greater than max_threads).", 0) \
    M(UInt64, max_query_size, DBMS_DEFAULT_MAX_QUERY_SIZE, "The maximum number of bytes of a query string parsed by the SQL parser. Data in the VALUES clause of INSERT queries is processed by a separate stream parser (that consumes O(1) RAM) and not affected by this restriction.", 0) \
    M(UInt64, interactive_delay, 100000, "The interval in microseconds to check if the request is cancelled, and to send progress info.", 0) \
    M(Seconds, connect_timeout, DBMS_DEFAULT_CONNECT_TIMEOUT_SEC, "Connection timeout if there are no replicas.", 0) \
    M(Milliseconds, handshake_timeout_ms, 10000, "Timeout for receiving HELLO packet from replicas.", 0) \
    M(Milliseconds, connect_timeout_with_failover_ms, 1000, "Connection timeout for selecting first healthy replica.", 0) \
    M(Milliseconds, connect_timeout_with_failover_secure_ms, 1000, "Connection timeout for selecting first healthy replica (for secure connections).", 0) \
    M(Seconds, receive_timeout, DBMS_DEFAULT_RECEIVE_TIMEOUT_SEC, "Timeout for receiving data from network, in seconds. If no bytes were received in this interval, exception is thrown. If you set this setting on client, the 'send_timeout' for the socket will be also set on the corresponding connection end on the server.", 0) \
    M(Seconds, send_timeout, DBMS_DEFAULT_SEND_TIMEOUT_SEC, "Timeout for sending data to network, in seconds. If client needs to sent some data, but it did not able to send any bytes in this interval, exception is thrown. If you set this setting on client, the 'receive_timeout' for the socket will be also set on the corresponding connection end on the server.", 0) \
    M(Seconds, tcp_keep_alive_timeout, 290 /* less than DBMS_DEFAULT_RECEIVE_TIMEOUT_SEC */, "The time in seconds the connection needs to remain idle before TCP starts sending keepalive probes", 0) \
    M(Milliseconds, hedged_connection_timeout_ms, 50, "Connection timeout for establishing connection with replica for Hedged requests", 0) \
    M(Milliseconds, receive_data_timeout_ms, 2000, "Connection timeout for receiving first packet of data or packet with positive progress from replica", 0) \
    M(Bool, use_hedged_requests, true, "Use hedged requests for distributed queries", 0) \
    M(Bool, allow_changing_replica_until_first_data_packet, false, "Allow HedgedConnections to change replica until receiving first data packet", 0) \
    M(Milliseconds, queue_max_wait_ms, 0, "The wait time in the request queue, if the number of concurrent requests exceeds the maximum.", 0) \
    M(Milliseconds, connection_pool_max_wait_ms, 0, "The wait time when the connection pool is full.", 0) \
    M(Milliseconds, replace_running_query_max_wait_ms, 5000, "The wait time for running query with the same query_id to finish when setting 'replace_running_query' is active.", 0) \
    M(Milliseconds, kafka_max_wait_ms, 5000, "The wait time for reading from Kafka before retry.", 0) \
    M(Milliseconds, rabbitmq_max_wait_ms, 5000, "The wait time for reading from RabbitMQ before retry.", 0) \
    M(UInt64, poll_interval, DBMS_DEFAULT_POLL_INTERVAL, "Block at the query wait loop on the server for the specified number of seconds.", 0) \
    M(UInt64, idle_connection_timeout, 3600, "Close idle TCP connections after specified number of seconds.", 0) \
    M(UInt64, distributed_connections_pool_size, 1024, "Maximum number of connections with one remote server in the pool.", 0) \
    M(UInt64, connections_with_failover_max_tries, DBMS_CONNECTION_POOL_WITH_FAILOVER_DEFAULT_MAX_TRIES, "The maximum number of attempts to connect to replicas.", 0) \
    M(UInt64, s3_strict_upload_part_size, 0, "The exact size of part to upload during multipart upload to S3 (some implementations does not supports variable size parts).", 0) \
    M(UInt64, s3_min_upload_part_size, 16*1024*1024, "The minimum size of part to upload during multipart upload to S3.", 0) \
    M(UInt64, s3_max_upload_part_size, 5ull*1024*1024*1024, "The maximum size of part to upload during multipart upload to S3.", 0) \
    M(UInt64, s3_upload_part_size_multiply_factor, 2, "Multiply s3_min_upload_part_size by this factor each time s3_multiply_parts_count_threshold parts were uploaded from a single write to S3.", 0) \
    M(UInt64, s3_upload_part_size_multiply_parts_count_threshold, 500, "Each time this number of parts was uploaded to S3, s3_min_upload_part_size is multiplied by s3_upload_part_size_multiply_factor.", 0) \
    M(UInt64, s3_max_inflight_parts_for_one_file, 20, "The maximum number of a concurrent loaded parts in multipart upload request. 0 means unlimited. You ", 0) \
    M(UInt64, s3_max_single_part_upload_size, 32*1024*1024, "The maximum size of object to upload using singlepart upload to S3.", 0) \
    M(UInt64, azure_max_single_part_upload_size, 100*1024*1024, "The maximum size of object to upload using singlepart upload to Azure blob storage.", 0) \
    M(UInt64, s3_max_single_read_retries, 4, "The maximum number of retries during single S3 read.", 0) \
    M(UInt64, azure_max_single_read_retries, 4, "The maximum number of retries during single Azure blob storage read.", 0) \
    M(UInt64, s3_max_unexpected_write_error_retries, 4, "The maximum number of retries in case of unexpected errors during S3 write.", 0) \
    M(UInt64, s3_max_redirects, 10, "Max number of S3 redirects hops allowed.", 0) \
    M(UInt64, s3_max_connections, 1024, "The maximum number of connections per server.", 0) \
    M(UInt64, s3_max_get_rps, 0, "Limit on S3 GET request per second rate before throttling. Zero means unlimited.", 0) \
    M(UInt64, s3_max_get_burst, 0, "Max number of requests that can be issued simultaneously before hitting request per second limit. By default (0) equals to `s3_max_get_rps`", 0) \
    M(UInt64, s3_max_put_rps, 0, "Limit on S3 PUT request per second rate before throttling. Zero means unlimited.", 0) \
    M(UInt64, s3_max_put_burst, 0, "Max number of requests that can be issued simultaneously before hitting request per second limit. By default (0) equals to `s3_max_put_rps`", 0) \
    M(UInt64, s3_list_object_keys_size, 1000, "Maximum number of files that could be returned in batch by ListObject request", 0) \
    M(UInt64, azure_list_object_keys_size, 1000, "Maximum number of files that could be returned in batch by ListObject request", 0) \
    M(Bool, s3_truncate_on_insert, false, "Enables or disables truncate before insert in s3 engine tables.", 0) \
    M(Bool, azure_truncate_on_insert, false, "Enables or disables truncate before insert in azure engine tables.", 0) \
    M(Bool, s3_create_new_file_on_insert, false, "Enables or disables creating a new file on each insert in s3 engine tables", 0) \
    M(Bool, s3_skip_empty_files, false, "Allow to skip empty files in s3 table engine", 0) \
    M(Bool, azure_create_new_file_on_insert, false, "Enables or disables creating a new file on each insert in azure engine tables", 0) \
    M(Bool, s3_check_objects_after_upload, false, "Check each uploaded object to s3 with head request to be sure that upload was successful", 0) \
    M(Bool, s3_allow_parallel_part_upload, true, "Use multiple threads for s3 multipart upload. It may lead to slightly higher memory usage", 0) \
    M(Bool, s3_throw_on_zero_files_match, false, "Throw an error, when ListObjects request cannot match any files", 0) \
    M(UInt64, s3_retry_attempts, 100, "Setting for Aws::Client::RetryStrategy, Aws::Client does retries itself, 0 means no retries", 0) \
    M(UInt64, s3_request_timeout_ms, 3000, "Idleness timeout for sending and receiving data to/from S3. Fail if a single TCP read or write call blocks for this long.", 0) \
    M(UInt64, s3_http_connection_pool_size, 1000, "How many reusable open connections to keep per S3 endpoint. Only applies to the S3 table engine and table function, not to S3 disks (for disks, use disk config instead). Global setting, can only be set in config, overriding it per session or per query has no effect.", 0) \
    M(Bool, enable_s3_requests_logging, false, "Enable very explicit logging of S3 requests. Makes sense for debug only.", 0) \
    M(String, s3queue_default_zookeeper_path, "/clickhouse/s3queue/", "Default zookeeper path prefix for S3Queue engine", 0) \
    M(Bool, s3queue_enable_logging_to_s3queue_log, false, "Enable writing to system.s3queue_log. The value can be overwritten per table with table settings", 0) \
    M(UInt64, hdfs_replication, 0, "The actual number of replications can be specified when the hdfs file is created.", 0) \
    M(Bool, hdfs_truncate_on_insert, false, "Enables or disables truncate before insert in s3 engine tables", 0) \
    M(Bool, hdfs_create_new_file_on_insert, false, "Enables or disables creating a new file on each insert in hdfs engine tables", 0) \
    M(Bool, hdfs_skip_empty_files, false, "Allow to skip empty files in hdfs table engine", 0) \
    M(UInt64, hsts_max_age, 0, "Expired time for hsts. 0 means disable HSTS.", 0) \
    M(Bool, extremes, false, "Calculate minimums and maximums of the result columns. They can be output in JSON-formats.", IMPORTANT) \
    M(Bool, use_uncompressed_cache, false, "Whether to use the cache of uncompressed blocks.", 0) \
    M(Bool, replace_running_query, false, "Whether the running request should be canceled with the same id as the new one.", 0) \
    M(UInt64, max_remote_read_network_bandwidth, 0, "The maximum speed of data exchange over the network in bytes per second for read.", 0) \
    M(UInt64, max_remote_write_network_bandwidth, 0, "The maximum speed of data exchange over the network in bytes per second for write.", 0) \
    M(UInt64, max_local_read_bandwidth, 0, "The maximum speed of local reads in bytes per second.", 0) \
    M(UInt64, max_local_write_bandwidth, 0, "The maximum speed of local writes in bytes per second.", 0) \
    M(Bool, stream_like_engine_allow_direct_select, false, "Allow direct SELECT query for Kafka, RabbitMQ, FileLog, Redis Streams and NATS engines. In case there are attached materialized views, SELECT query is not allowed even if this setting is enabled.", 0) \
    M(String, stream_like_engine_insert_queue, "", "When stream like engine reads from multiple queues, user will need to select one queue to insert into when writing. Used by Redis Streams and NATS.", 0) \
    \
    M(Milliseconds, distributed_directory_monitor_sleep_time_ms, 100, "Sleep time for StorageDistributed DirectoryMonitors, in case of any errors delay grows exponentially.", 0) \
    M(Milliseconds, distributed_directory_monitor_max_sleep_time_ms, 30000, "Maximum sleep time for StorageDistributed DirectoryMonitors, it limits exponential growth too.", 0) \
    \
    M(Bool, distributed_directory_monitor_batch_inserts, false, "Should StorageDistributed DirectoryMonitors try to batch individual inserts into bigger ones.", 0) \
    M(Bool, distributed_directory_monitor_split_batch_on_failure, false, "Should StorageDistributed DirectoryMonitors try to split batch into smaller in case of failures.", 0) \
    \
    M(Bool, optimize_move_to_prewhere, true, "Allows disabling WHERE to PREWHERE optimization in SELECT queries from MergeTree.", 0) \
    M(Bool, optimize_move_to_prewhere_if_final, false, "If query has `FINAL`, the optimization `move_to_prewhere` is not always correct and it is enabled only if both settings `optimize_move_to_prewhere` and `optimize_move_to_prewhere_if_final` are turned on", 0) \
    M(Bool, move_all_conditions_to_prewhere, true, "Move all viable conditions from WHERE to PREWHERE", 0) \
    M(Bool, enable_multiple_prewhere_read_steps, true, "Move more conditions from WHERE to PREWHERE and do reads from disk and filtering in multiple steps if there are multiple conditions combined with AND", 0) \
    M(Bool, move_primary_key_columns_to_end_of_prewhere, true, "Move PREWHERE conditions containing primary key columns to the end of AND chain. It is likely that these conditions are taken into account during primary key analysis and thus will not contribute a lot to PREWHERE filtering.", 0) \
    \
    M(UInt64, alter_sync, 1, "Wait for actions to manipulate the partitions. 0 - do not wait, 1 - wait for execution only of itself, 2 - wait for everyone.", 0) ALIAS(replication_alter_partitions_sync) \
    M(Int64, replication_wait_for_inactive_replica_timeout, 120, "Wait for inactive replica to execute ALTER/OPTIMIZE. Time in seconds, 0 - do not wait, negative - wait for unlimited time.", 0) \
    \
    M(LoadBalancing, load_balancing, LoadBalancing::RANDOM, "Which replicas (among healthy replicas) to preferably send a query to (on the first attempt) for distributed processing.", 0) \
    M(UInt64, load_balancing_first_offset, 0, "Which replica to preferably send a query when FIRST_OR_RANDOM load balancing strategy is used.", 0) \
    \
    M(TotalsMode, totals_mode, TotalsMode::AFTER_HAVING_EXCLUSIVE, "How to calculate TOTALS when HAVING is present, as well as when max_rows_to_group_by and group_by_overflow_mode = ‘any’ are present.", IMPORTANT) \
    M(Float, totals_auto_threshold, 0.5, "The threshold for totals_mode = 'auto'.", 0) \
    \
    M(Bool, allow_suspicious_low_cardinality_types, false, "In CREATE TABLE statement allows specifying LowCardinality modifier for types of small fixed size (8 or less). Enabling this may increase merge times and memory consumption.", 0) \
    M(Bool, allow_suspicious_fixed_string_types, false, "In CREATE TABLE statement allows creating columns of type FixedString(n) with n > 256. FixedString with length >= 256 is suspicious and most likely indicates misusage", 0) \
    M(Bool, allow_suspicious_indices, false, "Reject primary/secondary indexes and sorting keys with identical expressions", 0) \
    M(Bool, compile_expressions, false, "Compile some scalar functions and operators to native code.", 0) \
    M(UInt64, min_count_to_compile_expression, 3, "The number of identical expressions before they are JIT-compiled", 0) \
    M(Bool, compile_aggregate_expressions, true, "Compile aggregate functions to native code.", 0) \
    M(UInt64, min_count_to_compile_aggregate_expression, 3, "The number of identical aggregate expressions before they are JIT-compiled", 0) \
    M(Bool, compile_sort_description, true, "Compile sort description to native code.", 0) \
    M(UInt64, min_count_to_compile_sort_description, 3, "The number of identical sort descriptions before they are JIT-compiled", 0) \
    M(UInt64, group_by_two_level_threshold, 100000, "From what number of keys, a two-level aggregation starts. 0 - the threshold is not set.", 0) \
    M(UInt64, group_by_two_level_threshold_bytes, 50000000, "From what size of the aggregation state in bytes, a two-level aggregation begins to be used. 0 - the threshold is not set. Two-level aggregation is used when at least one of the thresholds is triggered.", 0) \
    M(Bool, distributed_aggregation_memory_efficient, true, "Is the memory-saving mode of distributed aggregation enabled.", 0) \
    M(UInt64, aggregation_memory_efficient_merge_threads, 0, "Number of threads to use for merge intermediate aggregation results in memory efficient mode. When bigger, then more memory is consumed. 0 means - same as 'max_threads'.", 0) \
    M(Bool, enable_memory_bound_merging_of_aggregation_results, true, "Enable memory bound merging strategy for aggregation.", 0) \
    M(Bool, enable_positional_arguments, true, "Enable positional arguments in ORDER BY, GROUP BY and LIMIT BY", 0) \
    M(Bool, enable_extended_results_for_datetime_functions, false, "Enable date functions like toLastDayOfMonth return Date32 results (instead of Date results) for Date32/DateTime64 arguments.", 0) \
    M(Bool, allow_nonconst_timezone_arguments, false, "Allow non-const timezone arguments in certain time-related functions like toTimeZone(), fromUnixTimestamp*(), snowflakeToDateTime*()", 0) \
    \
    M(Bool, group_by_use_nulls, false, "Treat columns mentioned in ROLLUP, CUBE or GROUPING SETS as Nullable", 0) \
    \
    M(UInt64, max_parallel_replicas, 1, "The maximum number of replicas of each shard used when the query is executed. For consistency (to get different parts of the same partition), this option only works for the specified sampling key. The lag of the replicas is not controlled.", 0) \
    M(UInt64, parallel_replicas_count, 0, "This is internal setting that should not be used directly and represents an implementation detail of the 'parallel replicas' mode. This setting will be automatically set up by the initiator server for distributed queries to the number of parallel replicas participating in query processing.", 0) \
    M(UInt64, parallel_replica_offset, 0, "This is internal setting that should not be used directly and represents an implementation detail of the 'parallel replicas' mode. This setting will be automatically set up by the initiator server for distributed queries to the index of the replica participating in query processing among parallel replicas.", 0) \
    M(String, parallel_replicas_custom_key, "", "Custom key assigning work to replicas when parallel replicas are used.", 0) \
    M(ParallelReplicasCustomKeyFilterType, parallel_replicas_custom_key_filter_type, ParallelReplicasCustomKeyFilterType::DEFAULT, "Type of filter to use with custom key for parallel replicas. default - use modulo operation on the custom key, range - use range filter on custom key using all possible values for the value type of custom key.", 0) \
    \
    M(String, cluster_for_parallel_replicas, "", "Cluster for a shard in which current server is located", 0) \
    M(UInt64, allow_experimental_parallel_reading_from_replicas, 0, "Use all the replicas from a shard for SELECT query execution. Reading is parallelized and coordinated dynamically. 0 - disabled, 1 - enabled, silently disable them in case of failure, 2 - enabled, throw an exception in case of failure", 0) \
    M(Float, parallel_replicas_single_task_marks_count_multiplier, 2, "A multiplier which will be added during calculation for minimal number of marks to retrieve from coordinator. This will be applied only for remote replicas.", 0) \
    M(Bool, parallel_replicas_for_non_replicated_merge_tree, false, "If true, ClickHouse will use parallel replicas algorithm also for non-replicated MergeTree tables", 0) \
    M(UInt64, parallel_replicas_min_number_of_rows_per_replica, 0, "Limit the number of replicas used in a query to (estimated rows to read / min_number_of_rows_per_replica). The max is still limited by 'max_parallel_replicas'", 0) \
    \
    M(Bool, skip_unavailable_shards, false, "If true, ClickHouse silently skips unavailable shards and nodes unresolvable through DNS. Shard is marked as unavailable when none of the replicas can be reached.", 0) \
    \
    M(UInt64, parallel_distributed_insert_select, 0, "Process distributed INSERT SELECT query in the same cluster on local tables on every shard; if set to 1 - SELECT is executed on each shard; if set to 2 - SELECT and INSERT are executed on each shard", 0) \
    M(UInt64, distributed_group_by_no_merge, 0, "If 1, Do not merge aggregation states from different servers for distributed queries (shards will process query up to the Complete stage, initiator just proxies the data from the shards). If 2 the initiator will apply ORDER BY and LIMIT stages (it is not in case when shard process query up to the Complete stage)", 0) \
    M(UInt64, distributed_push_down_limit, 1, "If 1, LIMIT will be applied on each shard separately. Usually you don't need to use it, since this will be done automatically if it is possible, i.e. for simple query SELECT FROM LIMIT.", 0) \
    M(Bool, optimize_distributed_group_by_sharding_key, true, "Optimize GROUP BY sharding_key queries (by avoiding costly aggregation on the initiator server).", 0) \
    M(UInt64, optimize_skip_unused_shards_limit, 1000, "Limit for number of sharding key values, turns off optimize_skip_unused_shards if the limit is reached", 0) \
    M(Bool, optimize_skip_unused_shards, false, "Assumes that data is distributed by sharding_key. Optimization to skip unused shards if SELECT query filters by sharding_key.", 0) \
    M(Bool, optimize_skip_unused_shards_rewrite_in, true, "Rewrite IN in query for remote shards to exclude values that does not belong to the shard (requires optimize_skip_unused_shards)", 0) \
    M(Bool, allow_nondeterministic_optimize_skip_unused_shards, false, "Allow non-deterministic functions (includes dictGet) in sharding_key for optimize_skip_unused_shards", 0) \
    M(UInt64, force_optimize_skip_unused_shards, 0, "Throw an exception if unused shards cannot be skipped (1 - throw only if the table has the sharding key, 2 - always throw.", 0) \
    M(UInt64, optimize_skip_unused_shards_nesting, 0, "Same as optimize_skip_unused_shards, but accept nesting level until which it will work.", 0) \
    M(UInt64, force_optimize_skip_unused_shards_nesting, 0, "Same as force_optimize_skip_unused_shards, but accept nesting level until which it will work.", 0) \
    \
    M(Bool, input_format_parallel_parsing, true, "Enable parallel parsing for some data formats.", 0) \
    M(UInt64, min_chunk_bytes_for_parallel_parsing, (10 * 1024 * 1024), "The minimum chunk size in bytes, which each thread will parse in parallel.", 0) \
    M(Bool, output_format_parallel_formatting, true, "Enable parallel formatting for some data formats.", 0) \
    \
    M(UInt64, merge_tree_min_rows_for_concurrent_read, (20 * 8192), "If at least as many lines are read from one file, the reading can be parallelized.", 0) \
    M(UInt64, merge_tree_min_bytes_for_concurrent_read, (24 * 10 * 1024 * 1024), "If at least as many bytes are read from one file, the reading can be parallelized.", 0) \
    M(UInt64, merge_tree_min_rows_for_seek, 0, "You can skip reading more than that number of rows at the price of one seek per file.", 0) \
    M(UInt64, merge_tree_min_bytes_for_seek, 0, "You can skip reading more than that number of bytes at the price of one seek per file.", 0) \
    M(UInt64, merge_tree_coarse_index_granularity, 8, "If the index segment can contain the required keys, divide it into as many parts and recursively check them.", 0) \
    M(UInt64, merge_tree_max_rows_to_use_cache, (128 * 8192), "The maximum number of rows per request, to use the cache of uncompressed data. If the request is large, the cache is not used. (For large queries not to flush out the cache.)", 0) \
    M(UInt64, merge_tree_max_bytes_to_use_cache, (192 * 10 * 1024 * 1024), "The maximum number of bytes per request, to use the cache of uncompressed data. If the request is large, the cache is not used. (For large queries not to flush out the cache.)", 0) \
    M(Bool, do_not_merge_across_partitions_select_final, false, "Merge parts only in one partition in select final", 0) \
    M(Bool, allow_experimental_inverted_index, false, "If it is set to true, allow to use experimental inverted index.", 0) \
    \
    M(UInt64, mysql_max_rows_to_insert, 65536, "The maximum number of rows in MySQL batch insertion of the MySQL storage engine", 0) \
    M(Bool, use_mysql_types_in_show_columns, false, "Show native MySQL types in SHOW [FULL] COLUMNS", 0) \
    M(Bool, mysql_map_string_to_text_in_show_columns, false, "If enabled, String type will be mapped to TEXT in SHOW [FULL] COLUMNS, BLOB otherwise. Will only take effect if use_mysql_types_in_show_columns is enabled too", 0) \
    M(Bool, mysql_map_fixed_string_to_text_in_show_columns, false, "If enabled, FixedString type will be mapped to TEXT in SHOW [FULL] COLUMNS, BLOB otherwise. Will only take effect if use_mysql_types_in_show_columns is enabled too", 0) \
    \
    M(UInt64, optimize_min_equality_disjunction_chain_length, 3, "The minimum length of the expression `expr = x1 OR ... expr = xN` for optimization ", 0) \
    \
    M(UInt64, min_bytes_to_use_direct_io, 0, "The minimum number of bytes for reading the data with O_DIRECT option during SELECT queries execution. 0 - disabled.", 0) \
    M(UInt64, min_bytes_to_use_mmap_io, 0, "The minimum number of bytes for reading the data with mmap option during SELECT queries execution. 0 - disabled.", 0) \
    M(Bool, checksum_on_read, true, "Validate checksums on reading. It is enabled by default and should be always enabled in production. Please do not expect any benefits in disabling this setting. It may only be used for experiments and benchmarks. The setting only applicable for tables of MergeTree family. Checksums are always validated for other table engines and when receiving data over network.", 0) \
    \
    M(Bool, force_index_by_date, false, "Throw an exception if there is a partition key in a table, and it is not used.", 0) \
    M(Bool, force_primary_key, false, "Throw an exception if there is primary key in a table, and it is not used.", 0) \
    M(Bool, use_skip_indexes, true, "Use data skipping indexes during query execution.", 0) \
    M(Bool, use_skip_indexes_if_final, false, "If query has FINAL, then skipping data based on indexes may produce incorrect result, hence disabled by default.", 0) \
    M(String, ignore_data_skipping_indices, "", "Comma separated list of strings or literals with the name of the data skipping indices that should be excluded during query execution.", 0) \
    \
    M(String, force_data_skipping_indices, "", "Comma separated list of strings or literals with the name of the data skipping indices that should be used during query execution, otherwise an exception will be thrown.", 0) \
    \
    M(Float, max_streams_to_max_threads_ratio, 1, "Allows you to use more sources than the number of threads - to more evenly distribute work across threads. It is assumed that this is a temporary solution, since it will be possible in the future to make the number of sources equal to the number of threads, but for each source to dynamically select available work for itself.", 0) \
    M(Float, max_streams_multiplier_for_merge_tables, 5, "Ask more streams when reading from Merge table. Streams will be spread across tables that Merge table will use. This allows more even distribution of work across threads and especially helpful when merged tables differ in size.", 0) \
    \
    M(String, network_compression_method, "LZ4", "Allows you to select the method of data compression when writing.", 0) \
    \
    M(Int64, network_zstd_compression_level, 1, "Allows you to select the level of ZSTD compression.", 0) \
    \
    M(Int64, zstd_window_log_max, 0, "Allows you to select the max window log of ZSTD (it will not be used for MergeTree family)", 0) \
    \
    M(UInt64, priority, 0, "Priority of the query. 1 - the highest, higher value - lower priority; 0 - do not use priorities.", 0) \
    M(Int64, os_thread_priority, 0, "If non zero - set corresponding 'nice' value for query processing threads. Can be used to adjust query priority for OS scheduler.", 0) \
    \
    M(Bool, log_queries, true, "Log requests and write the log to the system table.", 0) \
    M(Bool, log_formatted_queries, false, "Log formatted queries and write the log to the system table.", 0) \
    M(LogQueriesType, log_queries_min_type, QueryLogElementType::QUERY_START, "Minimal type in query_log to log, possible values (from low to high): QUERY_START, QUERY_FINISH, EXCEPTION_BEFORE_START, EXCEPTION_WHILE_PROCESSING.", 0) \
    M(Milliseconds, log_queries_min_query_duration_ms, 0, "Minimal time for the query to run, to get to the query_log/query_thread_log/query_views_log.", 0) \
    M(UInt64, log_queries_cut_to_length, 100000, "If query length is greater than specified threshold (in bytes), then cut query when writing to query log. Also limit length of printed query in ordinary text log.", 0) \
    M(Float, log_queries_probability, 1., "Log queries with the specified probabality.", 0) \
    \
    M(Bool, log_processors_profiles, false, "Log Processors profile events.", 0) \
    M(DistributedProductMode, distributed_product_mode, DistributedProductMode::DENY, "How are distributed subqueries performed inside IN or JOIN sections?", IMPORTANT) \
    \
    M(UInt64, max_concurrent_queries_for_all_users, 0, "The maximum number of concurrent requests for all users.", 0) \
    M(UInt64, max_concurrent_queries_for_user, 0, "The maximum number of concurrent requests per user.", 0) \
    \
    M(Bool, insert_deduplicate, true, "For INSERT queries in the replicated table, specifies that deduplication of insertings blocks should be performed", 0) \
    M(Bool, async_insert_deduplicate, false, "For async INSERT queries in the replicated table, specifies that deduplication of insertings blocks should be performed", 0) \
    \
    M(UInt64Auto, insert_quorum, 0, "For INSERT queries in the replicated table, wait writing for the specified number of replicas and linearize the addition of the data. 0 - disabled, 'auto' - use majority", 0) \
    M(Milliseconds, insert_quorum_timeout, 600000, "If the quorum of replicas did not meet in specified time (in milliseconds), exception will be thrown and insertion is aborted.", 0) \
    M(Bool, insert_quorum_parallel, true, "For quorum INSERT queries - enable to make parallel inserts without linearizability", 0) \
    M(UInt64, select_sequential_consistency, 0, "For SELECT queries from the replicated table, throw an exception if the replica does not have a chunk written with the quorum; do not read the parts that have not yet been written with the quorum.", 0) \
    M(UInt64, table_function_remote_max_addresses, 1000, "The maximum number of different shards and the maximum number of replicas of one shard in the `remote` function.", 0) \
    M(Milliseconds, read_backoff_min_latency_ms, 1000, "Setting to reduce the number of threads in case of slow reads. Pay attention only to reads that took at least that much time.", 0) \
    M(UInt64, read_backoff_max_throughput, 1048576, "Settings to reduce the number of threads in case of slow reads. Count events when the read bandwidth is less than that many bytes per second.", 0) \
    M(Milliseconds, read_backoff_min_interval_between_events_ms, 1000, "Settings to reduce the number of threads in case of slow reads. Do not pay attention to the event, if the previous one has passed less than a certain amount of time.", 0) \
    M(UInt64, read_backoff_min_events, 2, "Settings to reduce the number of threads in case of slow reads. The number of events after which the number of threads will be reduced.", 0) \
    \
    M(UInt64, read_backoff_min_concurrency, 1, "Settings to try keeping the minimal number of threads in case of slow reads.", 0) \
    \
    M(Float, memory_tracker_fault_probability, 0., "For testing of `exception safety` - throw an exception every time you allocate memory with the specified probability.", 0) \
    \
    M(Bool, enable_http_compression, false, "Compress the result if the client over HTTP said that it understands data compressed by gzip, deflate, zstd, br, lz4, bz2, xz.", 0) \
    M(Int64, http_zlib_compression_level, 3, "Compression level - used if the client on HTTP said that it understands data compressed by gzip or deflate.", 0) \
    \
    M(Bool, http_native_compression_disable_checksumming_on_decompress, false, "If you uncompress the POST data from the client compressed by the native format, do not check the checksum.", 0) \
    \
    M(String, count_distinct_implementation, "uniqExact", "What aggregate function to use for implementation of count(DISTINCT ...)", 0) \
    \
    M(Bool, add_http_cors_header, false, "Write add http CORS header.", 0) \
    \
    M(UInt64, max_http_get_redirects, 0, "Max number of http GET redirects hops allowed. Ensures additional security measures are in place to prevent a malicious server to redirect your requests to unexpected services.\n\nIt is the case when an external server redirects to another address, but that address appears to be internal to the company's infrastructure, and by sending an HTTP request to an internal server, you could request an internal API from the internal network, bypassing the auth, or even query other services, such as Redis or Memcached. When you don't have an internal infrastructure (including something running on your localhost), or you trust the server, it is safe to allow redirects. Although keep in mind, that if the URL uses HTTP instead of HTTPS, and you will have to trust not only the remote server but also your ISP and every network in the middle.", 0) \
    \
    M(Bool, use_client_time_zone, false, "Use client timezone for interpreting DateTime string values, instead of adopting server timezone.", 0) \
    \
    M(Bool, send_progress_in_http_headers, false, "Send progress notifications using X-ClickHouse-Progress headers. Some clients do not support high amount of HTTP headers (Python requests in particular), so it is disabled by default.", 0) \
    \
    M(UInt64, http_headers_progress_interval_ms, 100, "Do not send HTTP headers X-ClickHouse-Progress more frequently than at each specified interval.", 0) \
    M(Bool, http_wait_end_of_query, false, "Enable HTTP response buffering on the server-side.", 0) \
    M(Bool, http_write_exception_in_output_format, true, "Write exception in output format to produce valid output. Works with JSON and XML formats.", 0) \
    M(UInt64, http_response_buffer_size, 0, "The number of bytes to buffer in the server memory before sending a HTTP response to the client or flushing to disk (when http_wait_end_of_query is enabled).", 0) \
    \
    M(Bool, fsync_metadata, true, "Do fsync after changing metadata for tables and databases (.sql files). Could be disabled in case of poor latency on server with high load of DDL queries and high load of disk subsystem.", 0) \
    \
    M(Bool, join_use_nulls, false, "Use NULLs for non-joined rows of outer JOINs for types that can be inside Nullable. If false, use default value of corresponding columns data type.", IMPORTANT) \
    \
    M(JoinStrictness, join_default_strictness, JoinStrictness::All, "Set default strictness in JOIN query. Possible values: empty string, 'ANY', 'ALL'. If empty, query without strictness will throw exception.", 0) \
    M(Bool, any_join_distinct_right_table_keys, false, "Enable old ANY JOIN logic with many-to-one left-to-right table keys mapping for all ANY JOINs. It leads to confusing not equal results for 't1 ANY LEFT JOIN t2' and 't2 ANY RIGHT JOIN t1'. ANY RIGHT JOIN needs one-to-many keys mapping to be consistent with LEFT one.", IMPORTANT) \
    M(Bool, single_join_prefer_left_table, true, "For single JOIN in case of identifier ambiguity prefer left table", IMPORTANT) \
    \
    M(UInt64, preferred_block_size_bytes, 1000000, "This setting adjusts the data block size for query processing and represents additional fine tune to the more rough 'max_block_size' setting. If the columns are large and with 'max_block_size' rows the block size is likely to be larger than the specified amount of bytes, its size will be lowered for better CPU cache locality.", 0) \
    \
    M(UInt64, max_replica_delay_for_distributed_queries, 300, "If set, distributed queries of Replicated tables will choose servers with replication delay in seconds less than the specified value (not inclusive). Zero means do not take delay into account.", 0) \
    M(Bool, fallback_to_stale_replicas_for_distributed_queries, true, "Suppose max_replica_delay_for_distributed_queries is set and all replicas for the queried table are stale. If this setting is enabled, the query will be performed anyway, otherwise the error will be reported.", 0) \
    M(UInt64, preferred_max_column_in_block_size_bytes, 0, "Limit on max column size in block while reading. Helps to decrease cache misses count. Should be close to L2 cache size.", 0) \
    \
    M(UInt64, parts_to_delay_insert, 0, "If the destination table contains at least that many active parts in a single partition, artificially slow down insert into table.", 0) \
    M(UInt64, parts_to_throw_insert, 0, "If more than this number active parts in a single partition of the destination table, throw 'Too many parts ...' exception.", 0) \
    M(UInt64, number_of_mutations_to_delay, 0, "If the mutated table contains at least that many unfinished mutations, artificially slow down mutations of table. 0 - disabled", 0) \
    M(UInt64, number_of_mutations_to_throw, 0, "If the mutated table contains at least that many unfinished mutations, throw 'Too many mutations ...' exception. 0 - disabled", 0) \
    M(Bool, insert_distributed_sync, false, "If setting is enabled, insert query into distributed waits until data will be sent to all nodes in cluster. \n\nEnables or disables synchronous data insertion into a `Distributed` table.\n\nBy default, when inserting data into a Distributed table, the ClickHouse server sends data to cluster nodes in asynchronous mode. When `insert_distributed_sync` = 1, the data is processed synchronously, and the `INSERT` operation succeeds only after all the data is saved on all shards (at least one replica for each shard if `internal_replication` is true).", 0) \
    M(UInt64, insert_distributed_timeout, 0, "Timeout for insert query into distributed. Setting is used only with insert_distributed_sync enabled. Zero value means no timeout.", 0) \
    M(Int64, distributed_ddl_task_timeout, 180, "Timeout for DDL query responses from all hosts in cluster. If a ddl request has not been performed on all hosts, a response will contain a timeout error and a request will be executed in an async mode. Negative value means infinite. Zero means async mode.", 0) \
    M(Milliseconds, stream_flush_interval_ms, 7500, "Timeout for flushing data from streaming storages.", 0) \
    M(Milliseconds, stream_poll_timeout_ms, 500, "Timeout for polling data from/to streaming storages.", 0) \
    \
    M(Bool, final, false, "Query with the FINAL modifier by default. If the engine does not support final, it does not have any effect. On queries with multiple tables final is applied only on those that support it. It also works on distributed tables", 0) \
    \
    M(Bool, partial_result_on_first_cancel, false, "Allows query to return a partial result after cancel.", 0) \
    \
    M(Bool, ignore_on_cluster_for_replicated_udf_queries, false, "Ignore ON CLUSTER clause for replicated UDF management queries.", 0) \
    M(Bool, ignore_on_cluster_for_replicated_access_entities_queries, false, "Ignore ON CLUSTER clause for replicated access entities management queries.", 0) \
    /** Settings for testing hedged requests */ \
    M(Milliseconds, sleep_in_send_tables_status_ms, 0, "Time to sleep in sending tables status response in TCPHandler", 0) \
    M(Milliseconds, sleep_in_send_data_ms, 0, "Time to sleep in sending data in TCPHandler", 0) \
    M(Milliseconds, sleep_after_receiving_query_ms, 0, "Time to sleep after receiving query in TCPHandler", 0) \
    M(UInt64, unknown_packet_in_send_data, 0, "Send unknown packet instead of data Nth data packet", 0) \
    \
    M(Bool, insert_allow_materialized_columns, false, "If setting is enabled, Allow materialized columns in INSERT.", 0) \
    M(Seconds, http_connection_timeout, DEFAULT_HTTP_READ_BUFFER_CONNECTION_TIMEOUT, "HTTP connection timeout.", 0) \
    M(Seconds, http_send_timeout, DEFAULT_HTTP_READ_BUFFER_TIMEOUT, "HTTP send timeout", 0) \
    M(Seconds, http_receive_timeout, DEFAULT_HTTP_READ_BUFFER_TIMEOUT, "HTTP receive timeout", 0) \
    M(UInt64, http_max_uri_size, 1048576, "Maximum URI length of HTTP request", 0) \
    M(UInt64, http_max_fields, 1000000, "Maximum number of fields in HTTP header", 0) \
    M(UInt64, http_max_field_name_size, 128 * 1024, "Maximum length of field name in HTTP header", 0) \
    M(UInt64, http_max_field_value_size, 128 * 1024, "Maximum length of field value in HTTP header", 0) \
    M(UInt64, http_max_chunk_size, 100_GiB, "Maximum value of a chunk size in HTTP chunked transfer encoding", 0) \
    M(Bool, http_skip_not_found_url_for_globs, true, "Skip url's for globs with HTTP_NOT_FOUND error", 0) \
    M(Bool, optimize_throw_if_noop, false, "If setting is enabled and OPTIMIZE query didn't actually assign a merge then an explanatory exception is thrown", 0) \
    M(Bool, use_index_for_in_with_subqueries, true, "Try using an index if there is a subquery or a table expression on the right side of the IN operator.", 0) \
    M(UInt64, use_index_for_in_with_subqueries_max_values, 0, "The maximum size of set in the right hand side of the IN operator to use table index for filtering. It allows to avoid performance degradation and higher memory usage due to preparation of additional data structures for large queries. Zero means no limit.", 0) \
    M(Bool, joined_subquery_requires_alias, true, "Force joined subqueries and table functions to have aliases for correct name qualification.", 0) \
    M(Bool, empty_result_for_aggregation_by_empty_set, false, "Return empty result when aggregating without keys on empty set.", 0) \
    M(Bool, empty_result_for_aggregation_by_constant_keys_on_empty_set, true, "Return empty result when aggregating by constant keys on empty set.", 0) \
    M(Bool, allow_distributed_ddl, true, "If it is set to true, then a user is allowed to executed distributed DDL queries.", 0) \
    M(Bool, allow_suspicious_codecs, false, "If it is set to true, allow to specify meaningless compression codecs.", 0) \
    M(Bool, allow_experimental_codecs, false, "If it is set to true, allow to specify experimental compression codecs (but we don't have those yet and this option does nothing).", 0) \
    M(Bool, enable_deflate_qpl_codec, false, "Enable/disable the DEFLATE_QPL codec.", 0) \
    M(UInt64, query_profiler_real_time_period_ns, QUERY_PROFILER_DEFAULT_SAMPLE_RATE_NS, "Period for real clock timer of query profiler (in nanoseconds). Set 0 value to turn off the real clock query profiler. Recommended value is at least 10000000 (100 times a second) for single queries or 1000000000 (once a second) for cluster-wide profiling.", 0) \
    M(UInt64, query_profiler_cpu_time_period_ns, QUERY_PROFILER_DEFAULT_SAMPLE_RATE_NS, "Period for CPU clock timer of query profiler (in nanoseconds). Set 0 value to turn off the CPU clock query profiler. Recommended value is at least 10000000 (100 times a second) for single queries or 1000000000 (once a second) for cluster-wide profiling.", 0) \
    M(Bool, metrics_perf_events_enabled, false, "If enabled, some of the perf events will be measured throughout queries' execution.", 0) \
    M(String, metrics_perf_events_list, "", "Comma separated list of perf metrics that will be measured throughout queries' execution. Empty means all events. See PerfEventInfo in sources for the available events.", 0) \
    M(Float, opentelemetry_start_trace_probability, 0., "Probability to start an OpenTelemetry trace for an incoming query.", 0) \
    M(Bool, opentelemetry_trace_processors, false, "Collect OpenTelemetry spans for processors.", 0) \
    M(Bool, prefer_column_name_to_alias, false, "Prefer using column names instead of aliases if possible.", 0) \
    M(Bool, allow_experimental_analyzer, false, "Allow experimental analyzer", 0) \
    M(Bool, prefer_global_in_and_join, false, "If enabled, all IN/JOIN operators will be rewritten as GLOBAL IN/JOIN. It's useful when the to-be-joined tables are only available on the initiator and we need to always scatter their data on-the-fly during distributed processing with the GLOBAL keyword. It's also useful to reduce the need to access the external sources joining external tables.", 0) \
    \
    \
    /** Limits during query execution are part of the settings. \
      * Used to provide a more safe execution of queries from the user interface. \
      * Basically, limits are checked for each block (not every row). That is, the limits can be slightly violated. \
      * Almost all limits apply only to SELECTs. \
      * Almost all limits apply to each stream individually. \
      */ \
    \
    M(UInt64, max_rows_to_read, 0, "Limit on read rows from the most 'deep' sources. That is, only in the deepest subquery. When reading from a remote server, it is only checked on a remote server.", 0) \
    M(UInt64, max_bytes_to_read, 0, "Limit on read bytes (after decompression) from the most 'deep' sources. That is, only in the deepest subquery. When reading from a remote server, it is only checked on a remote server.", 0) \
    M(OverflowMode, read_overflow_mode, OverflowMode::THROW, "What to do when the limit is exceeded.", 0) \
    \
    M(UInt64, max_rows_to_read_leaf, 0, "Limit on read rows on the leaf nodes for distributed queries. Limit is applied for local reads only excluding the final merge stage on the root node. Note, the setting is unstable with prefer_localhost_replica=1.", 0) \
    M(UInt64, max_bytes_to_read_leaf, 0, "Limit on read bytes (after decompression) on the leaf nodes for distributed queries. Limit is applied for local reads only excluding the final merge stage on the root node. Note, the setting is unstable with prefer_localhost_replica=1.", 0) \
    M(OverflowMode, read_overflow_mode_leaf, OverflowMode::THROW, "What to do when the leaf limit is exceeded.", 0) \
    \
    M(UInt64, max_rows_to_group_by, 0, "If aggregation during GROUP BY is generating more than specified number of rows (unique GROUP BY keys), the behavior will be determined by the 'group_by_overflow_mode' which by default is - throw an exception, but can be also switched to an approximate GROUP BY mode.", 0) \
    M(OverflowModeGroupBy, group_by_overflow_mode, OverflowMode::THROW, "What to do when the limit is exceeded.", 0) \
    M(UInt64, max_bytes_before_external_group_by, 0, "If memory usage during GROUP BY operation is exceeding this threshold in bytes, activate the 'external aggregation' mode (spill data to disk). Recommended value is half of available system memory.", 0) \
    \
    M(UInt64, max_rows_to_sort, 0, "If more than specified amount of records have to be processed for ORDER BY operation, the behavior will be determined by the 'sort_overflow_mode' which by default is - throw an exception", 0) \
    M(UInt64, max_bytes_to_sort, 0, "If more than specified amount of (uncompressed) bytes have to be processed for ORDER BY operation, the behavior will be determined by the 'sort_overflow_mode' which by default is - throw an exception", 0) \
    M(OverflowMode, sort_overflow_mode, OverflowMode::THROW, "What to do when the limit is exceeded.", 0) \
    M(UInt64, max_bytes_before_external_sort, 0, "If memory usage during ORDER BY operation is exceeding this threshold in bytes, activate the 'external sorting' mode (spill data to disk). Recommended value is half of available system memory.", 0) \
    M(UInt64, max_bytes_before_remerge_sort, 1000000000, "In case of ORDER BY with LIMIT, when memory usage is higher than specified threshold, perform additional steps of merging blocks before final merge to keep just top LIMIT rows.", 0) \
    M(Float, remerge_sort_lowered_memory_bytes_ratio, 2., "If memory usage after remerge does not reduced by this ratio, remerge will be disabled.", 0) \
    \
    M(UInt64, max_result_rows, 0, "Limit on result size in rows. The query will stop after processing a block of data if the threshold is met, but it will not cut the last block of the result, therefore the result size can be larger than the threshold.", 0) \
    M(UInt64, max_result_bytes, 0, "Limit on result size in bytes (uncompressed).  The query will stop after processing a block of data if the threshold is met, but it will not cut the last block of the result, therefore the result size can be larger than the threshold. Caveats: the result size in memory is taken into account for this threshold. Even if the result size is small, it can reference larger data structures in memory, representing dictionaries of LowCardinality columns, and Arenas of AggregateFunction columns, so the threshold can be exceeded despite the small result size. The setting is fairly low level and should be used with caution.", 0) \
    M(OverflowMode, result_overflow_mode, OverflowMode::THROW, "What to do when the limit is exceeded.", 0) \
    \
    /* TODO: Check also when merging and finalizing aggregate functions. */ \
    M(Seconds, max_execution_time, 0, "If query run time exceeded the specified number of seconds, the behavior will be determined by the 'timeout_overflow_mode' which by default is - throw an exception. Note that the timeout is checked and query can stop only in designated places during data processing. It currently cannot stop during merging of aggregation states or during query analysis, and the actual run time will be higher than the value of this setting.", 0) \
    M(OverflowMode, timeout_overflow_mode, OverflowMode::THROW, "What to do when the limit is exceeded.", 0) \
    \
    M(UInt64, min_execution_speed, 0, "Minimum number of execution rows per second.", 0) \
    M(UInt64, max_execution_speed, 0, "Maximum number of execution rows per second.", 0) \
    M(UInt64, min_execution_speed_bytes, 0, "Minimum number of execution bytes per second.", 0) \
    M(UInt64, max_execution_speed_bytes, 0, "Maximum number of execution bytes per second.", 0) \
    M(Seconds, timeout_before_checking_execution_speed, 10, "Check that the speed is not too low after the specified time has elapsed.", 0) \
    \
    M(UInt64, max_columns_to_read, 0, "If a query requires reading more than specified number of columns, exception is thrown. Zero value means unlimited. This setting is useful to prevent too complex queries.", 0) \
    M(UInt64, max_temporary_columns, 0, "If a query generates more than the specified number of temporary columns in memory as a result of intermediate calculation, exception is thrown. Zero value means unlimited. This setting is useful to prevent too complex queries.", 0) \
    M(UInt64, max_temporary_non_const_columns, 0, "Similar to the 'max_temporary_columns' setting but applies only to non-constant columns. This makes sense, because constant columns are cheap and it is reasonable to allow more of them.", 0) \
    \
    M(UInt64, max_sessions_for_user, 0, "Maximum number of simultaneous sessions for a user.", 0) \
    \
    M(UInt64, max_subquery_depth, 100, "If a query has more than specified number of nested subqueries, throw an exception. This allows you to have a sanity check to protect the users of your cluster from going insane with their queries.", 0) \
    M(UInt64, max_analyze_depth, 5000, "Maximum number of analyses performed by interpreter.", 0) \
    M(UInt64, max_ast_depth, 1000, "Maximum depth of query syntax tree. Checked after parsing.", 0) \
    M(UInt64, max_ast_elements, 50000, "Maximum size of query syntax tree in number of nodes. Checked after parsing.", 0) \
    M(UInt64, max_expanded_ast_elements, 500000, "Maximum size of query syntax tree in number of nodes after expansion of aliases and the asterisk.", 0) \
    \
    M(UInt64, readonly, 0, "0 - no read-only restrictions. 1 - only read requests, as well as changing explicitly allowed settings. 2 - only read requests, as well as changing settings, except for the 'readonly' setting.", 0) \
    \
    M(UInt64, max_rows_in_set, 0, "Maximum size of the set (in number of elements) resulting from the execution of the IN section.", 0) \
    M(UInt64, max_bytes_in_set, 0, "Maximum size of the set (in bytes in memory) resulting from the execution of the IN section.", 0) \
    M(OverflowMode, set_overflow_mode, OverflowMode::THROW, "What to do when the limit is exceeded.", 0) \
    \
    M(UInt64, max_rows_in_join, 0, "Maximum size of the hash table for JOIN (in number of rows).", 0) \
    M(UInt64, max_bytes_in_join, 0, "Maximum size of the hash table for JOIN (in number of bytes in memory).", 0) \
    M(OverflowMode, join_overflow_mode, OverflowMode::THROW, "What to do when the limit is exceeded.", 0) \
    M(Bool, join_any_take_last_row, false, "When disabled (default) ANY JOIN will take the first found row for a key. When enabled, it will take the last row seen if there are multiple rows for the same key.", IMPORTANT) \
    M(JoinAlgorithm, join_algorithm, JoinAlgorithm::DEFAULT, "Specify join algorithm.", 0) \
    M(UInt64, default_max_bytes_in_join, 1000000000, "Maximum size of right-side table if limit is required but max_bytes_in_join is not set.", 0) \
    M(UInt64, partial_merge_join_left_table_buffer_bytes, 0, "If not 0 group left table blocks in bigger ones for left-side table in partial merge join. It uses up to 2x of specified memory per joining thread.", 0) \
    M(UInt64, partial_merge_join_rows_in_right_blocks, 65536, "Split right-hand joining data in blocks of specified size. It's a portion of data indexed by min-max values and possibly unloaded on disk.", 0) \
    M(UInt64, join_on_disk_max_files_to_merge, 64, "For MergeJoin on disk set how much files it's allowed to sort simultaneously. Then this value bigger then more memory used and then less disk I/O needed. Minimum is 2.", 0) \
    M(UInt64, max_rows_in_set_to_optimize_join, 100'000, "Maximal size of the set to filter joined tables by each other row sets before joining. 0 - disable.", 0) \
    \
    M(Bool, compatibility_ignore_collation_in_create_table, true, "Compatibility ignore collation in create table", 0) \
    \
    M(String, temporary_files_codec, "LZ4", "Set compression codec for temporary files (sort and join on disk). I.e. LZ4, NONE.", 0) \
    \
    M(UInt64, max_rows_to_transfer, 0, "Maximum size (in rows) of the transmitted external table obtained when the GLOBAL IN/JOIN section is executed.", 0) \
    M(UInt64, max_bytes_to_transfer, 0, "Maximum size (in uncompressed bytes) of the transmitted external table obtained when the GLOBAL IN/JOIN section is executed.", 0) \
    M(OverflowMode, transfer_overflow_mode, OverflowMode::THROW, "What to do when the limit is exceeded.", 0) \
    \
    M(UInt64, max_rows_in_distinct, 0, "Maximum number of elements during execution of DISTINCT.", 0) \
    M(UInt64, max_bytes_in_distinct, 0, "Maximum total size of state (in uncompressed bytes) in memory for the execution of DISTINCT.", 0) \
    M(OverflowMode, distinct_overflow_mode, OverflowMode::THROW, "What to do when the limit is exceeded.", 0) \
    \
    M(UInt64, max_memory_usage, 0, "Maximum memory usage for processing of single query. Zero means unlimited.", 0) \
    M(UInt64, memory_overcommit_ratio_denominator, 1_GiB, "It represents soft memory limit on the user level. This value is used to compute query overcommit ratio.", 0) \
    M(UInt64, max_memory_usage_for_user, 0, "Maximum memory usage for processing all concurrently running queries for the user. Zero means unlimited.", 0) \
    M(UInt64, memory_overcommit_ratio_denominator_for_user, 1_GiB, "It represents soft memory limit on the global level. This value is used to compute query overcommit ratio.", 0) \
    M(UInt64, max_untracked_memory, (4 * 1024 * 1024), "Small allocations and deallocations are grouped in thread local variable and tracked or profiled only when amount (in absolute value) becomes larger than specified value. If the value is higher than 'memory_profiler_step' it will be effectively lowered to 'memory_profiler_step'.", 0) \
    M(UInt64, memory_profiler_step, (4 * 1024 * 1024), "Whenever query memory usage becomes larger than every next step in number of bytes the memory profiler will collect the allocating stack trace. Zero means disabled memory profiler. Values lower than a few megabytes will slow down query processing.", 0) \
    M(Float, memory_profiler_sample_probability, 0., "Collect random allocations and deallocations and write them into system.trace_log with 'MemorySample' trace_type. The probability is for every alloc/free regardless to the size of the allocation (can be changed with `memory_profiler_sample_min_allocation_size` and `memory_profiler_sample_max_allocation_size`). Note that sampling happens only when the amount of untracked memory exceeds 'max_untracked_memory'. You may want to set 'max_untracked_memory' to 0 for extra fine grained sampling.", 0) \
    M(UInt64, memory_profiler_sample_min_allocation_size, 0, "Collect random allocations of size greater or equal than specified value with probability equal to `memory_profiler_sample_probability`. 0 means disabled. You may want to set 'max_untracked_memory' to 0 to make this threshold to work as expected.", 0) \
    M(UInt64, memory_profiler_sample_max_allocation_size, 0, "Collect random allocations of size less or equal than specified value with probability equal to `memory_profiler_sample_probability`. 0 means disabled. You may want to set 'max_untracked_memory' to 0 to make this threshold to work as expected.", 0) \
    M(Bool, trace_profile_events, false, "Send to system.trace_log profile event and value of increment on each increment with 'ProfileEvent' trace_type", 0) \
    \
    M(UInt64, memory_usage_overcommit_max_wait_microseconds, 5'000'000, "Maximum time thread will wait for memory to be freed in the case of memory overcommit. If timeout is reached and memory is not freed, exception is thrown.", 0) \
    \
    M(UInt64, max_network_bandwidth, 0, "The maximum speed of data exchange over the network in bytes per second for a query. Zero means unlimited.", 0) \
    M(UInt64, max_network_bytes, 0, "The maximum number of bytes (compressed) to receive or transmit over the network for execution of the query.", 0) \
    M(UInt64, max_network_bandwidth_for_user, 0, "The maximum speed of data exchange over the network in bytes per second for all concurrently running user queries. Zero means unlimited.", 0)\
    M(UInt64, max_network_bandwidth_for_all_users, 0, "The maximum speed of data exchange over the network in bytes per second for all concurrently running queries. Zero means unlimited.", 0) \
    \
    M(UInt64, max_temporary_data_on_disk_size_for_user, 0, "The maximum amount of data consumed by temporary files on disk in bytes for all concurrently running user queries. Zero means unlimited.", 0)\
    M(UInt64, max_temporary_data_on_disk_size_for_query, 0, "The maximum amount of data consumed by temporary files on disk in bytes for all concurrently running queries. Zero means unlimited.", 0)\
    \
    M(UInt64, backup_restore_keeper_max_retries, 20, "Max retries for keeper operations during backup or restore", 0) \
    M(UInt64, backup_restore_keeper_retry_initial_backoff_ms, 100, "Initial backoff timeout for [Zoo]Keeper operations during backup or restore", 0) \
    M(UInt64, backup_restore_keeper_retry_max_backoff_ms, 5000, "Max backoff timeout for [Zoo]Keeper operations during backup or restore", 0) \
    M(Float,  backup_restore_keeper_fault_injection_probability, 0.0f, "Approximate probability of failure for a keeper request during backup or restore. Valid value is in interval [0.0f, 1.0f]", 0) \
    M(UInt64, backup_restore_keeper_fault_injection_seed, 0, "0 - random seed, otherwise the setting value", 0) \
    M(UInt64, backup_restore_keeper_value_max_size, 1048576, "Maximum size of data of a [Zoo]Keeper's node during backup", 0) \
    M(UInt64, backup_restore_batch_size_for_keeper_multiread, 10000, "Maximum size of batch for multiread request to [Zoo]Keeper during backup or restore", 0) \
    M(UInt64, max_backup_bandwidth, 0, "The maximum read speed in bytes per second for particular backup on server. Zero means unlimited.", 0) \
    \
    M(Bool, log_profile_events, true, "Log query performance statistics into the query_log, query_thread_log and query_views_log.", 0) \
    M(Bool, log_query_settings, true, "Log query settings into the query_log.", 0) \
    M(Bool, log_query_threads, false, "Log query threads into system.query_thread_log table. This setting have effect only when 'log_queries' is true.", 0) \
    M(Bool, log_query_views, true, "Log query dependent views into system.query_views_log table. This setting have effect only when 'log_queries' is true.", 0) \
    M(String, log_comment, "", "Log comment into system.query_log table and server log. It can be set to arbitrary string no longer than max_query_size.", 0) \
    M(LogsLevel, send_logs_level, LogsLevel::fatal, "Send server text logs with specified minimum level to client. Valid values: 'trace', 'debug', 'information', 'warning', 'error', 'fatal', 'none'", 0) \
    M(String, send_logs_source_regexp, "", "Send server text logs with specified regexp to match log source name. Empty means all sources.", 0) \
    M(Bool, enable_optimize_predicate_expression, true, "If it is set to true, optimize predicates to subqueries.", 0) \
    M(Bool, enable_optimize_predicate_expression_to_final_subquery, true, "Allow push predicate to final subquery.", 0) \
    M(Bool, allow_push_predicate_when_subquery_contains_with, true, "Allows push predicate when subquery contains WITH clause", 0) \
    \
    M(UInt64, low_cardinality_max_dictionary_size, 8192, "Maximum size (in rows) of shared global dictionary for LowCardinality type.", 0) \
    M(Bool, low_cardinality_use_single_dictionary_for_part, false, "LowCardinality type serialization setting. If is true, than will use additional keys when global dictionary overflows. Otherwise, will create several shared dictionaries.", 0) \
    M(Bool, decimal_check_overflow, true, "Check overflow of decimal arithmetic/comparison operations", 0) \
    M(Bool, allow_custom_error_code_in_throwif, false, "Enable custom error code in function throwIf(). If true, thrown exceptions may have unexpected error codes.", 0) \
    \
    M(Bool, prefer_localhost_replica, true, "If it's true then queries will be always sent to local replica (if it exists). If it's false then replica to send a query will be chosen between local and remote ones according to load_balancing", 0) \
    M(UInt64, max_fetch_partition_retries_count, 5, "Amount of retries while fetching partition from another host.", 0) \
    M(UInt64, http_max_multipart_form_data_size, 1024 * 1024 * 1024, "Limit on size of multipart/form-data content. This setting cannot be parsed from URL parameters and should be set in user profile. Note that content is parsed and external tables are created in memory before start of query execution. And this is the only limit that has effect on that stage (limits on max memory usage and max execution time have no effect while reading HTTP form data).", 0) \
    M(Bool, calculate_text_stack_trace, true, "Calculate text stack trace in case of exceptions during query execution. This is the default. It requires symbol lookups that may slow down fuzzing tests when huge amount of wrong queries are executed. In normal cases you should not disable this option.", 0) \
    M(Bool, enable_job_stack_trace, false, "Output stack trace of a job creator when job results in exception", 0) \
    M(Bool, allow_ddl, true, "If it is set to true, then a user is allowed to executed DDL queries.", 0) \
    M(Bool, parallel_view_processing, false, "Enables pushing to attached views concurrently instead of sequentially.", 0) \
    M(Bool, enable_unaligned_array_join, false, "Allow ARRAY JOIN with multiple arrays that have different sizes. When this settings is enabled, arrays will be resized to the longest one.", 0) \
    M(Bool, optimize_read_in_order, true, "Enable ORDER BY optimization for reading data in corresponding order in MergeTree tables.", 0) \
    M(Bool, optimize_read_in_window_order, true, "Enable ORDER BY optimization in window clause for reading data in corresponding order in MergeTree tables.", 0) \
    M(Bool, optimize_aggregation_in_order, false, "Enable GROUP BY optimization for aggregating data in corresponding order in MergeTree tables.", 0) \
    M(UInt64, aggregation_in_order_max_block_bytes, 50000000, "Maximal size of block in bytes accumulated during aggregation in order of primary key. Lower block size allows to parallelize more final merge stage of aggregation.", 0) \
    M(UInt64, read_in_order_two_level_merge_threshold, 100, "Minimal number of parts to read to run preliminary merge step during multithread reading in order of primary key.", 0) \
    M(Bool, low_cardinality_allow_in_native_format, true, "Use LowCardinality type in Native format. Otherwise, convert LowCardinality columns to ordinary for select query, and convert ordinary columns to required LowCardinality for insert query.", 0) \
    M(Bool, cancel_http_readonly_queries_on_client_close, false, "Cancel HTTP readonly queries when a client closes the connection without waiting for response.", 0) \
    M(Bool, external_table_functions_use_nulls, true, "If it is set to true, external table functions will implicitly use Nullable type if needed. Otherwise NULLs will be substituted with default values. Currently supported only by 'mysql', 'postgresql' and 'odbc' table functions.", 0) \
    M(Bool, external_table_strict_query, false, "If it is set to true, transforming expression to local filter is forbidden for queries to external tables.", 0) \
    \
    M(Bool, allow_hyperscan, true, "Allow functions that use Hyperscan library. Disable to avoid potentially long compilation times and excessive resource usage.", 0) \
    M(UInt64, max_hyperscan_regexp_length, 0, "Max length of regexp than can be used in hyperscan multi-match functions. Zero means unlimited.", 0) \
    M(UInt64, max_hyperscan_regexp_total_length, 0, "Max total length of all regexps than can be used in hyperscan multi-match functions (per every function). Zero means unlimited.", 0) \
    M(Bool, reject_expensive_hyperscan_regexps, true, "Reject patterns which will likely be expensive to evaluate with hyperscan (due to NFA state explosion)", 0) \
    M(Bool, allow_simdjson, true, "Allow using simdjson library in 'JSON*' functions if AVX2 instructions are available. If disabled rapidjson will be used.", 0) \
    M(Bool, allow_introspection_functions, false, "Allow functions for introspection of ELF and DWARF for query profiling. These functions are slow and may impose security considerations.", 0) \
    M(Bool, splitby_max_substrings_includes_remaining_string, false, "Functions 'splitBy*()' with 'max_substrings' argument > 0 include the remaining string as last element in the result", 0) \
    \
    M(Bool, allow_execute_multiif_columnar, true, "Allow execute multiIf function columnar", 0) \
    M(Bool, formatdatetime_f_prints_single_zero, false, "Formatter '%f' in function 'formatDateTime()' produces a single zero instead of six zeros if the formatted value has no fractional seconds.", 0) \
    M(Bool, formatdatetime_parsedatetime_m_is_month_name, true, "Formatter '%M' in functions 'formatDateTime()' and 'parseDateTime()' produces the month name instead of minutes.", 0) \
    \
    M(UInt64, max_partitions_per_insert_block, 100, "Limit maximum number of partitions in single INSERTed block. Zero means unlimited. Throw exception if the block contains too many partitions. This setting is a safety threshold, because using large number of partitions is a common misconception.", 0) \
    M(Bool, throw_on_max_partitions_per_insert_block, true, "Used with max_partitions_per_insert_block. If true (default), an exception will be thrown when max_partitions_per_insert_block is reached. If false, details of the insert query reaching this limit with the number of partitions will be logged. This can be useful if you're trying to understand the impact on users when changing max_partitions_per_insert_block.", 0) \
    M(Int64, max_partitions_to_read, -1, "Limit the max number of partitions that can be accessed in one query. <= 0 means unlimited.", 0) \
    M(Bool, check_query_single_value_result, true, "Return check query result as single 1/0 value", 0) \
    M(Bool, allow_drop_detached, false, "Allow ALTER TABLE ... DROP DETACHED PART[ITION] ... queries", 0) \
    \
    M(UInt64, postgresql_connection_pool_size, 16, "Connection pool size for PostgreSQL table engine and database engine.", 0) \
    M(UInt64, postgresql_connection_pool_wait_timeout, 5000, "Connection pool push/pop timeout on empty pool for PostgreSQL table engine and database engine. By default it will block on empty pool.", 0) \
    M(Bool, postgresql_connection_pool_auto_close_connection, false, "Close connection before returning connection to the pool.", 0) \
    M(UInt64, glob_expansion_max_elements, 1000, "Maximum number of allowed addresses (For external storages, table functions, etc).", 0) \
    M(UInt64, odbc_bridge_connection_pool_size, 16, "Connection pool size for each connection settings string in ODBC bridge.", 0) \
    M(Bool, odbc_bridge_use_connection_pooling, true, "Use connection pooling in ODBC bridge. If set to false, a new connection is created every time", 0) \
    \
    M(Seconds, distributed_replica_error_half_life, DBMS_CONNECTION_POOL_WITH_FAILOVER_DEFAULT_DECREASE_ERROR_PERIOD, "Time period reduces replica error counter by 2 times.", 0) \
    M(UInt64, distributed_replica_error_cap, DBMS_CONNECTION_POOL_WITH_FAILOVER_MAX_ERROR_COUNT, "Max number of errors per replica, prevents piling up an incredible amount of errors if replica was offline for some time and allows it to be reconsidered in a shorter amount of time.", 0) \
    M(UInt64, distributed_replica_max_ignored_errors, 0, "Number of errors that will be ignored while choosing replicas", 0) \
    \
    M(Bool, allow_experimental_live_view, false, "Enable LIVE VIEW. Not mature enough.", 0) \
    M(Seconds, live_view_heartbeat_interval, 15, "The heartbeat interval in seconds to indicate live query is alive.", 0) \
    M(UInt64, max_live_view_insert_blocks_before_refresh, 64, "Limit maximum number of inserted blocks after which mergeable blocks are dropped and query is re-executed.", 0) \
    M(Bool, allow_experimental_window_view, false, "Enable WINDOW VIEW. Not mature enough.", 0) \
    M(Seconds, window_view_clean_interval, 60, "The clean interval of window view in seconds to free outdated data.", 0) \
    M(Seconds, window_view_heartbeat_interval, 15, "The heartbeat interval in seconds to indicate watch query is alive.", 0) \
    M(Seconds, wait_for_window_view_fire_signal_timeout, 10, "Timeout for waiting for window view fire signal in event time processing", 0) \
    M(UInt64, min_free_disk_space_for_temporary_data, 0, "The minimum disk space to keep while writing temporary data used in external sorting and aggregation.", 0) \
    \
    M(DefaultTableEngine, default_temporary_table_engine, DefaultTableEngine::Memory, "Default table engine used when ENGINE is not set in CREATE TEMPORARY statement.",0) \
    M(DefaultTableEngine, default_table_engine, DefaultTableEngine::None, "Default table engine used when ENGINE is not set in CREATE statement.",0) \
    M(Bool, show_table_uuid_in_table_create_query_if_not_nil, false, "For tables in databases with Engine=Atomic show UUID of the table in its CREATE query.", 0) \
    M(Bool, database_atomic_wait_for_drop_and_detach_synchronously, false, "When executing DROP or DETACH TABLE in Atomic database, wait for table data to be finally dropped or detached.", 0) \
    M(Bool, enable_scalar_subquery_optimization, true, "If it is set to true, prevent scalar subqueries from (de)serializing large scalar values and possibly avoid running the same subquery more than once.", 0) \
    M(Bool, optimize_trivial_count_query, true, "Process trivial 'SELECT count() FROM table' query from metadata.", 0) \
    M(Bool, optimize_trivial_approximate_count_query, false, "Use an approximate value for trivial count optimization of storages that support such estimations.", 0) \
    M(Bool, optimize_count_from_files, true, "Optimize counting rows from files in supported input formats", 0) \
    M(Bool, use_cache_for_count_from_files, true, "Use cache to count the number of rows in files", 0) \
    M(Bool, optimize_respect_aliases, true, "If it is set to true, it will respect aliases in WHERE/GROUP BY/ORDER BY, that will help with partition pruning/secondary indexes/optimize_aggregation_in_order/optimize_read_in_order/optimize_trivial_count", 0) \
    M(UInt64, mutations_sync, 0, "Wait for synchronous execution of ALTER TABLE UPDATE/DELETE queries (mutations). 0 - execute asynchronously. 1 - wait current server. 2 - wait all replicas if they exist.", 0) \
    M(Bool, enable_lightweight_delete, true, "Enable lightweight DELETE mutations for mergetree tables.", 0) ALIAS(allow_experimental_lightweight_delete) \
    M(Bool, apply_deleted_mask, true, "Enables filtering out rows deleted with lightweight DELETE. If disabled, a query will be able to read those rows. This is useful for debugging and \"undelete\" scenarios", 0) \
    M(Bool, optimize_move_functions_out_of_any, false, "Move functions out of aggregate functions 'any', 'anyLast'.", 0) \
    M(Bool, optimize_normalize_count_variants, true, "Rewrite aggregate functions that semantically equals to count() as count().", 0) \
    M(Bool, optimize_injective_functions_inside_uniq, true, "Delete injective functions of one argument inside uniq*() functions.", 0) \
    M(Bool, rewrite_count_distinct_if_with_count_distinct_implementation, false, "Rewrite countDistinctIf with count_distinct_implementation configuration", 0) \
    M(Bool, convert_query_to_cnf, false, "Convert SELECT query to CNF", 0) \
    M(Bool, optimize_or_like_chain, false, "Optimize multiple OR LIKE into multiMatchAny. This optimization should not be enabled by default, because it defies index analysis in some cases.", 0) \
    M(Bool, optimize_arithmetic_operations_in_aggregate_functions, true, "Move arithmetic operations out of aggregation functions", 0) \
    M(Bool, optimize_redundant_functions_in_order_by, true, "Remove functions from ORDER BY if its argument is also in ORDER BY", 0) \
    M(Bool, optimize_if_chain_to_multiif, false, "Replace if(cond1, then1, if(cond2, ...)) chains to multiIf. Currently it's not beneficial for numeric types.", 0) \
    M(Bool, optimize_multiif_to_if, true, "Replace 'multiIf' with only one condition to 'if'.", 0) \
    M(Bool, optimize_if_transform_strings_to_enum, false, "Replaces string-type arguments in If and Transform to enum. Disabled by default cause it could make inconsistent change in distributed query that would lead to its fail.", 0) \
    M(Bool, optimize_monotonous_functions_in_order_by, false, "Replace monotonous function with its argument in ORDER BY", 0) \
    M(Bool, optimize_functions_to_subcolumns, false, "Transform functions to subcolumns, if possible, to reduce amount of read data. E.g. 'length(arr)' -> 'arr.size0', 'col IS NULL' -> 'col.null' ", 0) \
    M(Bool, optimize_using_constraints, false, "Use constraints for query optimization", 0)                                                                                                                                           \
    M(Bool, optimize_substitute_columns, false, "Use constraints for column substitution", 0)                                                                                                                                         \
    M(Bool, optimize_append_index, false, "Use constraints in order to append index condition (indexHint)", 0) \
    M(Bool, normalize_function_names, true, "Normalize function names to their canonical names", 0) \
    M(Bool, allow_experimental_alter_materialized_view_structure, false, "Allow atomic alter on Materialized views. Work in progress.", 0) \
    M(Bool, enable_early_constant_folding, true, "Enable query optimization where we analyze function and subqueries results and rewrite query if there're constants there", 0) \
    M(Bool, deduplicate_blocks_in_dependent_materialized_views, false, "Should deduplicate blocks for materialized views if the block is not a duplicate for the table. Use true to always deduplicate in dependent tables.", 0) \
    M(Bool, materialized_views_ignore_errors, false, "Allows to ignore errors for MATERIALIZED VIEW, and deliver original block to the table regardless of MVs", 0) \
    M(Bool, use_compact_format_in_distributed_parts_names, true, "Changes format of directories names for distributed table insert parts.", 0) \
    M(Bool, validate_polygons, true, "Throw exception if polygon is invalid in function pointInPolygon (e.g. self-tangent, self-intersecting). If the setting is false, the function will accept invalid polygons but may silently return wrong result.", 0) \
    M(UInt64, max_parser_depth, DBMS_DEFAULT_MAX_PARSER_DEPTH, "Maximum parser depth (recursion depth of recursive descend parser).", 0) \
    M(Bool, allow_settings_after_format_in_insert, false, "Allow SETTINGS after FORMAT, but note, that this is not always safe (note: this is a compatibility setting).", 0) \
    M(Seconds, periodic_live_view_refresh, DEFAULT_PERIODIC_LIVE_VIEW_REFRESH_SEC, "Interval after which periodically refreshed live view is forced to refresh.", 0) \
    M(Bool, transform_null_in, false, "If enabled, NULL values will be matched with 'IN' operator as if they are considered equal.", 0) \
    M(Bool, allow_nondeterministic_mutations, false, "Allow non-deterministic functions in ALTER UPDATE/ALTER DELETE statements", 0) \
    M(Seconds, lock_acquire_timeout, DBMS_DEFAULT_LOCK_ACQUIRE_TIMEOUT_SEC, "How long locking request should wait before failing", 0) \
    M(Bool, materialize_ttl_after_modify, true, "Apply TTL for old data, after ALTER MODIFY TTL query", 0) \
    M(String, function_implementation, "", "Choose function implementation for specific target or variant (experimental). If empty enable all of them.", 0) \
    M(Bool, data_type_default_nullable, false, "Data types without NULL or NOT NULL will make Nullable", 0) \
    M(Bool, cast_keep_nullable, false, "CAST operator keep Nullable for result data type", 0) \
    M(Bool, cast_ipv4_ipv6_default_on_conversion_error, false, "CAST operator into IPv4, CAST operator into IPV6 type, toIPv4, toIPv6 functions will return default value instead of throwing exception on conversion error.", 0) \
    M(Bool, alter_partition_verbose_result, false, "Output information about affected parts. Currently works only for FREEZE and ATTACH commands.", 0) \
    M(Bool, allow_experimental_database_materialized_mysql, false, "Allow to create database with Engine=MaterializedMySQL(...).", 0) \
    M(Bool, allow_experimental_database_materialized_postgresql, false, "Allow to create database with Engine=MaterializedPostgreSQL(...).", 0) \
    M(Bool, system_events_show_zero_values, false, "When querying system.events or system.metrics tables, include all metrics, even with zero values.", 0) \
    M(MySQLDataTypesSupport, mysql_datatypes_support_level, 0, "Which MySQL types should be converted to corresponding ClickHouse types (rather than being represented as String). Can be empty or any combination of 'decimal', 'datetime64', 'date2Date32' or 'date2String'. When empty MySQL's DECIMAL and DATETIME/TIMESTAMP with non-zero precision are seen as String on ClickHouse's side.", 0) \
    M(Bool, optimize_trivial_insert_select, true, "Optimize trivial 'INSERT INTO table SELECT ... FROM TABLES' query", 0) \
    M(Bool, allow_non_metadata_alters, true, "Allow to execute alters which affects not only tables metadata, but also data on disk", 0) \
    M(Bool, enable_global_with_statement, true, "Propagate WITH statements to UNION queries and all subqueries", 0) \
    M(Bool, aggregate_functions_null_for_empty, false, "Rewrite all aggregate functions in a query, adding -OrNull suffix to them", 0) \
    M(Bool, optimize_syntax_fuse_functions, false, "Allow apply fuse aggregating function. Available only with `allow_experimental_analyzer`", 0) \
    M(Bool, flatten_nested, true, "If true, columns of type Nested will be flatten to separate array columns instead of one array of tuples", 0) \
    M(Bool, asterisk_include_materialized_columns, false, "Include MATERIALIZED columns for wildcard query", 0) \
    M(Bool, asterisk_include_alias_columns, false, "Include ALIAS columns for wildcard query", 0) \
    M(Bool, optimize_skip_merged_partitions, false, "Skip partitions with one part with level > 0 in optimize final", 0) \
    M(Bool, optimize_on_insert, true, "Do the same transformation for inserted block of data as if merge was done on this block.", 0) \
    M(Bool, optimize_use_projections, true, "Automatically choose projections to perform SELECT query", 0) ALIAS(allow_experimental_projection_optimization) \
    M(Bool, optimize_use_implicit_projections, true, "Automatically choose implicit projections to perform SELECT query", 0) \
    M(Bool, force_optimize_projection, false, "If projection optimization is enabled, SELECT queries need to use projection", 0) \
    M(Bool, async_socket_for_remote, true, "Asynchronously read from socket executing remote query", 0) \
    M(Bool, async_query_sending_for_remote, true, "Asynchronously create connections and send query to shards in remote query", 0) \
    M(Bool, insert_null_as_default, true, "Insert DEFAULT values instead of NULL in INSERT SELECT (UNION ALL)", 0) \
    M(Bool, describe_extend_object_types, false, "Deduce concrete type of columns of type Object in DESCRIBE query", 0) \
    M(Bool, describe_include_subcolumns, false, "If true, subcolumns of all table columns will be included into result of DESCRIBE query", 0) \
    M(Bool, describe_include_virtual_columns, false, "If true, virtual columns of table will be included into result of DESCRIBE query", 0) \
    M(Bool, describe_compact_output, false, "If true, include only column names and types into result of DESCRIBE query", 0) \
    M(Bool, mutations_execute_nondeterministic_on_initiator, false, "If true nondeterministic function are executed on initiator and replaced to literals in UPDATE and DELETE queries", 0) \
    M(Bool, mutations_execute_subqueries_on_initiator, false, "If true scalar subqueries are executed on initiator and replaced to literals in UPDATE and DELETE queries", 0) \
    M(UInt64, mutations_max_literal_size_to_replace, 16384, "The maximum size of serialized literal in bytes to replace in UPDATE and DELETE queries", 0) \
    \
    M(Bool, use_query_cache, false, "Enable the query cache", 0) \
    M(Bool, enable_writes_to_query_cache, true, "Enable storing results of SELECT queries in the query cache", 0) \
    M(Bool, enable_reads_from_query_cache, true, "Enable reading results of SELECT queries from the query cache", 0) \
    M(Bool, query_cache_store_results_of_queries_with_nondeterministic_functions, false, "Store results of queries with non-deterministic functions (e.g. rand(), now()) in the query cache", 0) \
    M(UInt64, query_cache_max_size_in_bytes, 0, "The maximum amount of memory (in bytes) the current user may allocate in the query cache. 0 means unlimited. ", 0) \
    M(UInt64, query_cache_max_entries, 0, "The maximum number of query results the current user may store in the query cache. 0 means unlimited.", 0) \
    M(UInt64, query_cache_min_query_runs, 0, "Minimum number a SELECT query must run before its result is stored in the query cache", 0) \
    M(Milliseconds, query_cache_min_query_duration, 0, "Minimum time in milliseconds for a query to run for its result to be stored in the query cache.", 0) \
    M(Bool, query_cache_compress_entries, true, "Compress cache entries.", 0) \
    M(Bool, query_cache_squash_partial_results, true, "Squash partial result blocks to blocks of size 'max_block_size'. Reduces performance of inserts into the query cache but improves the compressability of cache entries.", 0) \
    M(Seconds, query_cache_ttl, 60, "After this time in seconds entries in the query cache become stale", 0) \
    M(Bool, query_cache_share_between_users, false, "Allow other users to read entry in the query cache", 0) \
    M(Bool, enable_sharing_sets_for_mutations, true, "Allow sharing set objects build for IN subqueries between different tasks of the same mutation. This reduces memory usage and CPU consumption", 0) \
    \
    M(Bool, optimize_rewrite_sum_if_to_count_if, false, "Rewrite sumIf() and sum(if()) function countIf() function when logically equivalent", 0) \
    M(Bool, optimize_rewrite_aggregate_function_with_if, true, "Rewrite aggregate functions with if expression as argument when logically equivalent. For example, avg(if(cond, col, null)) can be rewritten to avgIf(cond, col)", 0) \
    M(Bool, optimize_rewrite_array_exists_to_has, false, "Rewrite arrayExists() functions to has() when logically equivalent. For example, arrayExists(x -> x = 1, arr) can be rewritten to has(arr, 1)", 0) \
    M(UInt64, insert_shard_id, 0, "If non zero, when insert into a distributed table, the data will be inserted into the shard `insert_shard_id` synchronously. Possible values range from 1 to `shards_number` of corresponding distributed table", 0) \
    \
    M(Bool, collect_hash_table_stats_during_aggregation, true, "Enable collecting hash table statistics to optimize memory allocation", 0) \
    M(UInt64, max_entries_for_hash_table_stats, 10'000, "How many entries hash table statistics collected during aggregation is allowed to have", 0) \
    M(UInt64, max_size_to_preallocate_for_aggregation, 100'000'000, "For how many elements it is allowed to preallocate space in all hash tables in total before aggregation", 0) \
    \
    M(Bool, kafka_disable_num_consumers_limit, false, "Disable limit on kafka_num_consumers that depends on the number of available CPU cores", 0) \
    M(Bool, enable_software_prefetch_in_aggregation, true, "Enable use of software prefetch in aggregation", 0) \
    M(Bool, allow_aggregate_partitions_independently, false, "Enable independent aggregation of partitions on separate threads when partition key suits group by key. Beneficial when number of partitions close to number of cores and partitions have roughly the same size", 0) \
    M(Bool, force_aggregate_partitions_independently, false, "Force the use of optimization when it is applicable, but heuristics decided not to use it", 0) \
    M(UInt64, max_number_of_partitions_for_independent_aggregation, 128, "Maximal number of partitions in table to apply optimization", 0) \
    /** Experimental feature for moving data between shards. */ \
    \
    M(Bool, allow_experimental_query_deduplication, false, "Experimental data deduplication for SELECT queries based on part UUIDs", 0) \
    \
    M(Bool, engine_file_empty_if_not_exists, false, "Allows to select data from a file engine table without file", 0) \
    M(Bool, engine_file_truncate_on_insert, false, "Enables or disables truncate before insert in file engine tables", 0) \
    M(Bool, engine_file_allow_create_multiple_files, false, "Enables or disables creating a new file on each insert in file engine tables if format has suffix.", 0) \
    M(Bool, engine_file_skip_empty_files, false, "Allows to skip empty files in file table engine", 0) \
    M(Bool, engine_url_skip_empty_files, false, "Allows to skip empty files in url table engine", 0) \
    M(Bool, enable_url_encoding, true, " Allows to enable/disable decoding/encoding path in uri in URL table engine", 0) \
    M(Bool, allow_experimental_database_replicated, false, "Allow to create databases with Replicated engine", 0) \
    M(UInt64, database_replicated_initial_query_timeout_sec, 300, "How long initial DDL query should wait for Replicated database to precess previous DDL queue entries", 0) \
    M(Bool, database_replicated_enforce_synchronous_settings, false, "Enforces synchronous waiting for some queries (see also database_atomic_wait_for_drop_and_detach_synchronously, mutation_sync, alter_sync). Not recommended to enable these settings.", 0) \
    M(UInt64, max_distributed_depth, 5, "Maximum distributed query depth", 0) \
    M(Bool, database_replicated_always_detach_permanently, false, "Execute DETACH TABLE as DETACH TABLE PERMANENTLY if database engine is Replicated", 0) \
    M(Bool, database_replicated_allow_only_replicated_engine, false, "Allow to create only Replicated tables in database with engine Replicated", 0) \
    M(Bool, database_replicated_allow_replicated_engine_arguments, true, "Allow to create only Replicated tables in database with engine Replicated with explicit arguments", 0) \
    M(DistributedDDLOutputMode, distributed_ddl_output_mode, DistributedDDLOutputMode::THROW, "Format of distributed DDL query result, one of: 'none', 'throw', 'null_status_on_timeout', 'never_throw'", 0) \
    M(UInt64, distributed_ddl_entry_format_version, 5, "Compatibility version of distributed DDL (ON CLUSTER) queries", 0) \
    \
    M(UInt64, external_storage_max_read_rows, 0, "Limit maximum number of rows when table with external engine should flush history data. Now supported only for MySQL table engine, database engine, dictionary and MaterializedMySQL. If equal to 0, this setting is disabled", 0) \
    M(UInt64, external_storage_max_read_bytes, 0, "Limit maximum number of bytes when table with external engine should flush history data. Now supported only for MySQL table engine, database engine, dictionary and MaterializedMySQL. If equal to 0, this setting is disabled", 0)  \
    M(UInt64, external_storage_connect_timeout_sec, DBMS_DEFAULT_CONNECT_TIMEOUT_SEC, "Connect timeout in seconds. Now supported only for MySQL", 0)  \
    M(UInt64, external_storage_rw_timeout_sec, DBMS_DEFAULT_RECEIVE_TIMEOUT_SEC, "Read/write timeout in seconds. Now supported only for MySQL", 0)  \
    \
    M(SetOperationMode, union_default_mode, SetOperationMode::Unspecified, "Set default mode in UNION query. Possible values: empty string, 'ALL', 'DISTINCT'. If empty, query without mode will throw exception.", 0) \
    M(SetOperationMode, intersect_default_mode, SetOperationMode::ALL, "Set default mode in INTERSECT query. Possible values: empty string, 'ALL', 'DISTINCT'. If empty, query without mode will throw exception.", 0) \
    M(SetOperationMode, except_default_mode, SetOperationMode::ALL, "Set default mode in EXCEPT query. Possible values: empty string, 'ALL', 'DISTINCT'. If empty, query without mode will throw exception.", 0) \
    M(Bool, optimize_aggregators_of_group_by_keys, true, "Eliminates min/max/any/anyLast aggregators of GROUP BY keys in SELECT section", 0) \
    M(Bool, optimize_group_by_function_keys, true, "Eliminates functions of other keys in GROUP BY section", 0) \
    M(Bool, optimize_group_by_constant_keys, true, "Optimize GROUP BY when all keys in block are constant", 0) \
    M(Bool, legacy_column_name_of_tuple_literal, false, "List all names of element of large tuple literals in their column names instead of hash. This settings exists only for compatibility reasons. It makes sense to set to 'true', while doing rolling update of cluster from version lower than 21.7 to higher.", 0) \
    \
    M(Bool, query_plan_enable_optimizations, true, "Apply optimizations to query plan", 0) \
    M(UInt64, query_plan_max_optimizations_to_apply, 10000, "Limit the total number of optimizations applied to query plan. If zero, ignored. If limit reached, throw exception", 0) \
    M(Bool, query_plan_filter_push_down, true, "Allow to push down filter by predicate query plan step", 0) \
    M(Bool, query_plan_optimize_primary_key, true, "Analyze primary key using query plan (instead of AST)", 0) \
    M(Bool, query_plan_read_in_order, true, "Use query plan for read-in-order optimisation", 0) \
    M(Bool, query_plan_aggregation_in_order, true, "Use query plan for aggregation-in-order optimisation", 0) \
    M(Bool, query_plan_remove_redundant_sorting, true, "Remove redundant sorting in query plan. For example, sorting steps related to ORDER BY clauses in subqueries", 0) \
    M(Bool, query_plan_remove_redundant_distinct, true, "Remove redundant Distinct step in query plan", 0) \
    M(UInt64, regexp_max_matches_per_row, 1000, "Max matches of any single regexp per row, used to safeguard 'extractAllGroupsHorizontal' against consuming too much memory with greedy RE.", 0) \
    \
    M(UInt64, limit, 0, "Limit on read rows from the most 'end' result for select query, default 0 means no limit length", 0) \
    M(UInt64, offset, 0, "Offset on read rows from the most 'end' result for select query", 0) \
    \
    M(UInt64, function_range_max_elements_in_block, 500000000, "Maximum number of values generated by function `range` per block of data (sum of array sizes for every row in a block, see also 'max_block_size' and 'min_insert_block_size_rows'). It is a safety threshold.", 0) \
    M(UInt64, function_sleep_max_microseconds_per_block, 3000000, "Maximum number of microseconds the function `sleep` is allowed to sleep for each block. If a user called it with a larger value, it throws an exception. It is a safety threshold.", 0) \
    M(ShortCircuitFunctionEvaluation, short_circuit_function_evaluation, ShortCircuitFunctionEvaluation::ENABLE, "Setting for short-circuit function evaluation configuration. Possible values: 'enable' - use short-circuit function evaluation for functions that are suitable for it, 'disable' - disable short-circuit function evaluation, 'force_enable' - use short-circuit function evaluation for all functions.", 0) \
    \
    M(LocalFSReadMethod, storage_file_read_method, LocalFSReadMethod::pread, "Method of reading data from storage file, one of: read, pread, mmap. The mmap method does not apply to clickhouse-server (it's intended for clickhouse-local).", 0) \
    M(String, local_filesystem_read_method, "pread_threadpool", "Method of reading data from local filesystem, one of: read, pread, mmap, io_uring, pread_threadpool. The 'io_uring' method is experimental and does not work for Log, TinyLog, StripeLog, File, Set and Join, and other tables with append-able files in presence of concurrent reads and writes.", 0) \
    M(String, remote_filesystem_read_method, "threadpool", "Method of reading data from remote filesystem, one of: read, threadpool.", 0) \
    M(Bool, local_filesystem_read_prefetch, false, "Should use prefetching when reading data from local filesystem.", 0) \
    M(Bool, remote_filesystem_read_prefetch, true, "Should use prefetching when reading data from remote filesystem.", 0) \
    M(Int64, read_priority, 0, "Priority to read data from local filesystem or remote filesystem. Only supported for 'pread_threadpool' method for local filesystem and for `threadpool` method for remote filesystem.", 0) \
    M(UInt64, merge_tree_min_rows_for_concurrent_read_for_remote_filesystem, (20 * 8192), "If at least as many lines are read from one file, the reading can be parallelized, when reading from remote filesystem.", 0) \
    M(UInt64, merge_tree_min_bytes_for_concurrent_read_for_remote_filesystem, (24 * 10 * 1024 * 1024), "If at least as many bytes are read from one file, the reading can be parallelized, when reading from remote filesystem.", 0) \
    M(UInt64, remote_read_min_bytes_for_seek, 4 * DBMS_DEFAULT_BUFFER_SIZE, "Min bytes required for remote read (url, s3) to do seek, instead of read with ignore.", 0) \
    M(UInt64, merge_tree_min_bytes_per_task_for_remote_reading, 4 * DBMS_DEFAULT_BUFFER_SIZE, "Min bytes to read per task.", 0) \
    M(Bool, merge_tree_use_const_size_tasks_for_remote_reading, true, "Whether to use constant size tasks for reading from a remote table.", 0) \
    M(Bool, merge_tree_determine_task_size_by_prewhere_columns, true, "Whether to use only prewhere columns size to determine reading task size.", 0) \
    \
    M(Bool, async_insert, false, "If true, data from INSERT query is stored in queue and later flushed to table in background. If wait_for_async_insert is false, INSERT query is processed almost instantly, otherwise client will wait until data will be flushed to table", 0) \
    M(Bool, wait_for_async_insert, true, "If true wait for processing of asynchronous insertion", 0) \
    M(Seconds, wait_for_async_insert_timeout, DBMS_DEFAULT_LOCK_ACQUIRE_TIMEOUT_SEC, "Timeout for waiting for processing asynchronous insertion", 0) \
    M(UInt64, async_insert_max_data_size, 1000000, "Maximum size in bytes of unparsed data collected per query before being inserted", 0) \
    M(UInt64, async_insert_max_query_number, 450, "Maximum number of insert queries before being inserted", 0) \
    M(Milliseconds, async_insert_busy_timeout_ms, 200, "Maximum time to wait before dumping collected data per query since the first data appeared", 0) \
    \
    M(UInt64, remote_fs_read_max_backoff_ms, 10000, "Max wait time when trying to read data for remote disk", 0) \
    M(UInt64, remote_fs_read_backoff_max_tries, 5, "Max attempts to read with backoff", 0) \
    M(Bool, enable_filesystem_cache, true, "Use cache for remote filesystem. This setting does not turn on/off cache for disks (must be done via disk config), but allows to bypass cache for some queries if intended", 0) \
    M(Bool, enable_filesystem_cache_on_write_operations, false, "Write into cache on write operations. To actually work this setting requires be added to disk config too", 0) \
    M(Bool, enable_filesystem_cache_log, false, "Allows to record the filesystem caching log for each query", 0) \
    M(Bool, read_from_filesystem_cache_if_exists_otherwise_bypass_cache, false, "Allow to use the filesystem cache in passive mode - benefit from the existing cache entries, but don't put more entries into the cache. If you set this setting for heavy ad-hoc queries and leave it disabled for short real-time queries, this will allows to avoid cache threshing by too heavy queries and to improve the overall system efficiency.", 0) \
    M(Bool, skip_download_if_exceeds_query_cache, true, "Skip download from remote filesystem if exceeds query cache size", 0) \
    M(UInt64, filesystem_cache_max_download_size, (128UL * 1024 * 1024 * 1024), "Max remote filesystem cache size that can be downloaded by a single query", 0) \
    M(Bool, throw_on_error_from_cache_on_write_operations, false, "Ignore error from cache when caching on write operations (INSERT, merges)", 0) \
    \
    M(Bool, load_marks_asynchronously, false, "Load MergeTree marks asynchronously", 0) \
    M(Bool, enable_filesystem_read_prefetches_log, false, "Log to system.filesystem prefetch_log during query. Should be used only for testing or debugging, not recommended to be turned on by default", 0) \
    M(Bool, allow_prefetched_read_pool_for_remote_filesystem, true, "Prefer prefethed threadpool if all parts are on remote filesystem", 0) \
    M(Bool, allow_prefetched_read_pool_for_local_filesystem, false, "Prefer prefethed threadpool if all parts are on remote filesystem", 0) \
    \
    M(UInt64, prefetch_buffer_size, DBMS_DEFAULT_BUFFER_SIZE, "The maximum size of the prefetch buffer to read from the filesystem.", 0) \
    M(UInt64, filesystem_prefetch_step_bytes, 0, "Prefetch step in bytes. Zero means `auto` - approximately the best prefetch step will be auto deduced, but might not be 100% the best. The actual value might be different because of setting filesystem_prefetch_min_bytes_for_single_read_task", 0) \
    M(UInt64, filesystem_prefetch_step_marks, 0, "Prefetch step in marks. Zero means `auto` - approximately the best prefetch step will be auto deduced, but might not be 100% the best. The actual value might be different because of setting filesystem_prefetch_min_bytes_for_single_read_task", 0) \
    M(UInt64, filesystem_prefetch_min_bytes_for_single_read_task, "8Mi", "Do not parallelize within one file read less than this amount of bytes. E.g. one reader will not receive a read task of size less than this amount. This setting is recommended to avoid spikes of time for aws getObject requests to aws", 0) \
    M(UInt64, filesystem_prefetch_max_memory_usage, "1Gi", "Maximum memory usage for prefetches.", 0) \
    M(UInt64, filesystem_prefetches_limit, 200, "Maximum number of prefetches. Zero means unlimited. A setting `filesystem_prefetches_max_memory_usage` is more recommended if you want to limit the number of prefetches", 0) \
    \
    M(UInt64, use_structure_from_insertion_table_in_table_functions, 2, "Use structure from insertion table instead of schema inference from data. Possible values: 0 - disabled, 1 - enabled, 2 - auto", 0) \
    \
    M(UInt64, http_max_tries, 10, "Max attempts to read via http.", 0) \
    M(UInt64, http_retry_initial_backoff_ms, 100, "Min milliseconds for backoff, when retrying read via http", 0) \
    M(UInt64, http_retry_max_backoff_ms, 10000, "Max milliseconds for backoff, when retrying read via http", 0) \
    \
    M(Bool, force_remove_data_recursively_on_drop, false, "Recursively remove data on DROP query. Avoids 'Directory not empty' error, but may silently remove detached data", 0) \
    M(Bool, check_table_dependencies, true, "Check that DDL query (such as DROP TABLE or RENAME) will not break dependencies", 0) \
    M(Bool, check_referential_table_dependencies, false, "Check that DDL query (such as DROP TABLE or RENAME) will not break referential dependencies", 0) \
    M(Bool, use_local_cache_for_remote_storage, true, "Use local cache for remote storage like HDFS or S3, it's used for remote table engine only", 0) \
    \
    M(Bool, allow_unrestricted_reads_from_keeper, false, "Allow unrestricted (without condition on path) reads from system.zookeeper table, can be handy, but is not safe for zookeeper", 0) \
    M(Bool, allow_deprecated_database_ordinary, false, "Allow to create databases with deprecated Ordinary engine", 0) \
    M(Bool, allow_deprecated_syntax_for_merge_tree, false, "Allow to create *MergeTree tables with deprecated engine definition syntax", 0) \
    M(Bool, allow_asynchronous_read_from_io_pool_for_merge_tree, false, "Use background I/O pool to read from MergeTree tables. This setting may increase performance for I/O bound queries", 0) \
    M(UInt64, max_streams_for_merge_tree_reading, 0, "If is not zero, limit the number of reading streams for MergeTree table.", 0) \
    \
    M(Bool, force_grouping_standard_compatibility, true, "Make GROUPING function to return 1 when argument is not used as an aggregation key", 0) \
    \
    M(Bool, schema_inference_use_cache_for_file, true, "Use cache in schema inference while using file table function", 0) \
    M(Bool, schema_inference_use_cache_for_s3, true, "Use cache in schema inference while using s3 table function", 0) \
    M(Bool, schema_inference_use_cache_for_azure, true, "Use cache in schema inference while using azure table function", 0) \
    M(Bool, schema_inference_use_cache_for_hdfs, true, "Use cache in schema inference while using hdfs table function", 0) \
    M(Bool, schema_inference_use_cache_for_url, true, "Use cache in schema inference while using url table function", 0) \
    M(Bool, schema_inference_cache_require_modification_time_for_url, true, "Use schema from cache for URL with last modification time validation (for urls with Last-Modified header)", 0) \
    \
    M(String, compatibility, "", "Changes other settings according to provided ClickHouse version. If we know that we changed some behaviour in ClickHouse by changing some settings in some version, this compatibility setting will control these settings", 0) \
    \
    M(Map, additional_table_filters, "", "Additional filter expression which would be applied after reading from specified table. Syntax: {'table1': 'expression', 'database.table2': 'expression'}", 0) \
    M(String, additional_result_filter, "", "Additional filter expression which would be applied to query result", 0) \
    \
    M(String, workload, "default", "Name of workload to be used to access resources", 0) \
    M(Milliseconds, storage_system_stack_trace_pipe_read_timeout_ms, 100, "Maximum time to read from a pipe for receiving information from the threads when querying the `system.stack_trace` table. This setting is used for testing purposes and not meant to be changed by users.", 0) \
    \
    M(String, rename_files_after_processing, "", "Rename successfully processed files according to the specified pattern; Pattern can include the following placeholders: `%a` (full original file name), `%f` (original filename without extension), `%e` (file extension with dot), `%t` (current timestamp in µs), and `%%` (% sign)", 0) \
    \
    M(Bool, parallelize_output_from_storages, true, "Parallelize output for reading step from storage. It allows parallelizing query processing right after reading from storage if possible", 0) \
    M(String, insert_deduplication_token, "", "If not empty, used for duplicate detection instead of data digest", 0) \
    M(Bool, count_distinct_optimization, false, "Rewrite count distinct to subquery of group by", 0) \
    M(Bool, throw_if_no_data_to_insert, true, "Enables or disables empty INSERTs, enabled by default", 0) \
    M(Bool, compatibility_ignore_auto_increment_in_create_table, false, "Ignore AUTO_INCREMENT keyword in column declaration if true, otherwise return error. It simplifies migration from MySQL", 0) \
    M(Bool, multiple_joins_try_to_keep_original_names, false, "Do not add aliases to top level expression list on multiple joins rewrite", 0) \
    M(Bool, optimize_sorting_by_input_stream_properties, true, "Optimize sorting by sorting properties of input stream", 0) \
    M(UInt64, insert_keeper_max_retries, 20, "Max retries for keeper operations during insert", 0) \
    M(UInt64, insert_keeper_retry_initial_backoff_ms, 100, "Initial backoff timeout for keeper operations during insert", 0) \
    M(UInt64, insert_keeper_retry_max_backoff_ms, 10000, "Max backoff timeout for keeper operations during insert", 0) \
    M(Float, insert_keeper_fault_injection_probability, 0.0f, "Approximate probability of failure for a keeper request during insert. Valid value is in interval [0.0f, 1.0f]", 0) \
    M(UInt64, insert_keeper_fault_injection_seed, 0, "0 - random seed, otherwise the setting value", 0) \
    M(Bool, force_aggregation_in_order, false, "Force use of aggregation in order on remote nodes during distributed aggregation. PLEASE, NEVER CHANGE THIS SETTING VALUE MANUALLY!", IMPORTANT) \
    M(UInt64, http_max_request_param_data_size, 10_MiB, "Limit on size of request data used as a query parameter in predefined HTTP requests.", 0) \
    M(Bool, function_json_value_return_type_allow_nullable, false, "Allow function JSON_VALUE to return nullable type.", 0) \
    M(Bool, function_json_value_return_type_allow_complex, false, "Allow function JSON_VALUE to return complex type, such as: struct, array, map.", 0) \
    M(Bool, use_with_fill_by_sorting_prefix, true, "Columns preceding WITH FILL columns in ORDER BY clause form sorting prefix. Rows with different values in sorting prefix are filled independently", 0) \
    \
    /** Experimental functions */ \
    M(Bool, allow_experimental_funnel_functions, false, "Enable experimental functions for funnel analysis.", 0) \
    M(Bool, allow_experimental_nlp_functions, false, "Enable experimental functions for natural language processing.", 0) \
    M(Bool, allow_experimental_hash_functions, false, "Enable experimental hash functions", 0) \
    M(Bool, allow_experimental_object_type, false, "Allow Object and JSON data types", 0) \
    M(Bool, allow_experimental_annoy_index, false, "Allows to use Annoy index. Disabled by default because this feature is experimental", 0) \
    M(Bool, allow_experimental_usearch_index, false, "Allows to use USearch index. Disabled by default because this feature is experimental", 0) \
    M(Bool, allow_experimental_s3queue, false, "Allows to use S3Queue engine. Disabled by default, because this feature is experimental", 0) \
    M(UInt64, max_limit_for_ann_queries, 1'000'000, "SELECT queries with LIMIT bigger than this setting cannot use ANN indexes. Helps to prevent memory overflows in ANN search indexes.", 0) \
    M(UInt64, max_threads_for_annoy_index_creation, 4, "Number of threads used to build Annoy indexes (0 means all cores, not recommended)", 0) \
    M(Int64, annoy_index_search_k_nodes, -1, "SELECT queries search up to this many nodes in Annoy indexes.", 0) \
    M(Bool, throw_on_unsupported_query_inside_transaction, true, "Throw exception if unsupported query is used inside transaction", 0) \
    M(TransactionsWaitCSNMode, wait_changes_become_visible_after_commit_mode, TransactionsWaitCSNMode::WAIT_UNKNOWN, "Wait for committed changes to become actually visible in the latest snapshot", 0) \
    M(Bool, implicit_transaction, false, "If enabled and not already inside a transaction, wraps the query inside a full transaction (begin + commit or rollback)", 0) \
    M(UInt64, grace_hash_join_initial_buckets, 1, "Initial number of grace hash join buckets", 0) \
    M(UInt64, grace_hash_join_max_buckets, 1024, "Limit on the number of grace hash join buckets", 0) \
    M(Bool, optimize_distinct_in_order, true, "Enable DISTINCT optimization if some columns in DISTINCT form a prefix of sorting. For example, prefix of sorting key in merge tree or ORDER BY statement", 0) \
    M(Bool, allow_experimental_undrop_table_query, true, "Allow to use undrop query to restore dropped table in a limited time", 0) \
    M(Bool, keeper_map_strict_mode, false, "Enforce additional checks during operations on KeeperMap. E.g. throw an exception on an insert for already existing key", 0) \
    M(UInt64, extract_kvp_max_pairs_per_row, 1000, "Max number pairs that can be produced by extractKeyValuePairs function. Used to safeguard against consuming too much memory.", 0) \
    M(Timezone, session_timezone, "", "This setting can be removed in the future due to potential caveats. It is experimental and is not suitable for production usage. The default timezone for current session or query. The server default timezone if empty.", 0) \
    M(Bool, allow_create_index_without_type, false, "Allow CREATE INDEX query without TYPE. Query will be ignored. Made for SQL compatibility tests.", 0) \
    M(Bool, create_index_ignore_unique, false, "Ignore UNIQUE keyword in CREATE UNIQUE INDEX. Made for SQL compatibility tests.", 0) \
    M(Bool, print_pretty_type_names, false, "Print pretty type names in DESCRIBE query and toTypeName() function", 0) \
    M(Bool, create_table_empty_primary_key_by_default, false, "Allow to create *MergeTree tables with empty primary key when ORDER BY and PRIMARY KEY not specified", 0) \

// End of COMMON_SETTINGS
    // Please add settings related to formats into the FORMAT_FACTORY_SETTINGS, move obsolete settings to OBSOLETE_SETTINGS and obsolete format settings to OBSOLETE_FORMAT_SETTINGS.

#define MAKE_OBSOLETE(M, TYPE, NAME, DEFAULT) \
    M(TYPE, NAME, DEFAULT, "Obsolete setting, does nothing.", BaseSettingsHelpers::Flags::OBSOLETE)

/// NOTE: ServerSettings::loadSettingsFromConfig() should be updated to include this settings
#define MAKE_DEPRECATED_BY_SERVER_CONFIG(M, TYPE, NAME, DEFAULT) \
    M(TYPE, NAME, DEFAULT, "User-level setting is deprecated, and it must be defined in the server configuration instead.", BaseSettingsHelpers::Flags::OBSOLETE)

#define OBSOLETE_SETTINGS(M, ALIAS) \
    /** Obsolete settings that do nothing but left for compatibility reasons. Remove each one after half a year of obsolescence. */ \
    MAKE_OBSOLETE(M, UInt64, max_memory_usage_for_all_queries, 0) \
    MAKE_OBSOLETE(M, UInt64, multiple_joins_rewriter_version, 0) \
    MAKE_OBSOLETE(M, Bool, enable_debug_queries, false) \
    MAKE_OBSOLETE(M, Bool, allow_experimental_database_atomic, true) \
    MAKE_OBSOLETE(M, Bool, allow_experimental_bigint_types, true) \
    MAKE_OBSOLETE(M, Bool, allow_experimental_window_functions, true) \
    MAKE_OBSOLETE(M, Bool, allow_experimental_geo_types, true) \
    \
    MAKE_OBSOLETE(M, Milliseconds, async_insert_stale_timeout_ms, 0) \
    MAKE_OBSOLETE(M, HandleKafkaErrorMode, handle_kafka_error_mode, HandleKafkaErrorMode::DEFAULT) \
    MAKE_OBSOLETE(M, Bool, database_replicated_ddl_output, true) \
    MAKE_OBSOLETE(M, UInt64, replication_alter_columns_timeout, 60) \
    MAKE_OBSOLETE(M, UInt64, odbc_max_field_size, 0) \
    MAKE_OBSOLETE(M, Bool, allow_experimental_map_type, true) \
    MAKE_OBSOLETE(M, UInt64, merge_tree_clear_old_temporary_directories_interval_seconds, 60) \
    MAKE_OBSOLETE(M, UInt64, merge_tree_clear_old_parts_interval_seconds, 1) \
    MAKE_OBSOLETE(M, UInt64, partial_merge_join_optimizations, 0) \
    MAKE_OBSOLETE(M, MaxThreads, max_alter_threads, 0) \
    /* moved to config.xml: see also src/Core/ServerSettings.h */ \
    MAKE_DEPRECATED_BY_SERVER_CONFIG(M, UInt64, background_buffer_flush_schedule_pool_size, 16) \
    MAKE_DEPRECATED_BY_SERVER_CONFIG(M, UInt64, background_pool_size, 16) \
    MAKE_DEPRECATED_BY_SERVER_CONFIG(M, Float, background_merges_mutations_concurrency_ratio, 2) \
    MAKE_DEPRECATED_BY_SERVER_CONFIG(M, UInt64, background_move_pool_size, 8) \
    MAKE_DEPRECATED_BY_SERVER_CONFIG(M, UInt64, background_fetches_pool_size, 8) \
    MAKE_DEPRECATED_BY_SERVER_CONFIG(M, UInt64, background_common_pool_size, 8) \
    MAKE_DEPRECATED_BY_SERVER_CONFIG(M, UInt64, background_schedule_pool_size, 128) \
    MAKE_DEPRECATED_BY_SERVER_CONFIG(M, UInt64, background_message_broker_schedule_pool_size, 16) \
    MAKE_DEPRECATED_BY_SERVER_CONFIG(M, UInt64, background_distributed_schedule_pool_size, 16) \
    MAKE_DEPRECATED_BY_SERVER_CONFIG(M, UInt64, max_remote_read_network_bandwidth_for_server, 0) \
    MAKE_DEPRECATED_BY_SERVER_CONFIG(M, UInt64, max_remote_write_network_bandwidth_for_server, 0) \
    MAKE_DEPRECATED_BY_SERVER_CONFIG(M, UInt64, async_insert_threads, 16) \
    MAKE_DEPRECATED_BY_SERVER_CONFIG(M, UInt64, max_replicated_fetches_network_bandwidth_for_server, 0) \
    MAKE_DEPRECATED_BY_SERVER_CONFIG(M, UInt64, max_replicated_sends_network_bandwidth_for_server, 0) \
    /* ---- */ \
    MAKE_OBSOLETE(M, DefaultDatabaseEngine, default_database_engine, DefaultDatabaseEngine::Atomic) \
    MAKE_OBSOLETE(M, UInt64, max_pipeline_depth, 0) \
    MAKE_OBSOLETE(M, Seconds, temporary_live_view_timeout, 1) \
    MAKE_OBSOLETE(M, Milliseconds, async_insert_cleanup_timeout_ms, 1000) \
    MAKE_OBSOLETE(M, Bool, optimize_fuse_sum_count_avg, 0) \
    MAKE_OBSOLETE(M, Seconds, drain_timeout, 3) \
    MAKE_OBSOLETE(M, UInt64, backup_threads, 16) \
    MAKE_OBSOLETE(M, UInt64, restore_threads, 16) \
    MAKE_OBSOLETE(M, Bool, optimize_duplicate_order_by_and_distinct, false) \
    MAKE_OBSOLETE(M, UInt64, parallel_replicas_min_number_of_granules_to_enable, 0) \
    MAKE_OBSOLETE(M, Bool, query_plan_optimize_projection, true) \

    /** The section above is for obsolete settings. Do not add anything there. */


#define FORMAT_FACTORY_SETTINGS(M, ALIAS) \
    M(Char, format_csv_delimiter, ',', "The character to be considered as a delimiter in CSV data. If setting with a string, a string has to have a length of 1.", 0) \
    M(Bool, format_csv_allow_single_quotes, false, "If it is set to true, allow strings in single quotes.", 0) \
    M(Bool, format_csv_allow_double_quotes, true, "If it is set to true, allow strings in double quotes.", 0) \
    M(Bool, output_format_csv_crlf_end_of_line, false, "If it is set true, end of line in CSV format will be \\r\\n instead of \\n.", 0) \
    M(Bool, input_format_csv_enum_as_number, false, "Treat inserted enum values in CSV formats as enum indices", 0) \
    M(Bool, input_format_csv_arrays_as_nested_csv, false, R"(When reading Array from CSV, expect that its elements were serialized in nested CSV and then put into string. Example: "[""Hello"", ""world"", ""42"""" TV""]". Braces around array can be omitted.)", 0) \
    M(Bool, input_format_skip_unknown_fields, true, "Skip columns with unknown names from input data (it works for JSONEachRow, -WithNames, -WithNamesAndTypes and TSKV formats).", 0) \
    M(Bool, input_format_with_names_use_header, true, "For -WithNames input formats this controls whether format parser is to assume that column data appear in the input exactly as they are specified in the header.", 0) \
    M(Bool, input_format_with_types_use_header, true, "For -WithNamesAndTypes input formats this controls whether format parser should check if data types from the input match data types from the header.", 0) \
    M(Bool, input_format_import_nested_json, false, "Map nested JSON data to nested tables (it works for JSONEachRow format).", 0) \
    M(Bool, input_format_defaults_for_omitted_fields, true, "For input data calculate default expressions for omitted fields (it works for JSONEachRow, -WithNames, -WithNamesAndTypes formats).", IMPORTANT) \
    M(Bool, input_format_csv_empty_as_default, true, "Treat empty fields in CSV input as default values.", 0) \
    M(Bool, input_format_tsv_empty_as_default, false, "Treat empty fields in TSV input as default values.", 0) \
    M(Bool, input_format_tsv_enum_as_number, false, "Treat inserted enum values in TSV formats as enum indices.", 0) \
    M(Bool, input_format_null_as_default, true, "Initialize null fields with default values if the data type of this field is not nullable and it is supported by the input format", 0) \
    M(Bool, input_format_arrow_case_insensitive_column_matching, false, "Ignore case when matching Arrow columns with CH columns.", 0) \
    M(Int64, input_format_orc_row_batch_size, 100'000, "Batch size when reading ORC stripes.", 0) \
    M(Bool, input_format_orc_case_insensitive_column_matching, false, "Ignore case when matching ORC columns with CH columns.", 0) \
    M(Bool, input_format_parquet_case_insensitive_column_matching, false, "Ignore case when matching Parquet columns with CH columns.", 0) \
    M(Bool, input_format_parquet_preserve_order, false, "Avoid reordering rows when reading from Parquet files. Usually makes it much slower.", 0) \
    M(Bool, input_format_parquet_filter_push_down, true, "When reading Parquet files, skip whole row groups based on the WHERE/PREWHERE expressions and min/max statistics in the Parquet metadata.", 0) \
    M(Bool, input_format_allow_seeks, true, "Allow seeks while reading in ORC/Parquet/Arrow input formats", 0) \
    M(Bool, input_format_orc_allow_missing_columns, true, "Allow missing columns while reading ORC input formats", 0) \
    M(Bool, input_format_orc_use_fast_decoder, true, "Use a faster ORC decoder implementation.", 0) \
<<<<<<< HEAD
    M(Bool, input_format_parquet_allow_missing_columns, true, "Allow missing columns while reading Parquet input formats", 0) \
=======
    M(Bool, input_format_orc_filter_push_down, true, "When reading ORC files, skip whole stripes or row groups based on the WHERE/PREWHERE expressions, min/max statistics or bloom filter in the ORC metadata.", 0) \
    M(Bool, input_format_parquet_allow_missing_columns, false, "Allow missing columns while reading Parquet input formats", 0) \
>>>>>>> ecafc77e
    M(UInt64, input_format_parquet_local_file_min_bytes_for_seek, 8192, "Min bytes required for local read (file) to do seek, instead of read with ignore in Parquet input format", 0) \
    M(Bool, input_format_arrow_allow_missing_columns, true, "Allow missing columns while reading Arrow input formats", 0) \
    M(Char, input_format_hive_text_fields_delimiter, '\x01', "Delimiter between fields in Hive Text File", 0) \
    M(Char, input_format_hive_text_collection_items_delimiter, '\x02', "Delimiter between collection(array or map) items in Hive Text File", 0) \
    M(Char, input_format_hive_text_map_keys_delimiter, '\x03', "Delimiter between a pair of map key/values in Hive Text File", 0) \
    M(UInt64, input_format_msgpack_number_of_columns, 0, "The number of columns in inserted MsgPack data. Used for automatic schema inference from data.", 0) \
    M(MsgPackUUIDRepresentation, output_format_msgpack_uuid_representation, FormatSettings::MsgPackUUIDRepresentation::EXT, "The way how to output UUID in MsgPack format.", 0) \
    M(UInt64, input_format_max_rows_to_read_for_schema_inference, 25000, "The maximum rows of data to read for automatic schema inference", 0) \
    M(UInt64, input_format_max_bytes_to_read_for_schema_inference, 32 * 1024 * 1024, "The maximum bytes of data to read for automatic schema inference", 0) \
    M(Bool, input_format_csv_use_best_effort_in_schema_inference, true, "Use some tweaks and heuristics to infer schema in CSV format", 0) \
    M(Bool, input_format_tsv_use_best_effort_in_schema_inference, true, "Use some tweaks and heuristics to infer schema in TSV format", 0) \
    M(Bool, input_format_csv_detect_header, true, "Automatically detect header with names and types in CSV format", 0) \
    M(Bool, input_format_csv_allow_whitespace_or_tab_as_delimiter, false, "Allow to use spaces and tabs(\\t) as field delimiter in the CSV strings", 0) \
    M(Bool, input_format_csv_trim_whitespaces, true, "Trims spaces and tabs (\\t) characters at the beginning and end in CSV strings", 0) \
    M(Bool, input_format_csv_use_default_on_bad_values, false, "Allow to set default value to column when CSV field deserialization failed on bad value", 0) \
    M(Bool, input_format_csv_allow_variable_number_of_columns, false, "Ignore extra columns in CSV input (if file has more columns than expected) and treat missing fields in CSV input as default values", 0) \
    M(Bool, input_format_tsv_allow_variable_number_of_columns, false, "Ignore extra columns in TSV input (if file has more columns than expected) and treat missing fields in TSV input as default values", 0) \
    M(Bool, input_format_custom_allow_variable_number_of_columns, false, "Ignore extra columns in CustomSeparated input (if file has more columns than expected) and treat missing fields in CustomSeparated input as default values", 0) \
    M(Bool, input_format_json_compact_allow_variable_number_of_columns, false, "Ignore extra columns in JSONCompact(EachRow) input (if file has more columns than expected) and treat missing fields in JSONCompact(EachRow) input as default values", 0) \
    M(Bool, input_format_tsv_detect_header, true, "Automatically detect header with names and types in TSV format", 0) \
    M(Bool, input_format_custom_detect_header, true, "Automatically detect header with names and types in CustomSeparated format", 0) \
    M(Bool, input_format_parquet_skip_columns_with_unsupported_types_in_schema_inference, false, "Skip columns with unsupported types while schema inference for format Parquet", 0) \
    M(UInt64, input_format_parquet_max_block_size, 8192, "Max block size for parquet reader.", 0) \
    M(Bool, input_format_protobuf_skip_fields_with_unsupported_types_in_schema_inference, false, "Skip fields with unsupported types while schema inference for format Protobuf", 0) \
    M(Bool, input_format_capn_proto_skip_fields_with_unsupported_types_in_schema_inference, false, "Skip columns with unsupported types while schema inference for format CapnProto", 0) \
    M(Bool, input_format_orc_skip_columns_with_unsupported_types_in_schema_inference, false, "Skip columns with unsupported types while schema inference for format ORC", 0) \
    M(Bool, input_format_arrow_skip_columns_with_unsupported_types_in_schema_inference, false, "Skip columns with unsupported types while schema inference for format Arrow", 0) \
    M(String, column_names_for_schema_inference, "", "The list of column names to use in schema inference for formats without column names. The format: 'column1,column2,column3,...'", 0) \
    M(String, schema_inference_hints, "", "The list of column names and types to use in schema inference for formats without column names. The format: 'column_name1 column_type1, column_name2 column_type2, ...'", 0) \
    M(SchemaInferenceMode, schema_inference_mode, "default", "Mode of schema inference. 'default' - assume that all files have the same schema and schema can be inferred from any file, 'union' - files can have different schemas and the resulting schema should be the a union of schemas of all files", 0) \
    M(Bool, schema_inference_make_columns_nullable, true, "If set to true, all inferred types will be Nullable in schema inference for formats without information about nullability.", 0) \
    M(Bool, input_format_json_read_bools_as_numbers, true, "Allow to parse bools as numbers in JSON input formats", 0) \
    M(Bool, input_format_json_try_infer_numbers_from_strings, false, "Try to infer numbers from string fields while schema inference", 0) \
    M(Bool, input_format_json_validate_types_from_metadata, true, "For JSON/JSONCompact/JSONColumnsWithMetadata input formats this controls whether format parser should check if data types from input metadata match data types of the corresponding columns from the table", 0) \
    M(Bool, input_format_json_read_numbers_as_strings, true, "Allow to parse numbers as strings in JSON input formats", 0) \
    M(Bool, input_format_json_read_objects_as_strings, true, "Allow to parse JSON objects as strings in JSON input formats", 0) \
    M(Bool, input_format_json_read_arrays_as_strings, true, "Allow to parse JSON arrays as strings in JSON input formats", 0) \
    M(Bool, input_format_json_try_infer_named_tuples_from_objects, true, "Try to infer named tuples from JSON objects in JSON input formats", 0) \
    M(Bool, input_format_json_infer_incomplete_types_as_strings, true, "Use type String for keys that contains only Nulls or empty objects/arrays during schema inference in JSON input formats", 0) \
    M(Bool, input_format_json_named_tuples_as_objects, true, "Deserialize named tuple columns as JSON objects", 0) \
    M(Bool, input_format_json_ignore_unknown_keys_in_named_tuple, true, "Ignore unknown keys in json object for named tuples", 0) \
    M(Bool, input_format_json_defaults_for_missing_elements_in_named_tuple, true, "Insert default value in named tuple element if it's missing in json object", 0) \
    M(Bool, input_format_try_infer_integers, true, "Try to infer integers instead of floats while schema inference in text formats", 0) \
    M(Bool, input_format_try_infer_dates, true, "Try to infer dates from string fields while schema inference in text formats", 0) \
    M(Bool, input_format_try_infer_datetimes, true, "Try to infer datetimes from string fields while schema inference in text formats", 0) \
    M(Bool, output_format_markdown_escape_special_characters, false, "Escape special characters in Markdown", 0) \
    M(Bool, input_format_protobuf_flatten_google_wrappers, false, "Enable Google wrappers for regular non-nested columns, e.g. google.protobuf.StringValue 'str' for String column 'str'. For Nullable columns empty wrappers are recognized as defaults, and missing as nulls", 0) \
    M(Bool, output_format_protobuf_nullables_with_google_wrappers, false, "When serializing Nullable columns with Google wrappers, serialize default values as empty wrappers. If turned off, default and null values are not serialized", 0) \
    M(UInt64, input_format_csv_skip_first_lines, 0, "Skip specified number of lines at the beginning of data in CSV format", 0) \
    M(UInt64, input_format_tsv_skip_first_lines, 0, "Skip specified number of lines at the beginning of data in TSV format", 0) \
    M(Bool, input_format_csv_skip_trailing_empty_lines, false, "Skip trailing empty lines in CSV format", 0) \
    M(Bool, input_format_tsv_skip_trailing_empty_lines, false, "Skip trailing empty lines in TSV format", 0) \
    M(Bool, input_format_custom_skip_trailing_empty_lines, false, "Skip trailing empty lines in CustomSeparated format", 0) \
    \
    M(Bool, input_format_native_allow_types_conversion, true, "Allow data types conversion in Native input format", 0) \
    \
    M(DateTimeInputFormat, date_time_input_format, FormatSettings::DateTimeInputFormat::Basic, "Method to read DateTime from text input formats. Possible values: 'basic', 'best_effort' and 'best_effort_us'.", 0) \
    M(DateTimeOutputFormat, date_time_output_format, FormatSettings::DateTimeOutputFormat::Simple, "Method to write DateTime to text output. Possible values: 'simple', 'iso', 'unix_timestamp'.", 0) \
    M(IntervalOutputFormat, interval_output_format, FormatSettings::IntervalOutputFormat::Numeric, "Textual representation of Interval. Possible values: 'kusto', 'numeric'.", 0) \
    \
    M(Bool, input_format_ipv4_default_on_conversion_error, false, "Deserialization of IPv4 will use default values instead of throwing exception on conversion error.", 0) \
    M(Bool, input_format_ipv6_default_on_conversion_error, false, "Deserialization of IPV6 will use default values instead of throwing exception on conversion error.", 0) \
    M(String, bool_true_representation, "true", "Text to represent bool value in TSV/CSV formats.", 0) \
    M(String, bool_false_representation, "false", "Text to represent bool value in TSV/CSV formats.", 0) \
    \
    M(Bool, input_format_values_interpret_expressions, true, "For Values format: if the field could not be parsed by streaming parser, run SQL parser and try to interpret it as SQL expression.", 0) \
    M(Bool, input_format_values_deduce_templates_of_expressions, true, "For Values format: if the field could not be parsed by streaming parser, run SQL parser, deduce template of the SQL expression, try to parse all rows using template and then interpret expression for all rows.", 0) \
    M(Bool, input_format_values_accurate_types_of_literals, true, "For Values format: when parsing and interpreting expressions using template, check actual type of literal to avoid possible overflow and precision issues.", 0) \
    M(Bool, input_format_values_allow_data_after_semicolon, false, "For Values format: allow extra data after semicolon (used by client to interpret comments).", 0) \
    M(Bool, input_format_avro_allow_missing_fields, false, "For Avro/AvroConfluent format: when field is not found in schema use default value instead of error", 0) \
    /** This setting is obsolete and do nothing, left for compatibility reasons. */ \
    M(Bool, input_format_avro_null_as_default, false, "For Avro/AvroConfluent format: insert default in case of null and non Nullable column", 0) \
    M(UInt64, format_binary_max_string_size, 1_GiB, "The maximum allowed size for String in RowBinary format. It prevents allocating large amount of memory in case of corrupted data. 0 means there is no limit", 0) \
    M(UInt64, format_binary_max_array_size, 1_GiB, "The maximum allowed size for Array in RowBinary format. It prevents allocating large amount of memory in case of corrupted data. 0 means there is no limit", 0) \
    M(URI, format_avro_schema_registry_url, "", "For AvroConfluent format: Confluent Schema Registry URL.", 0) \
    \
    M(Bool, output_format_json_quote_64bit_integers, true, "Controls quoting of 64-bit integers in JSON output format.", 0) \
    M(Bool, output_format_json_quote_denormals, false, "Enables '+nan', '-nan', '+inf', '-inf' outputs in JSON output format.", 0) \
    M(Bool, output_format_json_quote_decimals, false, "Controls quoting of decimals in JSON output format.", 0) \
    M(Bool, output_format_json_quote_64bit_floats, false, "Controls quoting of 64-bit float numbers in JSON output format.", 0) \
    \
    M(Bool, output_format_json_escape_forward_slashes, true, "Controls escaping forward slashes for string outputs in JSON output format. This is intended for compatibility with JavaScript. Don't confuse with backslashes that are always escaped.", 0) \
    M(Bool, output_format_json_named_tuples_as_objects, true, "Serialize named tuple columns as JSON objects.", 0) \
    M(Bool, output_format_json_skip_null_value_in_named_tuples, false, "Skip key value pairs with null value when serialize named tuple columns as JSON objects. It is only valid when output_format_json_named_tuples_as_objects is true.", 0) \
    M(Bool, output_format_json_array_of_rows, false, "Output a JSON array of all rows in JSONEachRow(Compact) format.", 0) \
    M(Bool, output_format_json_validate_utf8, false, "Validate UTF-8 sequences in JSON output formats, doesn't impact formats JSON/JSONCompact/JSONColumnsWithMetadata, they always validate utf8", 0) \
    \
    M(String, format_json_object_each_row_column_for_object_name, "", "The name of column that will be used as object names in JSONObjectEachRow format. Column type should be String", 0) \
    \
    M(UInt64, output_format_pretty_max_rows, 10000, "Rows limit for Pretty formats.", 0) \
    M(UInt64, output_format_pretty_max_column_pad_width, 250, "Maximum width to pad all values in a column in Pretty formats.", 0) \
    M(UInt64, output_format_pretty_max_value_width, 10000, "Maximum width of value to display in Pretty formats. If greater - it will be cut.", 0) \
    M(Bool, output_format_pretty_color, true, "Use ANSI escape sequences to paint colors in Pretty formats", 0) \
    M(String, output_format_pretty_grid_charset, "UTF-8", "Charset for printing grid borders. Available charsets: ASCII, UTF-8 (default one).", 0) \
    M(UInt64, output_format_parquet_row_group_size, 1000000, "Target row group size in rows.", 0) \
    M(UInt64, output_format_parquet_row_group_size_bytes, 512 * 1024 * 1024, "Target row group size in bytes, before compression.", 0) \
    M(Bool, output_format_parquet_string_as_string, false, "Use Parquet String type instead of Binary for String columns.", 0) \
    M(Bool, output_format_parquet_fixed_string_as_fixed_byte_array, true, "Use Parquet FIXED_LENGTH_BYTE_ARRAY type instead of Binary for FixedString columns.", 0) \
    M(ParquetVersion, output_format_parquet_version, "2.latest", "Parquet format version for output format. Supported versions: 1.0, 2.4, 2.6 and 2.latest (default)", 0) \
    M(ParquetCompression, output_format_parquet_compression_method, "lz4", "Compression method for Parquet output format. Supported codecs: snappy, lz4, brotli, zstd, gzip, none (uncompressed)", 0) \
    M(Bool, output_format_parquet_compliant_nested_types, true, "In parquet file schema, use name 'element' instead of 'item' for list elements. This is a historical artifact of Arrow library implementation. Generally increases compatibility, except perhaps with some old versions of Arrow.", 0) \
    M(Bool, output_format_parquet_use_custom_encoder, false, "Use a faster Parquet encoder implementation.", 0) \
    M(Bool, output_format_parquet_parallel_encoding, true, "Do Parquet encoding in multiple threads. Requires output_format_parquet_use_custom_encoder.", 0) \
    M(UInt64, output_format_parquet_data_page_size, 1024 * 1024, "Target page size in bytes, before compression.", 0) \
    M(UInt64, output_format_parquet_batch_size, 1024, "Check page size every this many rows. Consider decreasing if you have columns with average values size above a few KBs.", 0) \
    M(String, output_format_avro_codec, "", "Compression codec used for output. Possible values: 'null', 'deflate', 'snappy'.", 0) \
    M(UInt64, output_format_avro_sync_interval, 16 * 1024, "Sync interval in bytes.", 0) \
    M(String, output_format_avro_string_column_pattern, "", "For Avro format: regexp of String columns to select as AVRO string.", 0) \
    M(UInt64, output_format_avro_rows_in_file, 1, "Max rows in a file (if permitted by storage)", 0) \
    M(Bool, output_format_tsv_crlf_end_of_line, false, "If it is set true, end of line in TSV format will be \\r\\n instead of \\n.", 0) \
    M(String, format_csv_null_representation, "\\N", "Custom NULL representation in CSV format", 0) \
    M(String, format_tsv_null_representation, "\\N", "Custom NULL representation in TSV format", 0) \
    M(Bool, output_format_decimal_trailing_zeros, false, "Output trailing zeros when printing Decimal values. E.g. 1.230000 instead of 1.23.", 0) \
    \
    M(UInt64, input_format_allow_errors_num, 0, "Maximum absolute amount of errors while reading text formats (like CSV, TSV). In case of error, if at least absolute or relative amount of errors is lower than corresponding value, will skip until next line and continue.", 0) \
    M(Float, input_format_allow_errors_ratio, 0, "Maximum relative amount of errors while reading text formats (like CSV, TSV). In case of error, if at least absolute or relative amount of errors is lower than corresponding value, will skip until next line and continue.", 0) \
    M(String, input_format_record_errors_file_path, "", "Path of the file used to record errors while reading text formats (CSV, TSV).", 0) \
    M(String, errors_output_format, "CSV", "Method to write Errors to text output.", 0) \
    \
    M(String, format_schema, "", "Schema identifier (used by schema-based formats)", 0) \
    M(String, format_template_resultset, "", "Path to file which contains format string for result set (for Template format)", 0) \
    M(String, format_template_row, "", "Path to file which contains format string for rows (for Template format)", 0) \
    M(String, format_template_rows_between_delimiter, "\n", "Delimiter between rows (for Template format)", 0) \
    \
    M(EscapingRule, format_custom_escaping_rule, "Escaped", "Field escaping rule (for CustomSeparated format)", 0) \
    M(String, format_custom_field_delimiter, "\t", "Delimiter between fields (for CustomSeparated format)", 0) \
    M(String, format_custom_row_before_delimiter, "", "Delimiter before field of the first column (for CustomSeparated format)", 0) \
    M(String, format_custom_row_after_delimiter, "\n", "Delimiter after field of the last column (for CustomSeparated format)", 0) \
    M(String, format_custom_row_between_delimiter, "", "Delimiter between rows (for CustomSeparated format)", 0) \
    M(String, format_custom_result_before_delimiter, "", "Prefix before result set (for CustomSeparated format)", 0) \
    M(String, format_custom_result_after_delimiter, "", "Suffix after result set (for CustomSeparated format)", 0) \
    \
    M(String, format_regexp, "", "Regular expression (for Regexp format)", 0) \
    M(EscapingRule, format_regexp_escaping_rule, "Raw", "Field escaping rule (for Regexp format)", 0) \
    M(Bool, format_regexp_skip_unmatched, false, "Skip lines unmatched by regular expression (for Regexp format)", 0) \
    \
    M(Bool, output_format_enable_streaming, false, "Enable streaming in output formats that support it.", 0) \
    M(Bool, output_format_write_statistics, true, "Write statistics about read rows, bytes, time elapsed in suitable output formats.", 0) \
    M(Bool, output_format_pretty_row_numbers, false, "Add row numbers before each row for pretty output format", 0) \
    M(Bool, insert_distributed_one_random_shard, false, "If setting is enabled, inserting into distributed table will choose a random shard to write when there is no sharding key", 0) \
    \
    M(Bool, exact_rows_before_limit, false, "When enabled, ClickHouse will provide exact value for rows_before_limit_at_least statistic, but with the cost that the data before limit will have to be read completely", 0) \
    M(UInt64, cross_to_inner_join_rewrite, 1, "Use inner join instead of comma/cross join if there're joining expressions in the WHERE section. Values: 0 - no rewrite, 1 - apply if possible for comma/cross, 2 - force rewrite all comma joins, cross - if possible", 0) \
    \
    M(Bool, output_format_arrow_low_cardinality_as_dictionary, false, "Enable output LowCardinality type as Dictionary Arrow type", 0) \
    M(Bool, output_format_arrow_string_as_string, false, "Use Arrow String type instead of Binary for String columns", 0) \
    M(Bool, output_format_arrow_fixed_string_as_fixed_byte_array, true, "Use Arrow FIXED_SIZE_BINARY type instead of Binary for FixedString columns.", 0) \
    M(ArrowCompression, output_format_arrow_compression_method, "lz4_frame", "Compression method for Arrow output format. Supported codecs: lz4_frame, zstd, none (uncompressed)", 0) \
    \
    M(Bool, output_format_orc_string_as_string, false, "Use ORC String type instead of Binary for String columns", 0) \
    M(ORCCompression, output_format_orc_compression_method, "lz4", "Compression method for ORC output format. Supported codecs: lz4, snappy, zlib, zstd, none (uncompressed)", 0) \
    M(UInt64, output_format_orc_row_index_stride, 10'000, "Target row index stride in ORC output format", 0) \
    \
    M(CapnProtoEnumComparingMode, format_capn_proto_enum_comparising_mode, FormatSettings::CapnProtoEnumComparingMode::BY_VALUES, "How to map ClickHouse Enum and CapnProto Enum", 0) \
    \
    M(Bool, format_capn_proto_use_autogenerated_schema, true, "Use autogenerated CapnProto schema when format_schema is not set", 0) \
    M(Bool, format_protobuf_use_autogenerated_schema, true, "Use autogenerated Protobuf when format_schema is not set", 0) \
    M(String, output_format_schema, "", "The path to the file where the automatically generated schema will be saved", 0) \
    \
    M(String, input_format_mysql_dump_table_name, "", "Name of the table in MySQL dump from which to read data", 0) \
    M(Bool, input_format_mysql_dump_map_column_names, true, "Match columns from table in MySQL dump and columns from ClickHouse table by names", 0) \
    \
    M(UInt64, output_format_sql_insert_max_batch_size, DEFAULT_BLOCK_SIZE, "The maximum number  of rows in one INSERT statement.", 0) \
    M(String, output_format_sql_insert_table_name, "table", "The name of table in the output INSERT query", 0) \
    M(Bool, output_format_sql_insert_include_column_names, true, "Include column names in INSERT query", 0) \
    M(Bool, output_format_sql_insert_use_replace, false, "Use REPLACE statement instead of INSERT", 0) \
    M(Bool, output_format_sql_insert_quote_names, true, "Quote column names with '`' characters", 0) \
    \
    M(Bool, output_format_bson_string_as_string, false, "Use BSON String type instead of Binary for String columns.", 0) \
    M(Bool, input_format_bson_skip_fields_with_unsupported_types_in_schema_inference, false, "Skip fields with unsupported types while schema inference for format BSON.", 0) \
    \
    M(Bool, format_display_secrets_in_show_and_select, false, "Do not hide secrets in SHOW and SELECT queries.", IMPORTANT) \
    M(Bool, regexp_dict_allow_hyperscan, true, "Allow regexp_tree dictionary using Hyperscan library.", 0) \
    M(Bool, regexp_dict_flag_case_insensitive, false, "Use case-insensitive matching for a regexp_tree dictionary. Can be overridden in individual expressions with (?i) and (?-i).", 0) \
    M(Bool, regexp_dict_flag_dotall, false, "Allow '.' to match newline characters for a regexp_tree dictionary.", 0) \
    \
    M(Bool, dictionary_use_async_executor, false, "Execute a pipeline for reading dictionary source in several threads. It's supported only by dictionaries with local CLICKHOUSE source.", 0) \
    M(Bool, precise_float_parsing, false, "Prefer more precise (but slower) float parsing algorithm", 0) \

// End of FORMAT_FACTORY_SETTINGS
// Please add settings non-related to formats into the COMMON_SETTINGS above.

#define OBSOLETE_FORMAT_SETTINGS(M, ALIAS) \
    /** Obsolete format settings that do nothing but left for compatibility reasons. Remove each one after half a year of obsolescence. */ \
    MAKE_OBSOLETE(M, Bool, input_format_arrow_import_nested, false) \
    MAKE_OBSOLETE(M, Bool, input_format_parquet_import_nested, false) \
    MAKE_OBSOLETE(M, Bool, input_format_orc_import_nested, false) \

#define LIST_OF_SETTINGS(M, ALIAS)     \
    COMMON_SETTINGS(M, ALIAS)          \
    OBSOLETE_SETTINGS(M, ALIAS)        \
    FORMAT_FACTORY_SETTINGS(M, ALIAS)  \
    OBSOLETE_FORMAT_SETTINGS(M, ALIAS) \

DECLARE_SETTINGS_TRAITS_ALLOW_CUSTOM_SETTINGS(SettingsTraits, LIST_OF_SETTINGS)


/** Settings of query execution.
  * These settings go to users.xml.
  */
struct Settings : public BaseSettings<SettingsTraits>, public IHints<2>
{
    Settings() = default;

    /** Set multiple settings from "profile" (in server configuration file (users.xml), profiles contain groups of multiple settings).
     * The profile can also be set using the `set` functions, like the profile setting.
     */
    void setProfile(const String & profile_name, const Poco::Util::AbstractConfiguration & config);

    /// Load settings from configuration file, at "path" prefix in configuration.
    void loadSettingsFromConfig(const String & path, const Poco::Util::AbstractConfiguration & config);

    /// Dumps profile events to column of type Map(String, String)
    void dumpToMapColumn(IColumn * column, bool changed_only = true);

    /// Check that there is no user-level settings at the top level in config.
    /// This is a common source of mistake (user don't know where to write user-level setting).
    static void checkNoSettingNamesAtTopLevel(const Poco::Util::AbstractConfiguration & config, const String & config_path);

    std::vector<String> getAllRegisteredNames() const override;

    void set(std::string_view name, const Field & value) override;

    void setDefaultValue(const String & name) { resetToDefault(name); }

private:
    void applyCompatibilitySetting(const String & compatibility);

    std::unordered_set<std::string_view> settings_changed_by_compatibility_setting;
};

#define LIST_OF_ALL_FORMAT_SETTINGS(M, ALIAS) \
    FORMAT_FACTORY_SETTINGS(M, ALIAS)         \
    OBSOLETE_FORMAT_SETTINGS(M, ALIAS)        \

/*
 * User-specified file format settings for File and URL engines.
 */
DECLARE_SETTINGS_TRAITS(FormatFactorySettingsTraits, LIST_OF_ALL_FORMAT_SETTINGS)

struct FormatFactorySettings : public BaseSettings<FormatFactorySettingsTraits>
{
};

}<|MERGE_RESOLUTION|>--- conflicted
+++ resolved
@@ -898,12 +898,8 @@
     M(Bool, input_format_allow_seeks, true, "Allow seeks while reading in ORC/Parquet/Arrow input formats", 0) \
     M(Bool, input_format_orc_allow_missing_columns, true, "Allow missing columns while reading ORC input formats", 0) \
     M(Bool, input_format_orc_use_fast_decoder, true, "Use a faster ORC decoder implementation.", 0) \
-<<<<<<< HEAD
+    M(Bool, input_format_orc_filter_push_down, true, "When reading ORC files, skip whole stripes or row groups based on the WHERE/PREWHERE expressions, min/max statistics or bloom filter in the ORC metadata.", 0) \
     M(Bool, input_format_parquet_allow_missing_columns, true, "Allow missing columns while reading Parquet input formats", 0) \
-=======
-    M(Bool, input_format_orc_filter_push_down, true, "When reading ORC files, skip whole stripes or row groups based on the WHERE/PREWHERE expressions, min/max statistics or bloom filter in the ORC metadata.", 0) \
-    M(Bool, input_format_parquet_allow_missing_columns, false, "Allow missing columns while reading Parquet input formats", 0) \
->>>>>>> ecafc77e
     M(UInt64, input_format_parquet_local_file_min_bytes_for_seek, 8192, "Min bytes required for local read (file) to do seek, instead of read with ignore in Parquet input format", 0) \
     M(Bool, input_format_arrow_allow_missing_columns, true, "Allow missing columns while reading Arrow input formats", 0) \
     M(Char, input_format_hive_text_fields_delimiter, '\x01', "Delimiter between fields in Hive Text File", 0) \
