--- conflicted
+++ resolved
@@ -680,15 +680,11 @@
     {
         addSettingsChanges(merge_tree_settings_changes_history, "25.4",
         {
-
+            {"refresh_parts_interval", 0, 0, "A new setting"},
         });
         addSettingsChanges(merge_tree_settings_changes_history, "25.3",
         {
-<<<<<<< HEAD
-            {"refresh_parts_interval", 0, 0, "A new setting"},
-=======
             /// Release closed. Please use 25.4
->>>>>>> 9855acbf
             {"shared_merge_tree_enable_keeper_parts_extra_data", false, false, "New setting"},
             {"zero_copy_merge_mutation_min_parts_size_sleep_no_scale_before_lock", 0, 0, "New setting"},
             {"enable_replacing_merge_with_cleanup_for_min_age_to_force_merge", false, false, "New setting to allow automatic cleanup merges for ReplacingMergeTree"},
