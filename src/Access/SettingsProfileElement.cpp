#include <Access/SettingsProfileElement.h>
#include <Access/SettingsConstraints.h>
#include <Access/AccessControl.h>
#include <Access/SettingsProfile.h>
#include <Core/Settings.h>
#include <Common/SettingConstraintWritability.h>
#include <Common/SettingsChanges.h>
#include <IO/ReadHelpers.h>
#include <IO/WriteHelpers.h>
#include <Parsers/Access/ASTSettingsProfileElement.h>
#include <base/removeDuplicates.h>
#include <boost/container/flat_map.hpp>
#include <boost/container/flat_set.hpp>


namespace DB
{

namespace ErrorCodes
{
    extern const int NOT_IMPLEMENTED;
}


SettingsProfileElement::SettingsProfileElement(const ASTSettingsProfileElement & ast)
{
    init(ast, nullptr);
}

SettingsProfileElement::SettingsProfileElement(const ASTSettingsProfileElement & ast, const AccessControl & access_control)
{
    init(ast, &access_control);
}

void SettingsProfileElement::init(const ASTSettingsProfileElement & ast, const AccessControl * access_control)
{
    auto name_to_id = [id_mode{ast.id_mode}, access_control](const String & name_) -> UUID
    {
        if (id_mode)
            return parse<UUID>(name_);
        assert(access_control);
        return access_control->getID<SettingsProfile>(name_);
    };

    if (!ast.parent_profile.empty())
        parent_profile = name_to_id(ast.parent_profile);

    if (!ast.setting_name.empty())
    {
        setting_name = ast.setting_name;

        if (access_control)
        {
            /// Check if a setting with that name is allowed.
            if (!SettingsProfileElements::isAllowBackupSetting(setting_name))
                access_control->checkSettingNameIsAllowed(setting_name);
            /// Check if a CHANGEABLE_IN_READONLY is allowed.
            if (ast.writability == SettingConstraintWritability::CHANGEABLE_IN_READONLY && !access_control->doesSettingsConstraintsReplacePrevious())
                throw Exception(ErrorCodes::NOT_IMPLEMENTED,
                                "CHANGEABLE_IN_READONLY for {} "
                                "is not allowed unless settings_constraints_replace_previous is enabled", setting_name);
        }

        value = ast.value;
        min_value = ast.min_value;
        max_value = ast.max_value;
        writability = ast.writability;

        if (value)
            value = Settings::castValueUtil(setting_name, *value);
        if (min_value)
            min_value = Settings::castValueUtil(setting_name, *min_value);
        if (max_value)
            max_value = Settings::castValueUtil(setting_name, *max_value);
    }
}

bool SettingsProfileElement::isConstraint() const
{
    return this->writability || this->min_value || this->max_value;
}

std::shared_ptr<ASTSettingsProfileElement> SettingsProfileElement::toAST() const
{
    auto ast = std::make_shared<ASTSettingsProfileElement>();
    ast->id_mode = true;

    if (parent_profile)
        ast->parent_profile = ::DB::toString(*parent_profile);

    ast->setting_name = setting_name;
    ast->value = value;
    ast->min_value = min_value;
    ast->max_value = max_value;
    ast->writability = writability;

    return ast;
}


std::shared_ptr<ASTSettingsProfileElement> SettingsProfileElement::toASTWithNames(const AccessControl & access_control) const
{
    auto ast = std::make_shared<ASTSettingsProfileElement>();

    if (parent_profile)
    {
        auto parent_profile_name = access_control.tryReadName(*parent_profile);
        if (parent_profile_name)
            ast->parent_profile = *parent_profile_name;
    }

    ast->setting_name = setting_name;
    ast->value = value;
    ast->min_value = min_value;
    ast->max_value = max_value;
    ast->writability = writability;

    return ast;
}


SettingsProfileElements::SettingsProfileElements(const ASTSettingsProfileElements & ast, bool normalize_)
{
    for (const auto & ast_element : ast.elements)
        emplace_back(*ast_element);
    if (normalize_)
        normalize();
}

SettingsProfileElements::SettingsProfileElements(const ASTSettingsProfileElements & ast, const AccessControl & access_control, bool normalize_)
{
    for (const auto & ast_element : ast.elements)
        emplace_back(*ast_element, access_control);
    if (normalize_)
        normalize();
}


std::shared_ptr<ASTSettingsProfileElements> SettingsProfileElements::toAST() const
{
    auto res = std::make_shared<ASTSettingsProfileElements>();
    for (const auto & element : *this)
    {
        auto element_ast = element.toAST();
        if (!element_ast->empty())
            res->elements.push_back(element_ast);
    }
    return res;
}

std::shared_ptr<ASTSettingsProfileElements> SettingsProfileElements::toASTWithNames(const AccessControl & access_control) const
{
    auto res = std::make_shared<ASTSettingsProfileElements>();
    for (const auto & element : *this)
    {
        auto element_ast = element.toASTWithNames(access_control);
        if (!element_ast->empty())
            res->elements.push_back(element_ast);
    }
    return res;
}


std::vector<UUID> SettingsProfileElements::findDependencies() const
{
    std::vector<UUID> res;
    for (const auto & element : *this)
    {
        if (element.parent_profile)
            res.push_back(*element.parent_profile);
    }
    return res;
}


bool SettingsProfileElements::hasDependencies(const std::unordered_set<UUID> & ids) const
{
    std::vector<UUID> res;
    for (const auto & element : *this)
    {
        if (element.parent_profile && ids.contains(*element.parent_profile))
            return true;
    }
    return false;
}


void SettingsProfileElements::replaceDependencies(const std::unordered_map<UUID, UUID> & old_to_new_ids)
{
    for (auto & element : *this)
    {
        if (element.parent_profile)
        {
            auto id = *element.parent_profile;
            auto it_new_id = old_to_new_ids.find(id);
            if (it_new_id != old_to_new_ids.end())
            {
                auto new_id = it_new_id->second;
                element.parent_profile = new_id;
            }
        }
    }
}


<<<<<<< HEAD
void SettingsProfileElements::merge(const SettingsProfileElements & other, bool normalize_)
=======
void SettingsProfileElements::copyDependenciesFrom(const SettingsProfileElements & src, const std::unordered_set<UUID> & ids)
{
    SettingsProfileElements new_elements;
    for (const auto & element : src)
    {
        if (element.parent_profile && ids.contains(*element.parent_profile))
        {
            SettingsProfileElement new_element;
            new_element.parent_profile = *element.parent_profile;
            new_elements.emplace_back(new_element);
        }
    }
    insert(begin(), new_elements.begin(), new_elements.end());
}


void SettingsProfileElements::removeDependencies(const std::unordered_set<UUID> & ids)
{
    std::erase_if(
        *this, [&](const SettingsProfileElement & element) { return element.parent_profile && ids.contains(*element.parent_profile); });
}


void SettingsProfileElements::removeSettingsKeepProfiles()
{
    for (auto & element : *this)
        element.setting_name.clear();

    std::erase_if(*this, [&](const SettingsProfileElement & element) { return element.setting_name.empty() && !element.parent_profile; });
}


void SettingsProfileElements::merge(const SettingsProfileElements & other)
>>>>>>> 3c0f2991
{
    insert(end(), other.begin(), other.end());
    if (normalize_)
        normalize();
}


Settings SettingsProfileElements::toSettings() const
{
    Settings res;
    for (const auto & elem : *this)
    {
        if (!elem.setting_name.empty() && !isAllowBackupSetting(elem.setting_name) && elem.value)
            res.set(elem.setting_name, *elem.value);
    }
    return res;
}

SettingsChanges SettingsProfileElements::toSettingsChanges() const
{
    SettingsChanges res;
    for (const auto & elem : *this)
    {
        if (!elem.setting_name.empty() && !isAllowBackupSetting(elem.setting_name))
        {
            if (elem.value)
                res.push_back({elem.setting_name, *elem.value});
        }
    }
    return res;
}

SettingsConstraints SettingsProfileElements::toSettingsConstraints(const AccessControl & access_control) const
{
    SettingsConstraints res{access_control};
    for (const auto & elem : *this)
        if (!elem.setting_name.empty() && elem.isConstraint() && !isAllowBackupSetting(elem.setting_name))
            res.set(
                elem.setting_name,
                elem.min_value ? *elem.min_value : Field{},
                elem.max_value ? *elem.max_value : Field{},
                elem.writability ? *elem.writability : SettingConstraintWritability::WRITABLE);
    return res;
}

std::vector<UUID> SettingsProfileElements::toProfileIDs() const
{
    std::vector<UUID> res;
    for (const auto & elem : *this)
    {
        if (elem.parent_profile)
            res.push_back(*elem.parent_profile);
    }

    /// If some profile occurs multiple times (with some other settings in between),
    /// the latest occurrence overrides all the previous ones.
    removeDuplicatesKeepLast(res);

    return res;
}


void SettingsProfileElements::normalize()
{
    /// Ensure that each element represents either a setting or a profile.
    {
        SettingsProfileElements new_elements;
        for (auto & element : *this)
        {
            if (element.parent_profile && !element.setting_name.empty())
            {
                SettingsProfileElement new_element;
                new_element.parent_profile = element.parent_profile;
                element.parent_profile.reset();
                new_elements.push_back(std::move(new_element));
            }
        }
        insert(end(), new_elements.begin(), new_elements.end());
    }

    /// Partitioning: first profiles, then settings.
    /// We use std::stable_partition() here because we want to preserve the relative order of profiles and the relative order of settings.
    /// (We need that order to be preserved to remove duplicates correctly - see below.)
    auto profiles_begin = begin();
    auto profiles_end = std::stable_partition(begin(), end(), [](const SettingsProfileElement & element) { return static_cast<bool>(element.parent_profile); });
    auto settings_begin = profiles_end;
    auto settings_end = end();

    /// Remove duplicates among profiles.
    /// We keep the last position of any used profile.
    /// It's important to keep exactly the last position (and not just any position) because profiles can override settings from each other.
    /// For example, [pr_A, pr_B, pr_A, pr_C] is always the same as [pr_B, pr_A, pr_C], but can be not the same as [pr_A, pr_B, pr_C]
    /// if pr_A and pr_B give different values to same settings.
    {
        boost::container::flat_set<UUID> profile_ids;
        profile_ids.reserve(profiles_end - profiles_begin);
        auto it = profiles_end;
        while (it != profiles_begin)
        {
            --it;
            auto & element = *it;
            if (element.parent_profile && !profile_ids.emplace(*element.parent_profile).second)
                element.parent_profile.reset();
        }
    }

    /// Remove duplicates among settings.
    /// We keep the first position of any used setting, and merge settings with the same name to that first element.
    {
        boost::container::flat_map<std::string_view, SettingsProfileElements::iterator> setting_name_to_first_encounter;
        setting_name_to_first_encounter.reserve(settings_end - settings_begin);
        for (auto it = settings_begin; it != settings_end; ++it)
        {
            auto & element = *it;
            auto first = setting_name_to_first_encounter.emplace(element.setting_name, it).first->second;
            if (it != first)
            {
                auto & first_element = *first;
                if (element.value)
                    first_element.value = element.value;
                if (element.min_value)
                    first_element.min_value = element.min_value;
                if (element.max_value)
                    first_element.max_value = element.max_value;
                if (element.writability)
                    first_element.writability = element.writability;
                element.setting_name.clear();
            }
        }
    }

    /// Remove empty elements.
    std::erase_if(*this, [](const SettingsProfileElement & element) { return element.empty(); });
}


bool SettingsProfileElements::isBackupAllowed() const
{
    for (const auto & setting : *this)
    {
        if (isAllowBackupSetting(setting.setting_name) && setting.value)
            return static_cast<bool>(SettingFieldBool{*setting.value});
    }
    return true;
}

bool SettingsProfileElements::isAllowBackupSetting(const String & setting_name)
{
    static constexpr std::string_view ALLOW_BACKUP_SETTING_NAME = "allow_backup";
    return Settings::resolveName(setting_name) == ALLOW_BACKUP_SETTING_NAME;
}


AlterSettingsProfileElements::AlterSettingsProfileElements(const SettingsProfileElements & ast)
{
    drop_all_settings = true;
    drop_all_profiles = true;
    add_settings = ast;
}

AlterSettingsProfileElements::AlterSettingsProfileElements(const ASTSettingsProfileElements & ast)
    : AlterSettingsProfileElements(SettingsProfileElements{ast})
{
}

AlterSettingsProfileElements::AlterSettingsProfileElements(const ASTSettingsProfileElements & ast, const AccessControl & access_control)
    : AlterSettingsProfileElements(SettingsProfileElements{ast, access_control})
{
}

AlterSettingsProfileElements::AlterSettingsProfileElements(const ASTAlterSettingsProfileElements & ast)
{
    drop_all_settings = ast.drop_all_settings;
    drop_all_profiles = ast.drop_all_profiles;

    if (ast.add_settings)
        add_settings = SettingsProfileElements{*ast.add_settings, /* normalize= */ false}; /// For "ALTER" the normalization is unnecessary.

    if (ast.modify_settings)
        modify_settings = SettingsProfileElements{*ast.modify_settings, /* normalize= */ false};

    if (ast.drop_settings)
        drop_settings = SettingsProfileElements{*ast.drop_settings, /* normalize= */ false};
}

AlterSettingsProfileElements::AlterSettingsProfileElements(const ASTAlterSettingsProfileElements & ast, const AccessControl & access_control)
{
    drop_all_settings = ast.drop_all_settings;
    drop_all_profiles = ast.drop_all_profiles;

    if (ast.add_settings)
        add_settings = SettingsProfileElements{*ast.add_settings, access_control, /* normalize= */ false}; /// For "ALTER" the normalization is unnecessary.

    if (ast.modify_settings)
        modify_settings = SettingsProfileElements{*ast.modify_settings, access_control, /* normalize= */ false};

    if (ast.drop_settings)
        drop_settings = SettingsProfileElements{*ast.drop_settings, access_control, /* normalize= */ false};
}

void SettingsProfileElements::applyChanges(const AlterSettingsProfileElements & changes)
{
    /// Apply "DROP" changes.
    if (changes.drop_all_profiles)
    {
        for (auto & element : *this)
            element.parent_profile.reset(); /// We only make this element empty, the element will be removed in normalizeProfileElements().
    }

    if (changes.drop_all_settings)
    {
        for (auto & element : *this)
            element.setting_name.clear(); /// We only make this element empty, the element will be removed in normalizeProfileElements().
    }

    auto apply_drop_setting = [&](const String & setting_name)
    {
        for (auto & element : *this)
        {
            if (element.setting_name == setting_name)
                element.setting_name.clear();
        }
    };

    auto apply_drop_profile = [&](const UUID & profile_id)
    {
        for (auto & element : *this)
        {
            if (element.parent_profile == profile_id)
                element.parent_profile.reset();
        }
    };

    for (const auto & drop : changes.drop_settings)
    {
        if (drop.parent_profile)
            apply_drop_profile(*drop.parent_profile);
        if (!drop.setting_name.empty())
            apply_drop_setting(drop.setting_name);
    }

    auto apply_modify_setting = [&](const SettingsProfileElement & modify)
    {
        SettingsProfileElement new_element;
        new_element.setting_name = modify.setting_name;
        new_element.value = modify.value;
        new_element.min_value = modify.min_value;
        new_element.max_value = modify.max_value;
        new_element.writability = modify.writability;
        push_back(new_element); /// normalizeProfileElements() will merge this new element with the previous elements.
    };

    /// Apply "ADD" changes.
    auto apply_add_setting = [&](const SettingsProfileElement & add)
    {
        /// "ADD SETTING" must replace the value and the constraints of a setting, so first we need drop the previous elements for that setting.
        apply_drop_setting(add.setting_name);
        apply_modify_setting(add);
    };

    auto apply_add_profile = [&](const UUID & profile_id)
    {
        SettingsProfileElement new_element;
        new_element.parent_profile = profile_id;
        push_back(new_element); /// We don't care about possible duplicates here, normalizeProfileElements() will remove duplicates.
    };

    for (const auto & add : changes.add_settings)
    {
        if (add.parent_profile)
            apply_add_profile(*add.parent_profile);
        if (!add.setting_name.empty())
            apply_add_setting(add);
    }

    /// Apply "MODIFY" changes.
    for (const auto & modify : changes.modify_settings)
    {
        chassert(!modify.parent_profile); /// There is no such thing as "MODIFY PROFILE".
        if (!modify.setting_name.empty())
            apply_modify_setting(modify);
    }

    /// Remove empty elements and duplicates, and sort the result.
    normalize();
}

}<|MERGE_RESOLUTION|>--- conflicted
+++ resolved
@@ -203,9 +203,6 @@
 }
 
 
-<<<<<<< HEAD
-void SettingsProfileElements::merge(const SettingsProfileElements & other, bool normalize_)
-=======
 void SettingsProfileElements::copyDependenciesFrom(const SettingsProfileElements & src, const std::unordered_set<UUID> & ids)
 {
     SettingsProfileElements new_elements;
@@ -238,8 +235,7 @@
 }
 
 
-void SettingsProfileElements::merge(const SettingsProfileElements & other)
->>>>>>> 3c0f2991
+void SettingsProfileElements::merge(const SettingsProfileElements & other, bool normalize_)
 {
     insert(end(), other.begin(), other.end());
     if (normalize_)
