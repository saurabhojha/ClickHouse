#pragma once

#include <boost/noncopyable.hpp>
#include <IO/WriteBufferFromFile.h>
#include <Core/Types.h>
#include <IO/SeekableReadBuffer.h>
#include <list>

namespace Poco { class Logger; }

namespace DB
{

class IFileCache;

class FileSegment;
using FileSegmentPtr = std::shared_ptr<FileSegment>;
using FileSegments = std::list<FileSegmentPtr>;


class FileSegment : boost::noncopyable
{
friend class LRUFileCache;
friend struct FileSegmentsHolder;

public:
    using Key = UInt128;
    using RemoteFileReaderPtr = std::shared_ptr<SeekableReadBuffer>;
    using LocalCacheWriterPtr = std::unique_ptr<WriteBufferFromFile>;

    enum class State
    {
        DOWNLOADED,
        /**
         * When file segment is first created and returned to user, it has state EMPTY.
         * EMPTY state can become DOWNLOADING when getOrSetDownaloder is called successfully
         * by any owner of EMPTY state file segment.
         */
        EMPTY,
        /**
         * A newly created file segment never has DOWNLOADING state until call to getOrSetDownloader
         * because each cache user might acquire multiple file segments and reads them one by one,
         * so only user which actually needs to read this segment earlier than others - becomes a downloader.
         */
        DOWNLOADING,
        /**
         * Space reservation for a file segment is incremental, i.e. downaloder reads buffer_size bytes
         * from remote fs -> tries to reserve buffer_size bytes to put them to cache -> writes to cache
         * on successful reservation and stops cache write otherwise. Those, who waited for the same file
         * file segment, will read downloaded part from cache and remaining part directly from remote fs.
         */
        PARTIALLY_DOWNLOADED_NO_CONTINUATION,
        /**
         * If downloader did not finish download of current file segment for any reason apart from running
         * out of cache space, then download can be continued by other owners of this file segment.
         */
        PARTIALLY_DOWNLOADED,
        /**
         * If file segment cannot possibly be downloaded (first space reservation attempt failed), mark
         * this file segment as out of cache scope.
         */
        SKIP_CACHE,
    };

    FileSegment(
        size_t offset_, size_t size_, const Key & key_,
        IFileCache * cache_, State download_state_);

    State state() const;

    static String stateToString(FileSegment::State state);

    /// Represents an interval [left, right] including both boundaries.
    struct Range
    {
        size_t left;
        size_t right;

        Range(size_t left_, size_t right_) : left(left_), right(right_) {}

        bool operator==(const Range & other) const { return left == other.left && right == other.right; }

        size_t size() const { return right - left + 1; }

        String toString() const { return fmt::format("[{}, {}]", std::to_string(left), std::to_string(right)); }
    };

    const Range & range() const { return segment_range; }

    const Key & key() const { return file_key; }

    size_t offset() const { return range().left; }

    State wait();

    bool reserve(size_t size);

    void write(const char * from, size_t size, size_t offset_);

    RemoteFileReaderPtr getRemoteFileReader();

    void setRemoteFileReader(RemoteFileReaderPtr remote_file_reader_);

    void resetRemoteFileReader();

    String getOrSetDownloader();

    String getDownloader() const;

    void resetDownloader();

    bool isDownloader() const;

    bool isDownloaded() const { return is_downloaded.load(); }

    static String getCallerId();

    size_t getDownloadOffset() const;

    void completeBatchAndResetDownloader();

    void complete(State state);

    String getInfoForLog() const;

<<<<<<< HEAD
    size_t hits() const { return hits_num; }

    void hit() { ++hits_num; }
=======
    void assertCorrectness() const;
>>>>>>> b56beeca

private:
    size_t availableSize() const { return reserved_size - downloaded_size; }

    size_t getDownloadedSize(std::lock_guard<std::mutex> & segment_lock) const;
    String getInfoForLogImpl(std::lock_guard<std::mutex> & segment_lock) const;
    void assertCorrectnessImpl(std::lock_guard<std::mutex> & segment_lock) const;

    void setDownloaded(std::lock_guard<std::mutex> & segment_lock);

    bool lastFileSegmentHolder() const;

    /// complete() without any completion state is called from destructor of
    /// FileSegmentsHolder. complete() might check if the caller of the method
    /// is the last alive holder of the segment. Therefore, complete() and destruction
    /// of the file segment pointer must be done under the same cache mutex.
    void complete(std::lock_guard<std::mutex> & cache_lock);

    void completeImpl(
        std::lock_guard<std::mutex> & cache_lock,
        std::lock_guard<std::mutex> & segment_lock, bool allow_non_strict_checking = false);

    static String getCallerIdImpl(bool allow_non_strict_checking = false);

    void resetDownloaderImpl(std::lock_guard<std::mutex> & segment_lock);

    const Range segment_range;

    State download_state;
    String downloader_id;

    RemoteFileReaderPtr remote_file_reader;
    LocalCacheWriterPtr cache_writer;

    size_t downloaded_size = 0;
    size_t reserved_size = 0;

    mutable std::mutex mutex;
    std::condition_variable cv;

    /// Protects downloaded_size access with actual write into fs.
    /// downloaded_size is not protected by download_mutex in methods which
    /// can never be run in parallel to FileSegment::write() method
    /// as downloaded_size is updated only in FileSegment::write() method.
    /// Such methods are identified by isDownloader() check at their start,
    /// e.g. they are executed strictly by the same thread, sequentially.
    mutable std::mutex download_mutex;

    Key file_key;
    IFileCache * cache;

    Poco::Logger * log;

    bool detached = false;

    std::atomic<bool> is_downloaded{false};
    std::atomic<size_t> hits_num = 0; /// cache hits.
};

struct FileSegmentsHolder : private boost::noncopyable
{
    explicit FileSegmentsHolder(FileSegments && file_segments_) : file_segments(std::move(file_segments_)) {}
    FileSegmentsHolder(FileSegmentsHolder && other) : file_segments(std::move(other.file_segments)) {}

    ~FileSegmentsHolder();

    FileSegments file_segments{};

    String toString();
};

}<|MERGE_RESOLUTION|>--- conflicted
+++ resolved
@@ -123,13 +123,11 @@
 
     String getInfoForLog() const;
 
-<<<<<<< HEAD
     size_t hits() const { return hits_num; }
 
     void hit() { ++hits_num; }
-=======
+
     void assertCorrectness() const;
->>>>>>> b56beeca
 
 private:
     size_t availableSize() const { return reserved_size - downloaded_size; }
