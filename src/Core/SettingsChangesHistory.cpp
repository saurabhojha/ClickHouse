#include <Core/Defines.h>
#include <Core/SettingsChangesHistory.h>
#include <IO/ReadBufferFromString.h>
#include <IO/ReadHelpers.h>
#include <boost/algorithm/string.hpp>

#include <fmt/ranges.h>


namespace DB
{

namespace ErrorCodes
{
    extern const int BAD_ARGUMENTS;
    extern const int LOGICAL_ERROR;
}

ClickHouseVersion::ClickHouseVersion(std::string_view version)
{
    Strings split;
    boost::split(split, version, [](char c){ return c == '.'; });
    components.reserve(split.size());
    if (split.empty())
        throw Exception{ErrorCodes::BAD_ARGUMENTS, "Cannot parse ClickHouse version here: {}", version};

    for (const auto & split_element : split)
    {
        size_t component;
        ReadBufferFromString buf(split_element);
        if (!tryReadIntText(component, buf) || !buf.eof())
            throw Exception{ErrorCodes::BAD_ARGUMENTS, "Cannot parse ClickHouse version here: {}", version};
        components.push_back(component);
    }
}

String ClickHouseVersion::toString() const
{
    return fmt::format("{}", fmt::join(components, "."));
}

static void addSettingsChanges(
    VersionToSettingsChangesMap & settings_changes_history,
    std::string_view version,
    SettingsChangesHistory::SettingsChanges && changes)
{
    /// Forbid duplicate versions
    auto [_, inserted] = settings_changes_history.emplace(ClickHouseVersion(version), std::move(changes));
    if (!inserted)
        throw Exception{ErrorCodes::LOGICAL_ERROR, "Detected duplicate version '{}'", ClickHouseVersion(version).toString()};
}

const VersionToSettingsChangesMap & getSettingsChangesHistory()
{
    static VersionToSettingsChangesMap settings_changes_history;
    static std::once_flag initialized_flag;
    std::call_once(initialized_flag, [&]
    {
        // clang-format off
        /// History of settings changes that controls some backward incompatible changes
        /// across all ClickHouse versions. It maps ClickHouse version to settings changes that were done
        /// in this version. This history contains both changes to existing settings and newly added settings.
        /// Settings changes is a vector of structs
        ///     {setting_name, previous_value, new_value, reason}.
        /// For newly added setting choose the most appropriate previous_value (for example, if new setting
        /// controls new feature and it's 'true' by default, use 'false' as previous_value).
        /// It's used to implement `compatibility` setting (see https://github.com/ClickHouse/ClickHouse/issues/35972)
        /// Note: please check if the key already exists to prevent duplicate entries.
        addSettingsChanges(settings_changes_history, "25.5",
        {
            {"geotoh3_lon_lat_input_order", true, false, "A new setting for legacy behaviour to set lon and lat order"},
            {"secondary_indices_enable_bulk_filtering", false, true, "A new algorithm for filtering by data skipping indices"},
            {"implicit_table_at_top_level", "", "", "A new setting, used in clickhouse-local"},
            {"use_skip_indexes_if_final_exact_mode", 0, 0, "This setting was introduced to help FINAL query return correct results with skip indexes"},
            {"parallel_replicas_insert_select_local_pipeline", false, false, "Use local pipeline during distributed INSERT SELECT with parallel replicas. Currently disabled due to performance issues"},
            {"page_cache_block_size", 1048576, 1048576, "Made this setting adjustable on a per-query level."},
            {"page_cache_lookahead_blocks", 16, 16, "Made this setting adjustable on a per-query level."},
            {"output_format_pretty_glue_chunks", "0", "auto", "A new setting to make Pretty formats prettier."},
<<<<<<< HEAD
            {"allow_experimental_database_hms_catalog", false, false, "Allow experimental database engine DataLakeCatalog with catalog_type = 'hive'"},
=======
            {"allow_experimental_delta_kernel_rs", false, false, "New setting"},
>>>>>>> d66f2f16
        });
        addSettingsChanges(settings_changes_history, "25.4",
        {
            /// Release closed. Please use 25.5
            {"use_query_condition_cache", false, true, "A new optimization"},
            {"allow_materialized_view_with_bad_select", true, false, "Don't allow creating MVs referencing nonexistent columns or tables"},
            {"query_plan_optimize_lazy_materialization", false, true, "Added new setting to use query plan for lazy materialization optimisation"},
            {"query_plan_max_limit_for_lazy_materialization", 10, 10, "Added new setting to control maximum limit value that allows to use query plan for lazy materialization optimisation. If zero, there is no limit"},
            {"query_plan_convert_join_to_in", false, false, "New setting"},
            {"enable_hdfs_pread", true, true, "New setting."},
            {"low_priority_query_wait_time_ms", 1000, 1000, "New setting."},
            {"allow_experimental_correlated_subqueries", false, false, "Added new setting to allow correlated subqueries execution."},
            {"serialize_query_plan", false, false, "NewSetting"},
            {"allow_experimental_shared_set_join", 0, 1, "A setting for ClickHouse Cloud to enable SharedSet and SharedJoin"},
            {"make_distributed_plan", 0, 0, "New experimental setting."},
            {"execute_distributed_plan_locally", 0, 0, "New experimental setting."},
            {"default_shuffle_join_bucket_count", 8, 8, "New experimental setting."},
            {"default_reader_bucket_count", 8, 8, "New experimental setting."},
            {"optimize_exchanges", 0, 0, "New experimental setting."},
            {"force_exchange_kind", "", "", "New experimental setting."},
            {"allow_special_bool_values_inside_variant", true, false, "Don't allow special bool values during Variant type parsing"},
            {"cast_string_to_variant_use_inference", true, true, "New setting to enable/disable types inference during CAST from String to Variant"},
            {"distributed_cache_read_request_max_tries", 20, 20, "New setting"},
            {"query_condition_cache_store_conditions_as_plaintext", false, false, "New setting"},
            {"min_os_cpu_wait_time_ratio_to_throw", 0, 2, "New setting"},
            {"max_os_cpu_wait_time_ratio_to_throw", 0, 6, "New setting"},
            {"query_plan_merge_filter_into_join_condition", false, true, "Added new setting to merge filter into join condition"},
            {"use_local_cache_for_remote_storage", true, false, "Obsolete setting."},
            {"iceberg_timestamp_ms", 0, 0, "New setting."},
            {"iceberg_snapshot_id", 0, 0, "New setting."},
            {"use_iceberg_metadata_files_cache", true, true, "New setting"},
            {"query_plan_join_shard_by_pk_ranges", false, false, "New setting"},
            /// Release closed. Please use 25.5
        });
        addSettingsChanges(settings_changes_history, "25.3",
        {
            /// Release closed. Please use 25.4
            {"enable_json_type", false, true, "JSON data type is production-ready"},
            {"enable_dynamic_type", false, true, "Dynamic data type is production-ready"},
            {"enable_variant_type", false, true, "Variant data type is production-ready"},
            {"allow_experimental_json_type", false, true, "JSON data type is production-ready"},
            {"allow_experimental_dynamic_type", false, true, "Dynamic data type is production-ready"},
            {"allow_experimental_variant_type", false, true, "Variant data type is production-ready"},
            {"allow_experimental_database_unity_catalog", false, false, "Allow experimental database engine DataLakeCatalog with catalog_type = 'unity'"},
            {"allow_experimental_database_glue_catalog", false, false, "Allow experimental database engine DataLakeCatalog with catalog_type = 'glue'"},
            {"use_page_cache_with_distributed_cache", false, false, "New setting"},
            {"use_query_condition_cache", false, false, "New setting."},
            {"parallel_replicas_for_cluster_engines", false, true, "New setting."},
            /// Release closed. Please use 25.4
        });
        addSettingsChanges(settings_changes_history, "25.2",
        {
            /// Release closed. Please use 25.3
            {"schema_inference_make_json_columns_nullable", false, false, "Allow to infer Nullable(JSON) during schema inference"},
            {"query_plan_use_new_logical_join_step", false, true, "Enable new step"},
            {"postgresql_fault_injection_probability", 0., 0., "New setting"},
            {"apply_settings_from_server", false, true, "Client-side code (e.g. INSERT input parsing and query output formatting) will use the same settings as the server, including settings from server config."},
            {"merge_tree_use_deserialization_prefixes_cache", true, true, "A new setting to control the usage of deserialization prefixes cache in MergeTree"},
            {"merge_tree_use_prefixes_deserialization_thread_pool", true, true, "A new setting controlling the usage of the thread pool for parallel prefixes deserialization in MergeTree"},
            {"optimize_and_compare_chain", false, true, "A new setting"},
            {"enable_adaptive_memory_spill_scheduler", false, false, "New setting. Enable spill memory data into external storage adaptively."},
            {"output_format_parquet_write_bloom_filter", false, true, "Added support for writing Parquet bloom filters."},
            {"output_format_parquet_bloom_filter_bits_per_value", 10.5, 10.5, "New setting."},
            {"output_format_parquet_bloom_filter_flush_threshold_bytes", 128 * 1024 * 1024, 128 * 1024 * 1024, "New setting."},
            {"output_format_pretty_max_rows", 10000, 1000, "It is better for usability - less amount to scroll."},
            {"restore_replicated_merge_tree_to_shared_merge_tree", false, false, "New setting."},
            {"parallel_replicas_only_with_analyzer", true, true, "Parallel replicas is supported only with analyzer enabled"},
            {"s3_allow_multipart_copy", true, true, "New setting."},
            /// Release closed. Please use 25.3
        });
        addSettingsChanges(settings_changes_history, "25.1",
        {
            /// Release closed. Please use 25.2
            {"allow_not_comparable_types_in_order_by", true, false, "Don't allow not comparable types in order by by default"},
            {"allow_not_comparable_types_in_comparison_functions", true, false, "Don't allow not comparable types in comparison functions by default"},
            {"output_format_json_pretty_print", false, true, "Print values in a pretty format in JSON output format by default"},
            {"allow_experimental_ts_to_grid_aggregate_function", false, false, "Cloud only"},
            {"formatdatetime_f_prints_scale_number_of_digits", true, false, "New setting."},
            {"distributed_cache_connect_max_tries", 20, 20, "Cloud only"},
            {"query_plan_use_new_logical_join_step", false, false, "New join step, internal change"},
            {"distributed_cache_min_bytes_for_seek", 0, 0, "New private setting."},
            {"use_iceberg_partition_pruning", false, false, "New setting"},
            {"max_bytes_ratio_before_external_group_by", 0.0, 0.5, "Enable automatic spilling to disk by default."},
            {"max_bytes_ratio_before_external_sort", 0.0, 0.5, "Enable automatic spilling to disk by default."},
            {"min_external_sort_block_bytes", 0., 100_MiB, "New setting."},
            {"s3queue_migrate_old_metadata_to_buckets", false, false, "New setting."},
            {"distributed_cache_pool_behaviour_on_limit", "allocate_bypassing_pool", "wait", "Cloud only"},
            {"use_hive_partitioning", false, true, "Enabled the setting by default."},
            {"query_plan_try_use_vector_search", false, true, "New setting."},
            {"short_circuit_function_evaluation_for_nulls", false, true, "Allow to execute functions with Nullable arguments only on rows with non-NULL values in all arguments"},
            {"short_circuit_function_evaluation_for_nulls_threshold", 1.0, 1.0, "Ratio threshold of NULL values to execute functions with Nullable arguments only on rows with non-NULL values in all arguments. Applies when setting short_circuit_function_evaluation_for_nulls is enabled."},
            {"output_format_orc_writer_time_zone_name", "GMT", "GMT", "The time zone name for ORC writer, the default ORC writer's time zone is GMT."},
            {"output_format_pretty_highlight_trailing_spaces", false, true, "A new setting."},
            {"allow_experimental_bfloat16_type", false, true, "Add new BFloat16 type"},
            {"allow_push_predicate_ast_for_distributed_subqueries", false, true, "A new setting"},
            {"output_format_pretty_squash_consecutive_ms", 0, 50, "Add new setting"},
            {"output_format_pretty_squash_max_wait_ms", 0, 1000, "Add new setting"},
            {"output_format_pretty_max_column_name_width_cut_to", 0, 24, "A new setting"},
            {"output_format_pretty_max_column_name_width_min_chars_to_cut", 0, 4, "A new setting"},
            {"output_format_pretty_multiline_fields", false, true, "A new setting"},
            {"output_format_pretty_fallback_to_vertical", false, true, "A new setting"},
            {"output_format_pretty_fallback_to_vertical_max_rows_per_chunk", 0, 100, "A new setting"},
            {"output_format_pretty_fallback_to_vertical_min_columns", 0, 5, "A new setting"},
            {"output_format_pretty_fallback_to_vertical_min_table_width", 0, 250, "A new setting"},
            {"merge_table_max_tables_to_look_for_schema_inference", 1, 1000, "A new setting"},
            {"max_autoincrement_series", 1000, 1000, "A new setting"},
            {"validate_enum_literals_in_operators", false, false, "A new setting"},
            {"allow_experimental_kusto_dialect", true, false, "A new setting"},
            {"allow_experimental_prql_dialect", true, false, "A new setting"},
            {"h3togeo_lon_lat_result_order", true, false, "A new setting"},
            {"max_parallel_replicas", 1, 1000, "Use up to 1000 parallel replicas by default."},
            {"allow_general_join_planning", false, true, "Allow more general join planning algorithm when hash join algorithm is enabled."},
            {"optimize_extract_common_expressions", false, true, "Optimize WHERE, PREWHERE, ON, HAVING and QUALIFY expressions by extracting common expressions out from disjunction of conjunctions."},
            /// Release closed. Please use 25.2
        });
        addSettingsChanges(settings_changes_history, "24.12",
        {
            /// Release closed. Please use 25.1
            {"allow_experimental_database_iceberg", false, false, "New setting."},
            {"shared_merge_tree_sync_parts_on_partition_operations", 1, 1, "New setting. By default parts are always synchronized"},
            {"query_plan_join_swap_table", "false", "auto", "New setting. Right table was always chosen before."},
            {"max_size_to_preallocate_for_aggregation", 100'000'000, 1'000'000'000'000, "Enable optimisation for bigger tables."},
            {"max_size_to_preallocate_for_joins", 100'000'000, 1'000'000'000'000, "Enable optimisation for bigger tables."},
            {"max_bytes_ratio_before_external_group_by", 0., 0., "New setting."},
            {"optimize_extract_common_expressions", false, false, "Introduce setting to optimize WHERE, PREWHERE, ON, HAVING and QUALIFY expressions by extracting common expressions out from disjunction of conjunctions."},
            {"max_bytes_ratio_before_external_sort", 0., 0., "New setting."},
            {"use_async_executor_for_materialized_views", false, false, "New setting."},
            {"http_response_headers", "", "", "New setting."},
            {"output_format_parquet_datetime_as_uint32", true, false, "Write DateTime as DateTime64(3) instead of UInt32 (these are the two Parquet types closest to DateTime)."},
            {"skip_redundant_aliases_in_udf", false, false, "When enabled, this allows you to use the same user defined function several times for several materialized columns in the same table."},
            {"parallel_replicas_index_analysis_only_on_coordinator", true, true, "Index analysis done only on replica-coordinator and skipped on other replicas. Effective only with enabled parallel_replicas_local_plan"}, // enabling it was moved to 24.10
            {"least_greatest_legacy_null_behavior", true, false, "New setting"},
            {"use_concurrency_control", false, true, "Enable concurrency control by default"},
            {"join_algorithm", "default", "direct,parallel_hash,hash", "'default' was deprecated in favor of explicitly specified join algorithms, also parallel_hash is now preferred over hash"},
            /// Release closed. Please use 25.1
        });
        addSettingsChanges(settings_changes_history, "24.11",
        {
            {"validate_mutation_query", false, true, "New setting to validate mutation queries by default."},
            {"enable_job_stack_trace", false, true, "Enable by default collecting stack traces from job's scheduling."},
            {"allow_suspicious_types_in_group_by", true, false, "Don't allow Variant/Dynamic types in GROUP BY by default"},
            {"allow_suspicious_types_in_order_by", true, false, "Don't allow Variant/Dynamic types in ORDER BY by default"},
            {"distributed_cache_discard_connection_if_unread_data", true, true, "New setting"},
            {"filesystem_cache_enable_background_download_for_metadata_files_in_packed_storage", true, true, "New setting"},
            {"filesystem_cache_enable_background_download_during_fetch", true, true, "New setting"},
            {"azure_check_objects_after_upload", false, false, "Check each uploaded object in azure blob storage to be sure that upload was successful"},
            {"backup_restore_keeper_max_retries", 20, 1000, "Should be big enough so the whole operation BACKUP or RESTORE operation won't fail because of a temporary [Zoo]Keeper failure in the middle of it."},
            {"backup_restore_failure_after_host_disconnected_for_seconds", 0, 3600, "New setting."},
            {"backup_restore_keeper_max_retries_while_initializing", 0, 20, "New setting."},
            {"backup_restore_keeper_max_retries_while_handling_error", 0, 20, "New setting."},
            {"backup_restore_finish_timeout_after_error_sec", 0, 180, "New setting."},
            {"query_plan_merge_filters", false, true, "Allow to merge filters in the query plan. This is required to properly support filter-push-down with a new analyzer."},
            {"parallel_replicas_local_plan", false, true, "Use local plan for local replica in a query with parallel replicas"},
            {"merge_tree_use_v1_object_and_dynamic_serialization", true, false, "Add new serialization V2 version for JSON and Dynamic types"},
            {"min_joined_block_size_bytes", 524288, 524288, "New setting."},
            {"allow_experimental_bfloat16_type", false, false, "Add new experimental BFloat16 type"},
            {"filesystem_cache_skip_download_if_exceeds_per_query_cache_write_limit", 1, 1, "Rename of setting skip_download_if_exceeds_query_cache_limit"},
            {"filesystem_cache_prefer_bigger_buffer_size", true, true, "New setting"},
            {"read_in_order_use_virtual_row", false, false, "Use virtual row while reading in order of primary key or its monotonic function fashion. It is useful when searching over multiple parts as only relevant ones are touched."},
            {"s3_skip_empty_files", false, true, "We hope it will provide better UX"},
            {"filesystem_cache_boundary_alignment", 0, 0, "New setting"},
            {"push_external_roles_in_interserver_queries", false, true, "New setting."},
            {"enable_variant_type", false, false, "Add alias to allow_experimental_variant_type"},
            {"enable_dynamic_type", false, false, "Add alias to allow_experimental_dynamic_type"},
            {"enable_json_type", false, false, "Add alias to allow_experimental_json_type"},
        });
        addSettingsChanges(settings_changes_history, "24.10",
        {
            {"query_metric_log_interval", 0, -1, "New setting."},
            {"enforce_strict_identifier_format", false, false, "New setting."},
            {"enable_parsing_to_custom_serialization", false, true, "New setting"},
            {"mongodb_throw_on_unsupported_query", false, true, "New setting."},
            {"enable_parallel_replicas", false, false, "Parallel replicas with read tasks became the Beta tier feature."},
            {"parallel_replicas_mode", "read_tasks", "read_tasks", "This setting was introduced as a part of making parallel replicas feature Beta"},
            {"filesystem_cache_name", "", "", "Filesystem cache name to use for stateless table engines or data lakes"},
            {"restore_replace_external_dictionary_source_to_null", false, false, "New setting."},
            {"show_create_query_identifier_quoting_rule", "when_necessary", "when_necessary", "New setting."},
            {"show_create_query_identifier_quoting_style", "Backticks", "Backticks", "New setting."},
            {"merge_tree_min_read_task_size", 8, 8, "New setting"},
            {"merge_tree_min_rows_for_concurrent_read_for_remote_filesystem", (20 * 8192), 0, "Setting is deprecated"},
            {"merge_tree_min_bytes_for_concurrent_read_for_remote_filesystem", (24 * 10 * 1024 * 1024), 0, "Setting is deprecated"},
            {"implicit_select", false, false, "A new setting."},
            {"output_format_native_write_json_as_string", false, false, "Add new setting to allow write JSON column as single String column in Native format"},
            {"output_format_binary_write_json_as_string", false, false, "Add new setting to write values of JSON type as JSON string in RowBinary output format"},
            {"input_format_binary_read_json_as_string", false, false, "Add new setting to read values of JSON type as JSON string in RowBinary input format"},
            {"min_free_disk_bytes_to_perform_insert", 0, 0, "New setting."},
            {"min_free_disk_ratio_to_perform_insert", 0.0, 0.0, "New setting."},
            {"parallel_replicas_local_plan", false, true, "Use local plan for local replica in a query with parallel replicas"},
            {"enable_named_columns_in_function_tuple", false, false, "Disabled pending usability improvements"},
            {"cloud_mode_database_engine", 1, 1, "A setting for ClickHouse Cloud"},
            {"allow_experimental_shared_set_join", 0, 0, "A setting for ClickHouse Cloud"},
            {"read_through_distributed_cache", 0, 0, "A setting for ClickHouse Cloud"},
            {"write_through_distributed_cache", 0, 0, "A setting for ClickHouse Cloud"},
            {"distributed_cache_throw_on_error", 0, 0, "A setting for ClickHouse Cloud"},
            {"distributed_cache_log_mode", "on_error", "on_error", "A setting for ClickHouse Cloud"},
            {"distributed_cache_fetch_metrics_only_from_current_az", 1, 1, "A setting for ClickHouse Cloud"},
            {"distributed_cache_connect_max_tries", 20, 20, "A setting for ClickHouse Cloud"},
            {"distributed_cache_receive_response_wait_milliseconds", 60000, 60000, "A setting for ClickHouse Cloud"},
            {"distributed_cache_receive_timeout_milliseconds", 10000, 10000, "A setting for ClickHouse Cloud"},
            {"distributed_cache_wait_connection_from_pool_milliseconds", 100, 100, "A setting for ClickHouse Cloud"},
            {"distributed_cache_bypass_connection_pool", 0, 0, "A setting for ClickHouse Cloud"},
            {"distributed_cache_pool_behaviour_on_limit", "allocate_bypassing_pool", "allocate_bypassing_pool", "A setting for ClickHouse Cloud"},
            {"distributed_cache_read_alignment", 0, 0, "A setting for ClickHouse Cloud"},
            {"distributed_cache_max_unacked_inflight_packets", 10, 10, "A setting for ClickHouse Cloud"},
            {"distributed_cache_data_packet_ack_window", 5, 5, "A setting for ClickHouse Cloud"},
            {"input_format_parquet_enable_row_group_prefetch", false, true, "Enable row group prefetching during parquet parsing. Currently, only single-threaded parsing can prefetch."},
            {"input_format_orc_dictionary_as_low_cardinality", false, true, "Treat ORC dictionary encoded columns as LowCardinality columns while reading ORC files"},
            {"allow_experimental_refreshable_materialized_view", false, true, "Not experimental anymore"},
            {"max_parts_to_move", 0, 1000, "New setting"},
            {"hnsw_candidate_list_size_for_search", 64, 256, "New setting. Previously, the value was optionally specified in CREATE INDEX and 64 by default."},
            {"allow_reorder_prewhere_conditions", true, true, "New setting"},
            {"input_format_parquet_bloom_filter_push_down", false, true, "When reading Parquet files, skip whole row groups based on the WHERE/PREWHERE expressions and bloom filter in the Parquet metadata."},
            {"date_time_64_output_format_cut_trailing_zeros_align_to_groups_of_thousands", false, false, "Dynamically trim the trailing zeros of datetime64 values to adjust the output scale to (0, 3, 6), corresponding to 'seconds', 'milliseconds', and 'microseconds'."},
            {"parallel_replicas_index_analysis_only_on_coordinator", false, true, "Index analysis done only on replica-coordinator and skipped on other replicas. Effective only with enabled parallel_replicas_local_plan"},
            {"distributed_cache_discard_connection_if_unread_data", true, true, "New setting"},
            {"azure_check_objects_after_upload", false, false, "Check each uploaded object in azure blob storage to be sure that upload was successful"},
            {"backup_restore_keeper_max_retries", 20, 1000, "Should be big enough so the whole operation BACKUP or RESTORE operation won't fail because of a temporary [Zoo]Keeper failure in the middle of it."},
            {"backup_restore_failure_after_host_disconnected_for_seconds", 0, 3600, "New setting."},
            {"backup_restore_keeper_max_retries_while_initializing", 0, 20, "New setting."},
            {"backup_restore_keeper_max_retries_while_handling_error", 0, 20, "New setting."},
            {"backup_restore_finish_timeout_after_error_sec", 0, 180, "New setting."},
        });
        addSettingsChanges(settings_changes_history, "24.9",
        {
            {"output_format_orc_dictionary_key_size_threshold", 0.0, 0.0, "For a string column in ORC output format, if the number of distinct values is greater than this fraction of the total number of non-null rows, turn off dictionary encoding. Otherwise dictionary encoding is enabled"},
            {"input_format_json_empty_as_default", false, false, "Added new setting to allow to treat empty fields in JSON input as default values."},
            {"input_format_try_infer_variants", false, false, "Try to infer Variant type in text formats when there is more than one possible type for column/array elements"},
            {"join_output_by_rowlist_perkey_rows_threshold", 0, 5, "The lower limit of per-key average rows in the right table to determine whether to output by row list in hash join."},
            {"create_if_not_exists", false, false, "New setting."},
            {"allow_materialized_view_with_bad_select", true, true, "Support (but not enable yet) stricter validation in CREATE MATERIALIZED VIEW"},
            {"parallel_replicas_mark_segment_size", 128, 0, "Value for this setting now determined automatically"},
            {"database_replicated_allow_replicated_engine_arguments", 1, 0, "Don't allow explicit arguments by default"},
            {"database_replicated_allow_explicit_uuid", 1, 0, "Added a new setting to disallow explicitly specifying table UUID"},
            {"parallel_replicas_local_plan", false, false, "Use local plan for local replica in a query with parallel replicas"},
            {"join_to_sort_minimum_perkey_rows", 0, 40, "The lower limit of per-key average rows in the right table to determine whether to rerange the right table by key in left or inner join. This setting ensures that the optimization is not applied for sparse table keys"},
            {"join_to_sort_maximum_table_rows", 0, 10000, "The maximum number of rows in the right table to determine whether to rerange the right table by key in left or inner join"},
            {"allow_experimental_join_right_table_sorting", false, false, "If it is set to true, and the conditions of `join_to_sort_minimum_perkey_rows` and `join_to_sort_maximum_table_rows` are met, rerange the right table by key to improve the performance in left or inner hash join"},
            {"mongodb_throw_on_unsupported_query", false, true, "New setting."},
            {"min_free_disk_bytes_to_perform_insert", 0, 0, "Maintain some free disk space bytes from inserts while still allowing for temporary writing."},
            {"min_free_disk_ratio_to_perform_insert", 0.0, 0.0, "Maintain some free disk space bytes expressed as ratio to total disk space from inserts while still allowing for temporary writing."},
        });
        addSettingsChanges(settings_changes_history, "24.8",
        {
            {"rows_before_aggregation", false, false, "Provide exact value for rows_before_aggregation statistic, represents the number of rows read before aggregation"},
            {"restore_replace_external_table_functions_to_null", false, false, "New setting."},
            {"restore_replace_external_engines_to_null", false, false, "New setting."},
            {"input_format_json_max_depth", 1000000, 1000, "It was unlimited in previous versions, but that was unsafe."},
            {"merge_tree_min_bytes_per_task_for_remote_reading", 4194304, 2097152, "Value is unified with `filesystem_prefetch_min_bytes_for_single_read_task`"},
            {"use_hive_partitioning", false, false, "Allows to use hive partitioning for File, URL, S3, AzureBlobStorage and HDFS engines."},
            {"allow_experimental_kafka_offsets_storage_in_keeper", false, false, "Allow the usage of experimental Kafka storage engine that stores the committed offsets in ClickHouse Keeper"},
            {"allow_archive_path_syntax", true, true, "Added new setting to allow disabling archive path syntax."},
            {"query_cache_tag", "", "", "New setting for labeling query cache settings."},
            {"allow_experimental_time_series_table", false, false, "Added new setting to allow the TimeSeries table engine"},
            {"enable_analyzer", 1, 1, "Added an alias to a setting `allow_experimental_analyzer`."},
            {"optimize_functions_to_subcolumns", false, true, "Enabled settings by default"},
            {"allow_experimental_json_type", false, false, "Add new experimental JSON type"},
            {"use_json_alias_for_old_object_type", true, false, "Use JSON type alias to create new JSON type"},
            {"type_json_skip_duplicated_paths", false, false, "Allow to skip duplicated paths during JSON parsing"},
            {"allow_experimental_vector_similarity_index", false, false, "Added new setting to allow experimental vector similarity indexes"},
            {"input_format_try_infer_datetimes_only_datetime64", true, false, "Allow to infer DateTime instead of DateTime64 in data formats"},
        });
        addSettingsChanges(settings_changes_history, "24.7",
        {
            {"output_format_parquet_write_page_index", false, true, "Add a possibility to write page index into parquet files."},
            {"output_format_binary_encode_types_in_binary_format", false, false, "Added new setting to allow to write type names in binary format in RowBinaryWithNamesAndTypes output format"},
            {"input_format_binary_decode_types_in_binary_format", false, false, "Added new setting to allow to read type names in binary format in RowBinaryWithNamesAndTypes input format"},
            {"output_format_native_encode_types_in_binary_format", false, false, "Added new setting to allow to write type names in binary format in Native output format"},
            {"input_format_native_decode_types_in_binary_format", false, false, "Added new setting to allow to read type names in binary format in Native output format"},
            {"read_in_order_use_buffering", false, true, "Use buffering before merging while reading in order of primary key"},
            {"enable_named_columns_in_function_tuple", false, false, "Generate named tuples in function tuple() when all names are unique and can be treated as unquoted identifiers."},
            {"optimize_trivial_insert_select", true, false, "The optimization does not make sense in many cases."},
            {"dictionary_validate_primary_key_type", false, false, "Validate primary key type for dictionaries. By default id type for simple layouts will be implicitly converted to UInt64."},
            {"collect_hash_table_stats_during_joins", false, true, "New setting."},
            {"max_size_to_preallocate_for_joins", 0, 100'000'000, "New setting."},
            {"input_format_orc_reader_time_zone_name", "GMT", "GMT", "The time zone name for ORC row reader, the default ORC row reader's time zone is GMT."},
            {"database_replicated_allow_heavy_create", true, false, "Long-running DDL queries (CREATE AS SELECT and POPULATE) for Replicated database engine was forbidden"},
            {"query_plan_merge_filters", false, false, "Allow to merge filters in the query plan"},
            {"azure_sdk_max_retries", 10, 10, "Maximum number of retries in azure sdk"},
            {"azure_sdk_retry_initial_backoff_ms", 10, 10, "Minimal backoff between retries in azure sdk"},
            {"azure_sdk_retry_max_backoff_ms", 1000, 1000, "Maximal backoff between retries in azure sdk"},
            {"ignore_on_cluster_for_replicated_named_collections_queries", false, false, "Ignore ON CLUSTER clause for replicated named collections management queries."},
            {"backup_restore_s3_retry_attempts", 1000,1000, "Setting for Aws::Client::RetryStrategy, Aws::Client does retries itself, 0 means no retries. It takes place only for backup/restore."},
            {"postgresql_connection_attempt_timeout", 2, 2, "Allow to control 'connect_timeout' parameter of PostgreSQL connection."},
            {"postgresql_connection_pool_retries", 2, 2, "Allow to control the number of retries in PostgreSQL connection pool."}
        });
        addSettingsChanges(settings_changes_history, "24.6",
        {
            {"materialize_skip_indexes_on_insert", true, true, "Added new setting to allow to disable materialization of skip indexes on insert"},
            {"materialize_statistics_on_insert", true, true, "Added new setting to allow to disable materialization of statistics on insert"},
            {"input_format_parquet_use_native_reader", false, false, "When reading Parquet files, to use native reader instead of arrow reader."},
            {"hdfs_throw_on_zero_files_match", false, false, "Allow to throw an error when ListObjects request cannot match any files in HDFS engine instead of empty query result"},
            {"azure_throw_on_zero_files_match", false, false, "Allow to throw an error when ListObjects request cannot match any files in AzureBlobStorage engine instead of empty query result"},
            {"s3_validate_request_settings", true, true, "Allow to disable S3 request settings validation"},
            {"allow_experimental_full_text_index", false, false, "Enable experimental full-text index"},
            {"azure_skip_empty_files", false, false, "Allow to skip empty files in azure table engine"},
            {"hdfs_ignore_file_doesnt_exist", false, false, "Allow to return 0 rows when the requested files don't exist instead of throwing an exception in HDFS table engine"},
            {"azure_ignore_file_doesnt_exist", false, false, "Allow to return 0 rows when the requested files don't exist instead of throwing an exception in AzureBlobStorage table engine"},
            {"s3_ignore_file_doesnt_exist", false, false, "Allow to return 0 rows when the requested files don't exist instead of throwing an exception in S3 table engine"},
            {"s3_max_part_number", 10000, 10000, "Maximum part number number for s3 upload part"},
            {"s3_max_single_operation_copy_size", 32 * 1024 * 1024, 32 * 1024 * 1024, "Maximum size for a single copy operation in s3"},
            {"input_format_parquet_max_block_size", 8192, DEFAULT_BLOCK_SIZE, "Increase block size for parquet reader."},
            {"input_format_parquet_prefer_block_bytes", 0, DEFAULT_BLOCK_SIZE * 256, "Average block bytes output by parquet reader."},
            {"enable_blob_storage_log", true, true, "Write information about blob storage operations to system.blob_storage_log table"},
            {"allow_deprecated_snowflake_conversion_functions", true, false, "Disabled deprecated functions snowflakeToDateTime[64] and dateTime[64]ToSnowflake."},
            {"allow_statistic_optimize", false, false, "Old setting which popped up here being renamed."},
            {"allow_experimental_statistic", false, false, "Old setting which popped up here being renamed."},
            {"allow_statistics_optimize", false, false, "The setting was renamed. The previous name is `allow_statistic_optimize`."},
            {"allow_experimental_statistics", false, false, "The setting was renamed. The previous name is `allow_experimental_statistic`."},
            {"enable_vertical_final", false, true, "Enable vertical final by default again after fixing bug"},
            {"parallel_replicas_custom_key_range_lower", 0, 0, "Add settings to control the range filter when using parallel replicas with dynamic shards"},
            {"parallel_replicas_custom_key_range_upper", 0, 0, "Add settings to control the range filter when using parallel replicas with dynamic shards. A value of 0 disables the upper limit"},
            {"output_format_pretty_display_footer_column_names", 0, 1, "Add a setting to display column names in the footer if there are many rows. Threshold value is controlled by output_format_pretty_display_footer_column_names_min_rows."},
            {"output_format_pretty_display_footer_column_names_min_rows", 0, 50, "Add a setting to control the threshold value for setting output_format_pretty_display_footer_column_names_min_rows. Default 50."},
            {"output_format_csv_serialize_tuple_into_separate_columns", true, true, "A new way of how interpret tuples in CSV format was added."},
            {"input_format_csv_deserialize_separate_columns_into_tuple", true, true, "A new way of how interpret tuples in CSV format was added."},
            {"input_format_csv_try_infer_strings_from_quoted_tuples", true, true, "A new way of how interpret tuples in CSV format was added."},
        });
        addSettingsChanges(settings_changes_history, "24.5",
        {
            {"allow_deprecated_error_prone_window_functions", true, false, "Allow usage of deprecated error prone window functions (neighbor, runningAccumulate, runningDifferenceStartingWithFirstValue, runningDifference)"},
            {"allow_experimental_join_condition", false, false, "Support join with inequal conditions which involve columns from both left and right table. e.g. t1.y < t2.y."},
            {"input_format_tsv_crlf_end_of_line", false, false, "Enables reading of CRLF line endings with TSV formats"},
            {"output_format_parquet_use_custom_encoder", false, true, "Enable custom Parquet encoder."},
            {"cross_join_min_rows_to_compress", 0, 10000000, "Minimal count of rows to compress block in CROSS JOIN. Zero value means - disable this threshold. This block is compressed when any of the two thresholds (by rows or by bytes) are reached."},
            {"cross_join_min_bytes_to_compress", 0, 1_GiB, "Minimal size of block to compress in CROSS JOIN. Zero value means - disable this threshold. This block is compressed when any of the two thresholds (by rows or by bytes) are reached."},
            {"http_max_chunk_size", 0, 0, "Internal limitation"},
            {"prefer_external_sort_block_bytes", 0, DEFAULT_BLOCK_SIZE * 256, "Prefer maximum block bytes for external sort, reduce the memory usage during merging."},
            {"input_format_force_null_for_omitted_fields", false, false, "Disable type-defaults for omitted fields when needed"},
            {"cast_string_to_dynamic_use_inference", false, false, "Add setting to allow converting String to Dynamic through parsing"},
            {"allow_experimental_dynamic_type", false, false, "Add new experimental Dynamic type"},
            {"azure_max_blocks_in_multipart_upload", 50000, 50000, "Maximum number of blocks in multipart upload for Azure."},
            {"allow_archive_path_syntax", false, true, "Added new setting to allow disabling archive path syntax."},
        });
        addSettingsChanges(settings_changes_history, "24.4",
        {
            {"input_format_json_throw_on_bad_escape_sequence", true, true, "Allow to save JSON strings with bad escape sequences"},
            {"max_parsing_threads", 0, 0, "Add a separate setting to control number of threads in parallel parsing from files"},
            {"ignore_drop_queries_probability", 0, 0, "Allow to ignore drop queries in server with specified probability for testing purposes"},
            {"lightweight_deletes_sync", 2, 2, "The same as 'mutation_sync', but controls only execution of lightweight deletes"},
            {"query_cache_system_table_handling", "save", "throw", "The query cache no longer caches results of queries against system tables"},
            {"input_format_json_ignore_unnecessary_fields", false, true, "Ignore unnecessary fields and not parse them. Enabling this may not throw exceptions on json strings of invalid format or with duplicated fields"},
            {"input_format_hive_text_allow_variable_number_of_columns", false, true, "Ignore extra columns in Hive Text input (if file has more columns than expected) and treat missing fields in Hive Text input as default values."},
            {"allow_experimental_database_replicated", false, true, "Database engine Replicated is now in Beta stage"},
            {"temporary_data_in_cache_reserve_space_wait_lock_timeout_milliseconds", (10 * 60 * 1000), (10 * 60 * 1000), "Wait time to lock cache for sapce reservation in temporary data in filesystem cache"},
            {"optimize_rewrite_sum_if_to_count_if", false, true, "Only available for the analyzer, where it works correctly"},
            {"azure_allow_parallel_part_upload", "true", "true", "Use multiple threads for azure multipart upload."},
            {"max_recursive_cte_evaluation_depth", DBMS_RECURSIVE_CTE_MAX_EVALUATION_DEPTH, DBMS_RECURSIVE_CTE_MAX_EVALUATION_DEPTH, "Maximum limit on recursive CTE evaluation depth"},
            {"query_plan_convert_outer_join_to_inner_join", false, true, "Allow to convert OUTER JOIN to INNER JOIN if filter after JOIN always filters default values"},
        });
        addSettingsChanges(settings_changes_history, "24.3",
        {
            {"s3_connect_timeout_ms", 1000, 1000, "Introduce new dedicated setting for s3 connection timeout"},
            {"allow_experimental_shared_merge_tree", false, true, "The setting is obsolete"},
            {"use_page_cache_for_disks_without_file_cache", false, false, "Added userspace page cache"},
            {"read_from_page_cache_if_exists_otherwise_bypass_cache", false, false, "Added userspace page cache"},
            {"page_cache_inject_eviction", false, false, "Added userspace page cache"},
            {"default_table_engine", "None", "MergeTree", "Set default table engine to MergeTree for better usability"},
            {"input_format_json_use_string_type_for_ambiguous_paths_in_named_tuples_inference_from_objects", false, false, "Allow to use String type for ambiguous paths during named tuple inference from JSON objects"},
            {"traverse_shadow_remote_data_paths", false, false, "Traverse shadow directory when query system.remote_data_paths."},
            {"throw_if_deduplication_in_dependent_materialized_views_enabled_with_async_insert", false, true, "Deduplication in dependent materialized view cannot work together with async inserts."},
            {"parallel_replicas_allow_in_with_subquery", false, true, "If true, subquery for IN will be executed on every follower replica"},
            {"log_processors_profiles", false, true, "Enable by default"},
            {"function_locate_has_mysql_compatible_argument_order", false, true, "Increase compatibility with MySQL's locate function."},
            {"allow_suspicious_primary_key", true, false, "Forbid suspicious PRIMARY KEY/ORDER BY for MergeTree (i.e. SimpleAggregateFunction)"},
            {"filesystem_cache_reserve_space_wait_lock_timeout_milliseconds", 1000, 1000, "Wait time to lock cache for sapce reservation in filesystem cache"},
            {"max_parser_backtracks", 0, 1000000, "Limiting the complexity of parsing"},
            {"analyzer_compatibility_join_using_top_level_identifier", false, false, "Force to resolve identifier in JOIN USING from projection"},
            {"distributed_insert_skip_read_only_replicas", false, false, "If true, INSERT into Distributed will skip read-only replicas"},
            {"keeper_max_retries", 10, 10, "Max retries for general keeper operations"},
            {"keeper_retry_initial_backoff_ms", 100, 100, "Initial backoff timeout for general keeper operations"},
            {"keeper_retry_max_backoff_ms", 5000, 5000, "Max backoff timeout for general keeper operations"},
            {"s3queue_allow_experimental_sharded_mode", false, false, "Enable experimental sharded mode of S3Queue table engine. It is experimental because it will be rewritten"},
            {"allow_experimental_analyzer", false, true, "Enable analyzer and planner by default."},
            {"merge_tree_read_split_ranges_into_intersecting_and_non_intersecting_injection_probability", 0.0, 0.0, "For testing of `PartsSplitter` - split read ranges into intersecting and non intersecting every time you read from MergeTree with the specified probability."},
            {"allow_get_client_http_header", false, false, "Introduced a new function."},
            {"output_format_pretty_row_numbers", false, true, "It is better for usability."},
            {"output_format_pretty_max_value_width_apply_for_single_value", true, false, "Single values in Pretty formats won't be cut."},
            {"output_format_parquet_string_as_string", false, true, "ClickHouse allows arbitrary binary data in the String data type, which is typically UTF-8. Parquet/ORC/Arrow Strings only support UTF-8. That's why you can choose which Arrow's data type to use for the ClickHouse String data type - String or Binary. While Binary would be more correct and compatible, using String by default will correspond to user expectations in most cases."},
            {"output_format_orc_string_as_string", false, true, "ClickHouse allows arbitrary binary data in the String data type, which is typically UTF-8. Parquet/ORC/Arrow Strings only support UTF-8. That's why you can choose which Arrow's data type to use for the ClickHouse String data type - String or Binary. While Binary would be more correct and compatible, using String by default will correspond to user expectations in most cases."},
            {"output_format_arrow_string_as_string", false, true, "ClickHouse allows arbitrary binary data in the String data type, which is typically UTF-8. Parquet/ORC/Arrow Strings only support UTF-8. That's why you can choose which Arrow's data type to use for the ClickHouse String data type - String or Binary. While Binary would be more correct and compatible, using String by default will correspond to user expectations in most cases."},
            {"output_format_parquet_compression_method", "lz4", "zstd", "Parquet/ORC/Arrow support many compression methods, including lz4 and zstd. ClickHouse supports each and every compression method. Some inferior tools, such as 'duckdb', lack support for the faster `lz4` compression method, that's why we set zstd by default."},
            {"output_format_orc_compression_method", "lz4", "zstd", "Parquet/ORC/Arrow support many compression methods, including lz4 and zstd. ClickHouse supports each and every compression method. Some inferior tools, such as 'duckdb', lack support for the faster `lz4` compression method, that's why we set zstd by default."},
            {"output_format_pretty_highlight_digit_groups", false, true, "If enabled and if output is a terminal, highlight every digit corresponding to the number of thousands, millions, etc. with underline."},
            {"geo_distance_returns_float64_on_float64_arguments", false, true, "Increase the default precision."},
            {"azure_max_inflight_parts_for_one_file", 20, 20, "The maximum number of a concurrent loaded parts in multipart upload request. 0 means unlimited."},
            {"azure_strict_upload_part_size", 0, 0, "The exact size of part to upload during multipart upload to Azure blob storage."},
            {"azure_min_upload_part_size", 16*1024*1024, 16*1024*1024, "The minimum size of part to upload during multipart upload to Azure blob storage."},
            {"azure_max_upload_part_size", 5ull*1024*1024*1024, 5ull*1024*1024*1024, "The maximum size of part to upload during multipart upload to Azure blob storage."},
            {"azure_upload_part_size_multiply_factor", 2, 2, "Multiply azure_min_upload_part_size by this factor each time azure_multiply_parts_count_threshold parts were uploaded from a single write to Azure blob storage."},
            {"azure_upload_part_size_multiply_parts_count_threshold", 500, 500, "Each time this number of parts was uploaded to Azure blob storage, azure_min_upload_part_size is multiplied by azure_upload_part_size_multiply_factor."},
            {"output_format_csv_serialize_tuple_into_separate_columns", true, true, "A new way of how interpret tuples in CSV format was added."},
            {"input_format_csv_deserialize_separate_columns_into_tuple", true, true, "A new way of how interpret tuples in CSV format was added."},
            {"input_format_csv_try_infer_strings_from_quoted_tuples", true, true, "A new way of how interpret tuples in CSV format was added."},
        });
        addSettingsChanges(settings_changes_history, "24.2",
        {
            {"allow_suspicious_variant_types", true, false, "Don't allow creating Variant type with suspicious variants by default"},
            {"validate_experimental_and_suspicious_types_inside_nested_types", false, true, "Validate usage of experimental and suspicious types inside nested types"},
            {"output_format_values_escape_quote_with_quote", false, false, "If true escape ' with '', otherwise quoted with \\'"},
            {"output_format_pretty_single_large_number_tip_threshold", 0, 1'000'000, "Print a readable number tip on the right side of the table if the block consists of a single number which exceeds this value (except 0)"},
            {"input_format_try_infer_exponent_floats", true, false, "Don't infer floats in exponential notation by default"},
            {"query_plan_optimize_prewhere", true, true, "Allow to push down filter to PREWHERE expression for supported storages"},
            {"async_insert_max_data_size", 1000000, 10485760, "The previous value appeared to be too small."},
            {"async_insert_poll_timeout_ms", 10, 10, "Timeout in milliseconds for polling data from asynchronous insert queue"},
            {"async_insert_use_adaptive_busy_timeout", false, true, "Use adaptive asynchronous insert timeout"},
            {"async_insert_busy_timeout_min_ms", 50, 50, "The minimum value of the asynchronous insert timeout in milliseconds; it also serves as the initial value, which may be increased later by the adaptive algorithm"},
            {"async_insert_busy_timeout_max_ms", 200, 200, "The minimum value of the asynchronous insert timeout in milliseconds; async_insert_busy_timeout_ms is aliased to async_insert_busy_timeout_max_ms"},
            {"async_insert_busy_timeout_increase_rate", 0.2, 0.2, "The exponential growth rate at which the adaptive asynchronous insert timeout increases"},
            {"async_insert_busy_timeout_decrease_rate", 0.2, 0.2, "The exponential growth rate at which the adaptive asynchronous insert timeout decreases"},
            {"format_template_row_format", "", "", "Template row format string can be set directly in query"},
            {"format_template_resultset_format", "", "", "Template result set format string can be set in query"},
            {"split_parts_ranges_into_intersecting_and_non_intersecting_final", true, true, "Allow to split parts ranges into intersecting and non intersecting during FINAL optimization"},
            {"split_intersecting_parts_ranges_into_layers_final", true, true, "Allow to split intersecting parts ranges into layers during FINAL optimization"},
            {"azure_max_single_part_copy_size", 256*1024*1024, 256*1024*1024, "The maximum size of object to copy using single part copy to Azure blob storage."},
            {"min_external_table_block_size_rows", DEFAULT_INSERT_BLOCK_SIZE, DEFAULT_INSERT_BLOCK_SIZE, "Squash blocks passed to external table to specified size in rows, if blocks are not big enough"},
            {"min_external_table_block_size_bytes", DEFAULT_INSERT_BLOCK_SIZE * 256, DEFAULT_INSERT_BLOCK_SIZE * 256, "Squash blocks passed to external table to specified size in bytes, if blocks are not big enough."},
            {"parallel_replicas_prefer_local_join", true, true, "If true, and JOIN can be executed with parallel replicas algorithm, and all storages of right JOIN part are *MergeTree, local JOIN will be used instead of GLOBAL JOIN."},
            {"optimize_time_filter_with_preimage", true, true, "Optimize Date and DateTime predicates by converting functions into equivalent comparisons without conversions (e.g. toYear(col) = 2023 -> col >= '2023-01-01' AND col <= '2023-12-31')"},
            {"extract_key_value_pairs_max_pairs_per_row", 0, 0, "Max number of pairs that can be produced by the `extractKeyValuePairs` function. Used as a safeguard against consuming too much memory."},
            {"default_view_definer", "CURRENT_USER", "CURRENT_USER", "Allows to set default `DEFINER` option while creating a view"},
            {"default_materialized_view_sql_security", "DEFINER", "DEFINER", "Allows to set a default value for SQL SECURITY option when creating a materialized view"},
            {"default_normal_view_sql_security", "INVOKER", "INVOKER", "Allows to set default `SQL SECURITY` option while creating a normal view"},
            {"mysql_map_string_to_text_in_show_columns", false, true, "Reduce the configuration effort to connect ClickHouse with BI tools."},
            {"mysql_map_fixed_string_to_text_in_show_columns", false, true, "Reduce the configuration effort to connect ClickHouse with BI tools."},
        });
        addSettingsChanges(settings_changes_history, "24.1",
        {
            {"print_pretty_type_names", false, true, "Better user experience."},
            {"input_format_json_read_bools_as_strings", false, true, "Allow to read bools as strings in JSON formats by default"},
            {"output_format_arrow_use_signed_indexes_for_dictionary", false, true, "Use signed indexes type for Arrow dictionaries by default as it's recommended"},
            {"allow_experimental_variant_type", false, false, "Add new experimental Variant type"},
            {"use_variant_as_common_type", false, false, "Allow to use Variant in if/multiIf if there is no common type"},
            {"output_format_arrow_use_64_bit_indexes_for_dictionary", false, false, "Allow to use 64 bit indexes type in Arrow dictionaries"},
            {"parallel_replicas_mark_segment_size", 128, 128, "Add new setting to control segment size in new parallel replicas coordinator implementation"},
            {"ignore_materialized_views_with_dropped_target_table", false, false, "Add new setting to allow to ignore materialized views with dropped target table"},
            {"output_format_compression_level", 3, 3, "Allow to change compression level in the query output"},
            {"output_format_compression_zstd_window_log", 0, 0, "Allow to change zstd window log in the query output when zstd compression is used"},
            {"enable_zstd_qat_codec", false, false, "Add new ZSTD_QAT codec"},
            {"enable_vertical_final", false, true, "Use vertical final by default"},
            {"output_format_arrow_use_64_bit_indexes_for_dictionary", false, false, "Allow to use 64 bit indexes type in Arrow dictionaries"},
            {"max_rows_in_set_to_optimize_join", 100000, 0, "Disable join optimization as it prevents from read in order optimization"},
            {"output_format_pretty_color", true, "auto", "Setting is changed to allow also for auto value, disabling ANSI escapes if output is not a tty"},
            {"function_visible_width_behavior", 0, 1, "We changed the default behavior of `visibleWidth` to be more precise"},
            {"max_estimated_execution_time", 0, 0, "Separate max_execution_time and max_estimated_execution_time"},
            {"iceberg_engine_ignore_schema_evolution", false, false, "Allow to ignore schema evolution in Iceberg table engine"},
            {"optimize_injective_functions_in_group_by", false, true, "Replace injective functions by it's arguments in GROUP BY section in analyzer"},
            {"update_insert_deduplication_token_in_dependent_materialized_views", false, false, "Allow to update insert deduplication token with table identifier during insert in dependent materialized views"},
            {"azure_max_unexpected_write_error_retries", 4, 4, "The maximum number of retries in case of unexpected errors during Azure blob storage write"},
            {"split_parts_ranges_into_intersecting_and_non_intersecting_final", false, true, "Allow to split parts ranges into intersecting and non intersecting during FINAL optimization"},
            {"split_intersecting_parts_ranges_into_layers_final", true, true, "Allow to split intersecting parts ranges into layers during FINAL optimization"}
        });
        addSettingsChanges(settings_changes_history, "23.12",
        {
            {"allow_suspicious_ttl_expressions", true, false, "It is a new setting, and in previous versions the behavior was equivalent to allowing."},
            {"input_format_parquet_allow_missing_columns", false, true, "Allow missing columns in Parquet files by default"},
            {"input_format_orc_allow_missing_columns", false, true, "Allow missing columns in ORC files by default"},
            {"input_format_arrow_allow_missing_columns", false, true, "Allow missing columns in Arrow files by default"}
        });
        addSettingsChanges(settings_changes_history, "23.11",
        {
            {"parsedatetime_parse_without_leading_zeros", false, true, "Improved compatibility with MySQL DATE_FORMAT/STR_TO_DATE"}
        });
        addSettingsChanges(settings_changes_history, "23.9",
        {
            {"optimize_group_by_constant_keys", false, true, "Optimize group by constant keys by default"},
            {"input_format_json_try_infer_named_tuples_from_objects", false, true, "Try to infer named Tuples from JSON objects by default"},
            {"input_format_json_read_numbers_as_strings", false, true, "Allow to read numbers as strings in JSON formats by default"},
            {"input_format_json_read_arrays_as_strings", false, true, "Allow to read arrays as strings in JSON formats by default"},
            {"input_format_json_infer_incomplete_types_as_strings", false, true, "Allow to infer incomplete types as Strings in JSON formats by default"},
            {"input_format_json_try_infer_numbers_from_strings", true, false, "Don't infer numbers from strings in JSON formats by default to prevent possible parsing errors"},
            {"http_write_exception_in_output_format", false, true, "Output valid JSON/XML on exception in HTTP streaming."}
        });
        addSettingsChanges(settings_changes_history, "23.8",
        {
            {"rewrite_count_distinct_if_with_count_distinct_implementation", false, true, "Rewrite countDistinctIf with count_distinct_implementation configuration"}
        });
        addSettingsChanges(settings_changes_history, "23.7",
        {
            {"function_sleep_max_microseconds_per_block", 0, 3000000, "In previous versions, the maximum sleep time of 3 seconds was applied only for `sleep`, but not for `sleepEachRow` function. In the new version, we introduce this setting. If you set compatibility with the previous versions, we will disable the limit altogether."}
        });
        addSettingsChanges(settings_changes_history, "23.6",
        {
            {"http_send_timeout", 180, 30, "3 minutes seems crazy long. Note that this is timeout for a single network write call, not for the whole upload operation."},
            {"http_receive_timeout", 180, 30, "See http_send_timeout."}
        });
        addSettingsChanges(settings_changes_history, "23.5",
        {
            {"input_format_parquet_preserve_order", true, false, "Allow Parquet reader to reorder rows for better parallelism."},
            {"parallelize_output_from_storages", false, true, "Allow parallelism when executing queries that read from file/url/s3/etc. This may reorder rows."},
            {"use_with_fill_by_sorting_prefix", false, true, "Columns preceding WITH FILL columns in ORDER BY clause form sorting prefix. Rows with different values in sorting prefix are filled independently"},
            {"output_format_parquet_compliant_nested_types", false, true, "Change an internal field name in output Parquet file schema."}
        });
        addSettingsChanges(settings_changes_history, "23.4",
        {
            {"allow_suspicious_indices", true, false, "If true, index can defined with identical expressions"},
            {"allow_nonconst_timezone_arguments", true, false, "Allow non-const timezone arguments in certain time-related functions like toTimeZone(), fromUnixTimestamp*(), snowflakeToDateTime*()."},
            {"connect_timeout_with_failover_ms", 50, 1000, "Increase default connect timeout because of async connect"},
            {"connect_timeout_with_failover_secure_ms", 100, 1000, "Increase default secure connect timeout because of async connect"},
            {"hedged_connection_timeout_ms", 100, 50, "Start new connection in hedged requests after 50 ms instead of 100 to correspond with previous connect timeout"},
            {"formatdatetime_f_prints_single_zero", true, false, "Improved compatibility with MySQL DATE_FORMAT()/STR_TO_DATE()"},
            {"formatdatetime_parsedatetime_m_is_month_name", false, true, "Improved compatibility with MySQL DATE_FORMAT/STR_TO_DATE"}
        });
        addSettingsChanges(settings_changes_history, "23.3",
        {
            {"output_format_parquet_version", "1.0", "2.latest", "Use latest Parquet format version for output format"},
            {"input_format_json_ignore_unknown_keys_in_named_tuple", false, true, "Improve parsing JSON objects as named tuples"},
            {"input_format_native_allow_types_conversion", false, true, "Allow types conversion in Native input forma"},
            {"output_format_arrow_compression_method", "none", "lz4_frame", "Use lz4 compression in Arrow output format by default"},
            {"output_format_parquet_compression_method", "snappy", "lz4", "Use lz4 compression in Parquet output format by default"},
            {"output_format_orc_compression_method", "none", "lz4_frame", "Use lz4 compression in ORC output format by default"},
            {"async_query_sending_for_remote", false, true, "Create connections and send query async across shards"}
        });
        addSettingsChanges(settings_changes_history, "23.2",
        {
            {"output_format_parquet_fixed_string_as_fixed_byte_array", false, true, "Use Parquet FIXED_LENGTH_BYTE_ARRAY type for FixedString by default"},
            {"output_format_arrow_fixed_string_as_fixed_byte_array", false, true, "Use Arrow FIXED_SIZE_BINARY type for FixedString by default"},
            {"query_plan_remove_redundant_distinct", false, true, "Remove redundant Distinct step in query plan"},
            {"optimize_duplicate_order_by_and_distinct", true, false, "Remove duplicate ORDER BY and DISTINCT if it's possible"},
            {"insert_keeper_max_retries", 0, 20, "Enable reconnections to Keeper on INSERT, improve reliability"}
        });
        addSettingsChanges(settings_changes_history, "23.1",
        {
            {"input_format_json_read_objects_as_strings", 0, 1, "Enable reading nested json objects as strings while object type is experimental"},
            {"input_format_json_defaults_for_missing_elements_in_named_tuple", false, true, "Allow missing elements in JSON objects while reading named tuples by default"},
            {"input_format_csv_detect_header", false, true, "Detect header in CSV format by default"},
            {"input_format_tsv_detect_header", false, true, "Detect header in TSV format by default"},
            {"input_format_custom_detect_header", false, true, "Detect header in CustomSeparated format by default"},
            {"query_plan_remove_redundant_sorting", false, true, "Remove redundant sorting in query plan. For example, sorting steps related to ORDER BY clauses in subqueries"}
        });
        addSettingsChanges(settings_changes_history, "22.12",
        {
            {"max_size_to_preallocate_for_aggregation", 10'000'000, 100'000'000, "This optimizes performance"},
            {"query_plan_aggregation_in_order", 0, 1, "Enable some refactoring around query plan"},
            {"format_binary_max_string_size", 0, 1_GiB, "Prevent allocating large amount of memory"}
        });
        addSettingsChanges(settings_changes_history, "22.11",
        {
            {"use_structure_from_insertion_table_in_table_functions", 0, 2, "Improve using structure from insertion table in table functions"}
        });
        addSettingsChanges(settings_changes_history, "22.9",
        {
            {"force_grouping_standard_compatibility", false, true, "Make GROUPING function output the same as in SQL standard and other DBMS"}
        });
        addSettingsChanges(settings_changes_history, "22.7",
        {
            {"cross_to_inner_join_rewrite", 1, 2, "Force rewrite comma join to inner"},
            {"enable_positional_arguments", false, true, "Enable positional arguments feature by default"},
            {"format_csv_allow_single_quotes", true, false, "Most tools don't treat single quote in CSV specially, don't do it by default too"}
        });
        addSettingsChanges(settings_changes_history, "22.6",
        {
            {"output_format_json_named_tuples_as_objects", false, true, "Allow to serialize named tuples as JSON objects in JSON formats by default"},
            {"input_format_skip_unknown_fields", false, true, "Optimize reading subset of columns for some input formats"}
        });
        addSettingsChanges(settings_changes_history, "22.5",
        {
            {"memory_overcommit_ratio_denominator", 0, 1073741824, "Enable memory overcommit feature by default"},
            {"memory_overcommit_ratio_denominator_for_user", 0, 1073741824, "Enable memory overcommit feature by default"}
        });
        addSettingsChanges(settings_changes_history, "22.4",
        {
            {"allow_settings_after_format_in_insert", true, false, "Do not allow SETTINGS after FORMAT for INSERT queries because ClickHouse interpret SETTINGS as some values, which is misleading"}
        });
        addSettingsChanges(settings_changes_history, "22.3",
        {
            {"cast_ipv4_ipv6_default_on_conversion_error", true, false, "Make functions cast(value, 'IPv4') and cast(value, 'IPv6') behave same as toIPv4 and toIPv6 functions"}
        });
        addSettingsChanges(settings_changes_history, "21.12",
        {
            {"stream_like_engine_allow_direct_select", true, false, "Do not allow direct select for Kafka/RabbitMQ/FileLog by default"}
        });
        addSettingsChanges(settings_changes_history, "21.9",
        {
            {"output_format_decimal_trailing_zeros", true, false, "Do not output trailing zeros in text representation of Decimal types by default for better looking output"},
            {"use_hedged_requests", false, true, "Enable Hedged Requests feature by default"}
        });
        addSettingsChanges(settings_changes_history, "21.7",
        {
            {"legacy_column_name_of_tuple_literal", true, false, "Add this setting only for compatibility reasons. It makes sense to set to 'true', while doing rolling update of cluster from version lower than 21.7 to higher"}
        });
        addSettingsChanges(settings_changes_history, "21.5",
        {
            {"async_socket_for_remote", false, true, "Fix all problems and turn on asynchronous reads from socket for remote queries by default again"}
        });
        addSettingsChanges(settings_changes_history, "21.3",
        {
            {"async_socket_for_remote", true, false, "Turn off asynchronous reads from socket for remote queries because of some problems"},
            {"optimize_normalize_count_variants", false, true, "Rewrite aggregate functions that semantically equals to count() as count() by default"},
            {"normalize_function_names", false, true, "Normalize function names to their canonical names, this was needed for projection query routing"}
        });
        addSettingsChanges(settings_changes_history, "21.2",
        {
            {"enable_global_with_statement", false, true, "Propagate WITH statements to UNION queries and all subqueries by default"}
        });
        addSettingsChanges(settings_changes_history, "21.1",
        {
            {"insert_quorum_parallel", false, true, "Use parallel quorum inserts by default. It is significantly more convenient to use than sequential quorum inserts"},
            {"input_format_null_as_default", false, true, "Allow to insert NULL as default for input formats by default"},
            {"optimize_on_insert", false, true, "Enable data optimization on INSERT by default for better user experience"},
            {"use_compact_format_in_distributed_parts_names", false, true, "Use compact format for async INSERT into Distributed tables by default"}
        });
        addSettingsChanges(settings_changes_history, "20.10",
        {
            {"format_regexp_escaping_rule", "Escaped", "Raw", "Use Raw as default escaping rule for Regexp format to male the behaviour more like to what users expect"}
        });
        addSettingsChanges(settings_changes_history, "20.7",
        {
            {"show_table_uuid_in_table_create_query_if_not_nil", true, false, "Stop showing  UID of the table in its CREATE query for Engine=Atomic"}
        });
        addSettingsChanges(settings_changes_history, "20.5",
        {
            {"input_format_with_names_use_header", false, true, "Enable using header with names for formats with WithNames/WithNamesAndTypes suffixes"},
            {"allow_suspicious_codecs", true, false, "Don't allow to specify meaningless compression codecs"}
        });
        addSettingsChanges(settings_changes_history, "20.4",
        {
            {"validate_polygons", false, true, "Throw exception if polygon is invalid in function pointInPolygon by default instead of returning possibly wrong results"}
        });
        addSettingsChanges(settings_changes_history, "19.18",
        {
            {"enable_scalar_subquery_optimization", false, true, "Prevent scalar subqueries from (de)serializing large scalar values and possibly avoid running the same subquery more than once"}
        });
        addSettingsChanges(settings_changes_history, "19.14",
        {
            {"any_join_distinct_right_table_keys", true, false, "Disable ANY RIGHT and ANY FULL JOINs by default to avoid inconsistency"}
        });
        addSettingsChanges(settings_changes_history, "19.12",
        {
            {"input_format_defaults_for_omitted_fields", false, true, "Enable calculation of complex default expressions for omitted fields for some input formats, because it should be the expected behaviour"}
        });
        addSettingsChanges(settings_changes_history, "19.5",
        {
            {"max_partitions_per_insert_block", 0, 100, "Add a limit for the number of partitions in one block"}
        });
        addSettingsChanges(settings_changes_history, "18.12.17",
        {
            {"enable_optimize_predicate_expression", 0, 1, "Optimize predicates to subqueries by default"}
        });
    });
    return settings_changes_history;
}

const VersionToSettingsChangesMap & getMergeTreeSettingsChangesHistory()
{
    static VersionToSettingsChangesMap merge_tree_settings_changes_history;
    static std::once_flag initialized_flag;
    std::call_once(initialized_flag, [&]
    {
        addSettingsChanges(merge_tree_settings_changes_history, "25.5",
        {
            {"default_compression_codec", "", "", "New setting"},
        });
        addSettingsChanges(merge_tree_settings_changes_history, "25.4",
        {
            /// Release closed. Please use 25.5
            {"max_postpone_time_for_failed_replicated_fetches_ms", 0, 1ULL * 60 * 1000, "Added new setting to enable postponing fetch tasks in the replication queue."},
            {"max_postpone_time_for_failed_replicated_merges_ms", 0, 1ULL * 60 * 1000, "Added new setting to enable postponing merge tasks in the replication queue."},
            {"max_postpone_time_for_failed_replicated_tasks_ms", 0, 5ULL * 60 * 1000, "Added new setting to enable postponing tasks in the replication queue."},
            {"refresh_parts_interval", 0, 0, "A new setting"},
            {"max_merge_delayed_streams_for_parallel_write", 1000, 40, "New setting"},
            {"allow_summing_columns_in_partition_or_order_key", true, false, "New setting to allow summing of partition or sorting key columns"},
            /// Release closed. Please use 25.5
        });
        addSettingsChanges(merge_tree_settings_changes_history, "25.3",
        {
            /// Release closed. Please use 25.4
            {"shared_merge_tree_enable_keeper_parts_extra_data", false, false, "New setting"},
            {"zero_copy_merge_mutation_min_parts_size_sleep_no_scale_before_lock", 0, 0, "New setting"},
            {"enable_replacing_merge_with_cleanup_for_min_age_to_force_merge", false, false, "New setting to allow automatic cleanup merges for ReplacingMergeTree"},
            /// Release closed. Please use 25.4
        });
        addSettingsChanges(merge_tree_settings_changes_history, "25.2",
        {
            /// Release closed. Please use 25.3
            {"shared_merge_tree_initial_parts_update_backoff_ms", 50, 50, "New setting"},
            {"shared_merge_tree_max_parts_update_backoff_ms", 5000, 5000, "New setting"},
            {"shared_merge_tree_interserver_http_connection_timeout_ms", 100, 100, "New setting"},
            {"columns_and_secondary_indices_sizes_lazy_calculation", true, true, "New setting to calculate columns and indices sizes lazily"},
            {"table_disk", false, false, "New setting"},
            {"allow_reduce_blocking_parts_task", false, true, "Now SMT will remove stale blocking parts from ZooKeeper by default"},
            {"shared_merge_tree_max_suspicious_broken_parts", 0, 0, "Max broken parts for SMT, if more - deny automatic detach"},
            {"shared_merge_tree_max_suspicious_broken_parts_bytes", 0, 0, "Max size of all broken parts for SMT, if more - deny automatic detach"},
            /// Release closed. Please use 25.3
        });
        addSettingsChanges(merge_tree_settings_changes_history, "25.1",
        {
            /// Release closed. Please use 25.2
            {"shared_merge_tree_try_fetch_part_in_memory_data_from_replicas", false, false, "New setting to fetch parts data from other replicas"},
            {"enable_max_bytes_limit_for_min_age_to_force_merge", false, false, "Added new setting to limit max bytes for min_age_to_force_merge."},
            {"enable_max_bytes_limit_for_min_age_to_force_merge", false, false, "New setting"},
            {"add_minmax_index_for_numeric_columns", false, false, "New setting"},
            {"add_minmax_index_for_string_columns", false, false, "New setting"},
            {"materialize_skip_indexes_on_merge", true, true, "New setting"},
            {"merge_max_bytes_to_prewarm_cache", 1ULL * 1024 * 1024 * 1024, 1ULL * 1024 * 1024 * 1024, "Cloud sync"},
            {"merge_total_max_bytes_to_prewarm_cache", 15ULL * 1024 * 1024 * 1024, 15ULL * 1024 * 1024 * 1024, "Cloud sync"},
            {"reduce_blocking_parts_sleep_ms", 5000, 5000, "Cloud sync"},
            {"number_of_partitions_to_consider_for_merge", 10, 10, "Cloud sync"},
            {"shared_merge_tree_enable_outdated_parts_check", true, true, "Cloud sync"},
            {"shared_merge_tree_max_parts_update_leaders_in_total", 6, 6, "Cloud sync"},
            {"shared_merge_tree_max_parts_update_leaders_per_az", 2, 2, "Cloud sync"},
            {"shared_merge_tree_leader_update_period_seconds", 30, 30, "Cloud sync"},
            {"shared_merge_tree_leader_update_period_random_add_seconds", 10, 10, "Cloud sync"},
            {"shared_merge_tree_read_virtual_parts_from_leader", true, true, "Cloud sync"},
            {"shared_merge_tree_interserver_http_timeout_ms", 10000, 10000, "Cloud sync"},
            {"shared_merge_tree_max_replicas_for_parts_deletion", 10, 10, "Cloud sync"},
            {"shared_merge_tree_max_replicas_to_merge_parts_for_each_parts_range", 5, 5, "Cloud sync"},
            {"shared_merge_tree_use_outdated_parts_compact_format", false, false, "Cloud sync"},
            {"shared_merge_tree_memo_ids_remove_timeout_seconds", 1800, 1800, "Cloud sync"},
            {"shared_merge_tree_idle_parts_update_seconds", 3600, 3600, "Cloud sync"},
            {"shared_merge_tree_max_outdated_parts_to_process_at_once", 1000, 1000, "Cloud sync"},
            {"shared_merge_tree_postpone_next_merge_for_locally_merged_parts_rows_threshold", 1000000, 1000000, "Cloud sync"},
            {"shared_merge_tree_postpone_next_merge_for_locally_merged_parts_ms", 0, 0, "Cloud sync"},
            {"shared_merge_tree_range_for_merge_window_size", 10, 10, "Cloud sync"},
            {"shared_merge_tree_use_too_many_parts_count_from_virtual_parts", 0, 0, "Cloud sync"},
            {"shared_merge_tree_create_per_replica_metadata_nodes", true, true, "Cloud sync"},
            {"shared_merge_tree_use_metadata_hints_cache", true, true, "Cloud sync"},
            {"notify_newest_block_number", false, false, "Cloud sync"},
            {"allow_reduce_blocking_parts_task", false, false, "Cloud sync"},
            /// Release closed. Please use 25.2
        });
        addSettingsChanges(merge_tree_settings_changes_history, "24.12",
        {
            /// Release closed. Please use 25.1
            {"enforce_index_structure_match_on_partition_manipulation", true, false, "New setting"},
            {"use_primary_key_cache", false, false, "New setting"},
            {"prewarm_primary_key_cache", false, false, "New setting"},
            {"min_bytes_to_prewarm_caches", 0, 0, "New setting"},
            {"allow_experimental_reverse_key", false, false, "New setting"},
            /// Release closed. Please use 25.1
        });
        addSettingsChanges(merge_tree_settings_changes_history, "24.11",
        {
        });
        addSettingsChanges(merge_tree_settings_changes_history, "24.10",
        {
        });
        addSettingsChanges(merge_tree_settings_changes_history, "24.9",
        {
        });
        addSettingsChanges(merge_tree_settings_changes_history, "24.8",
        {
            {"deduplicate_merge_projection_mode", "ignore", "throw", "Do not allow to create inconsistent projection"}
        });
    });

    return merge_tree_settings_changes_history;
}

}<|MERGE_RESOLUTION|>--- conflicted
+++ resolved
@@ -76,11 +76,8 @@
             {"page_cache_block_size", 1048576, 1048576, "Made this setting adjustable on a per-query level."},
             {"page_cache_lookahead_blocks", 16, 16, "Made this setting adjustable on a per-query level."},
             {"output_format_pretty_glue_chunks", "0", "auto", "A new setting to make Pretty formats prettier."},
-<<<<<<< HEAD
+            {"allow_experimental_delta_kernel_rs", false, false, "New setting"},
             {"allow_experimental_database_hms_catalog", false, false, "Allow experimental database engine DataLakeCatalog with catalog_type = 'hive'"},
-=======
-            {"allow_experimental_delta_kernel_rs", false, false, "New setting"},
->>>>>>> d66f2f16
         });
         addSettingsChanges(settings_changes_history, "25.4",
         {
