Using storage policy: s3_cache
-- { echo }

SET enable_filesystem_cache_on_write_operations=0;
DROP TABLE IF EXISTS test;
CREATE TABLE test (key UInt32, value String)
Engine=MergeTree()
ORDER BY key
SETTINGS storage_policy='s3_cache', min_bytes_for_wide_part = 10485760;
SYSTEM STOP MERGES;
SYSTEM DROP FILESYSTEM CACHE;
SELECT count() FROM system.filesystem_cache;
0
INSERT INTO test SELECT number, toString(number) FROM numbers(100);
SELECT * FROM test FORMAT Null;
SELECT count() FROM system.filesystem_cache;
2
SYSTEM DROP FILESYSTEM CACHE;
SELECT count() FROM system.filesystem_cache;
0
SELECT * FROM test FORMAT Null;
SELECT count() FROM system.filesystem_cache;
1
SYSTEM DROP FILESYSTEM CACHE './data'; -- { serverError 36 }
SELECT count() FROM system.filesystem_cache;
1
SELECT * FROM test FORMAT Null;
SELECT count() FROM system.filesystem_cache;
1
SELECT count()
FROM (
    SELECT
        arrayJoin(cache_paths) AS cache_path,
        local_path,
        remote_path
    FROM
        system.remote_data_paths
    ) AS data_paths
INNER JOIN system.filesystem_cache AS caches
ON data_paths.cache_path = caches.cache_path;
1
DROP TABLE test NO DELAY;
SELECT count() FROM system.filesystem_cache;
0
SELECT count()
FROM (
    SELECT
        arrayJoin(cache_paths) AS cache_path,
        local_path,
        remote_path
    FROM
        system.remote_data_paths
    ) AS data_paths
INNER JOIN system.filesystem_cache AS caches
ON data_paths.cache_path = caches.cache_path;
0
DROP TABLE IF EXISTS test2;
CREATE TABLE test2 (key UInt32, value String)
Engine=MergeTree()
ORDER BY key
SETTINGS storage_policy='s3_cache_2', min_bytes_for_wide_part = 10485760;
INSERT INTO test2 SELECT number, toString(number) FROM numbers(100);
SELECT * FROM test2 FORMAT Null;
SELECT count() FROM system.filesystem_cache;
2
SYSTEM DROP FILESYSTEM CACHE 's3_cache_2/';
SELECT count() FROM system.filesystem_cache;
0

Using storage policy: local_cache
-- { echo }

SET enable_filesystem_cache_on_write_operations=0;
DROP TABLE IF EXISTS test;
CREATE TABLE test (key UInt32, value String)
Engine=MergeTree()
ORDER BY key
SETTINGS storage_policy='local_cache', min_bytes_for_wide_part = 10485760;
SYSTEM STOP MERGES;
SYSTEM DROP FILESYSTEM CACHE;
SELECT count() FROM system.filesystem_cache;
0
INSERT INTO test SELECT number, toString(number) FROM numbers(100);
SELECT * FROM test FORMAT Null;
SELECT count() FROM system.filesystem_cache;
2
SYSTEM DROP FILESYSTEM CACHE;
SELECT count() FROM system.filesystem_cache;
0
SELECT * FROM test FORMAT Null;
SELECT count() FROM system.filesystem_cache;
1
SYSTEM DROP FILESYSTEM CACHE './data'; -- { serverError 36 }
SELECT count() FROM system.filesystem_cache;
1
SELECT * FROM test FORMAT Null;
SELECT count() FROM system.filesystem_cache;
1
SELECT count()
FROM (
    SELECT
        arrayJoin(cache_paths) AS cache_path,
        local_path,
        remote_path
    FROM
        system.remote_data_paths
    ) AS data_paths
INNER JOIN system.filesystem_cache AS caches
ON data_paths.cache_path = caches.cache_path;
0
DROP TABLE test NO DELAY;
SELECT count() FROM system.filesystem_cache;
0
SELECT count()
FROM (
    SELECT
        arrayJoin(cache_paths) AS cache_path,
        local_path,
        remote_path
    FROM
        system.remote_data_paths
    ) AS data_paths
INNER JOIN system.filesystem_cache AS caches
ON data_paths.cache_path = caches.cache_path;
0
DROP TABLE IF EXISTS test2;
CREATE TABLE test2 (key UInt32, value String)
Engine=MergeTree()
ORDER BY key
SETTINGS storage_policy='local_cache_2', min_bytes_for_wide_part = 10485760;
INSERT INTO test2 SELECT number, toString(number) FROM numbers(100);
SELECT * FROM test2 FORMAT Null;
SELECT count() FROM system.filesystem_cache;
2
SYSTEM DROP FILESYSTEM CACHE 'local_cache_2/';
SELECT count() FROM system.filesystem_cache;
<<<<<<< HEAD
0
=======
2
SYSTEM DROP FILESYSTEM CACHE ON CLUSTER;
>>>>>>> f9dc3fce
<|MERGE_RESOLUTION|>--- conflicted
+++ resolved
@@ -134,9 +134,4 @@
 2
 SYSTEM DROP FILESYSTEM CACHE 'local_cache_2/';
 SELECT count() FROM system.filesystem_cache;
-<<<<<<< HEAD
-0
-=======
-2
-SYSTEM DROP FILESYSTEM CACHE ON CLUSTER;
->>>>>>> f9dc3fce
+0