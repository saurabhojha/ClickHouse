--- conflicted
+++ resolved
@@ -461,11 +461,8 @@
     M(Bool, query_plan_filter_push_down, true, "Allow to push down filter by predicate query plan step", 0) \
     \
     M(Bool, database_replicated_ddl_output, true, "Obsolete setting, does nothing. Will be removed after 2021-09-08", 0) \
-<<<<<<< HEAD
+    M(HandleKafkaErrorMode, handle_kafka_error_mode, HandleKafkaErrorMode::DEFAULT, "How to handle errors for Kafka engine. Passible values: default, stream.", 0) \
     M(Bool, allow_experimental_funnel_functions, true, "Enable experimental functions for funnel analysis.", 0) \
-=======
-    M(HandleKafkaErrorMode, handle_kafka_error_mode, HandleKafkaErrorMode::DEFAULT, "How to handle errors for Kafka engine. Passible values: default, stream.", 0) \
->>>>>>> 3078fd7d
 
 // End of COMMON_SETTINGS
 // Please add settings related to formats into the FORMAT_FACTORY_SETTINGS below.
