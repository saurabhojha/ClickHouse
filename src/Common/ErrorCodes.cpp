--- conflicted
+++ resolved
@@ -507,13 +507,10 @@
     extern const int CANNOT_CREATE_RABBITMQ_QUEUE_BINDING = 541;
     extern const int CANNOT_REMOVE_RABBITMQ_EXCHANGE = 542;
     extern const int UNKNOWN_MYSQL_DATATYPES_SUPPORT_LEVEL = 543;
-<<<<<<< HEAD
-    extern const int CANNOT_READ_MAP_FROM_TEXT = 544;
-=======
     extern const int ROW_AND_ROWS_TOGETHER = 544;
     extern const int FIRST_AND_NEXT_TOGETHER = 545;
     extern const int NO_ROW_DELIMITER = 546;
->>>>>>> 6dc5cb16
+    extern const int CANNOT_READ_MAP_FROM_TEXT = 547;
 
     extern const int KEEPER_EXCEPTION = 999;
     extern const int POCO_EXCEPTION = 1000;
