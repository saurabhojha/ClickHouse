-- Tests that functions replaceOne(), replaceAll(), replaceRegexpOne(), replaceRegexpAll() work with with non-const pattern and replacement arguments

DROP TABLE IF EXISTS test_tab;

CREATE TABLE test_tab
  (id UInt32, haystack String, needle String, replacement String)
  engine = MergeTree()
  ORDER BY id;

INSERT INTO test_tab VALUES (1, 'Hello World', 'l', 'xx') (2, 'Hello World', 'll', 'x') (3, 'Hello World', 'not_found', 'x') (4, 'Hello World', '[eo]', 'x') (5, 'Hello World', '.', 'x');


SELECT '** replaceAll() **';

SELECT '- non-const needle, const replacement';
SELECT id, haystack, needle, 'x', replaceAll(haystack, needle, 'x') FROM test_tab ORDER BY id;
SELECT id, haystack, needle, 'x', replaceAll('Hello World', needle, 'x') FROM test_tab ORDER BY id;

SELECT '- const needle, non-const replacement';
SELECT id, haystack, 'l', replacement, replaceAll(haystack, 'l', replacement) FROM test_tab ORDER BY id;
SELECT id, haystack, 'l', replacement, replaceAll('Hello World', 'l', replacement) FROM test_tab ORDER BY id;

SELECT '- non-const needle, non-const replacement';
SELECT id, haystack, needle, replacement, replaceAll(haystack, needle, replacement) FROM test_tab ORDER BY id;
SELECT id, haystack, needle, replacement, replaceAll('Hello World', needle, replacement) FROM test_tab ORDER BY id;


SELECT '** replaceOne() **';

SELECT '- non-const needle, const replacement';
SELECT id, haystack, needle, 'x', replaceOne(haystack, needle, 'x') FROM test_tab ORDER BY id;
SELECT id, haystack, needle, 'x', replaceOne('Hello World', needle, 'x') FROM test_tab ORDER BY id;

SELECT '- const needle, non-const replacement';
SELECT id, haystack, 'l', replacement, replaceOne(haystack, 'l', replacement) FROM test_tab ORDER BY id;
SELECT id, haystack, 'l', replacement, replaceOne('Hello World', 'l', replacement) FROM test_tab ORDER BY id;

SELECT '- non-const needle, non-const replacement';
SELECT id, haystack, needle, replacement, replaceOne(haystack, needle, replacement) FROM test_tab ORDER BY id;
SELECT id, haystack, needle, replacement, replaceOne('Hello World', needle, replacement) FROM test_tab ORDER BY id;

SELECT '** replaceRegexpAll() **';

SELECT '- non-const needle, const replacement';
SELECT id, haystack, needle, 'x', replaceRegexpAll(haystack, needle, 'x') FROM test_tab ORDER BY id;
SELECT id, haystack, needle, 'x', replaceRegexpAll('Hello World', needle, 'x') FROM test_tab ORDER BY id;

SELECT '- const needle, non-const replacement';
SELECT id, haystack, 'l', replacement, replaceRegexpAll(haystack, 'l', replacement) FROM test_tab ORDER BY id;
SELECT id, haystack, 'l', replacement, replaceRegexpAll('Hello World', 'l', replacement) FROM test_tab ORDER BY id;

SELECT '- non-const needle, non-const replacement';
SELECT id, haystack, needle, replacement, replaceRegexpAll(haystack, needle, replacement) FROM test_tab ORDER BY id;
SELECT id, haystack, needle, replacement, replaceRegexpAll('Hello World', needle, replacement) FROM test_tab ORDER BY id;

SELECT '** replaceRegexpOne() **';

SELECT '- non-const needle, const replacement';
SELECT id, haystack, needle, 'x', replaceRegexpOne(haystack, needle, 'x') FROM test_tab ORDER BY id;
SELECT id, haystack, needle, 'x', replaceRegexpOne('Hello World', needle, 'x') FROM test_tab ORDER BY id;

SELECT '- const needle, non-const replacement';
SELECT id, haystack, 'l', replacement, replaceRegexpOne(haystack, 'l', replacement) FROM test_tab ORDER BY id;
SELECT id, haystack, 'l', replacement, replaceRegexpOne('Hello World', 'l', replacement) FROM test_tab ORDER BY id;

SELECT '- non-const needle, non-const replacement';
SELECT id, haystack, needle, replacement, replaceRegexpOne(haystack, needle, replacement) FROM test_tab ORDER BY id;
SELECT id, haystack, needle, replacement, replaceRegexpOne('Hello World', needle, replacement) FROM test_tab ORDER BY id;

DROP TABLE IF EXISTS test_tab;

<<<<<<< HEAD

SELECT 'Check the behavior with empty needles';
=======
SELECT '- should not throw an exception if the needle is empty';
>>>>>>> 0c6bd36e

CREATE TABLE test_tab
  (id UInt32, haystack String, needle String, replacement String)
  engine = MergeTree()
  ORDER BY id;

INSERT INTO test_tab VALUES (1, 'Hello World', 'l', 'x') (2, 'Hello World', '', 'y');

SELECT '- non-const needle, const replacement';
SELECT replaceAll(haystack, needle, 'x') FROM test_tab;
SELECT replaceOne(haystack, needle, 'x') FROM test_tab;
SELECT replaceRegexpAll(haystack, needle, 'x') FROM test_tab;
SELECT replaceRegexpOne(haystack, needle, 'x') FROM test_tab;

SELECT '- const needle, non-const replacement';
SELECT replaceAll(haystack, '', replacement) FROM test_tab;
SELECT replaceOne(haystack, '', replacement) FROM test_tab;
SELECT replaceRegexpAll(haystack, '', replacement) FROM test_tab;
SELECT replaceRegexpOne(haystack, '', replacement) FROM test_tab;

SELECT '- non-const needle, non-const replacement';
SELECT replaceAll(haystack, needle, replacement) FROM test_tab;
SELECT replaceOne(haystack, needle, replacement) FROM test_tab;
SELECT replaceRegexpAll(haystack, needle, replacement) FROM test_tab;
SELECT replaceRegexpOne(haystack, needle, replacement) FROM test_tab;

DROP TABLE IF EXISTS test_tab;<|MERGE_RESOLUTION|>--- conflicted
+++ resolved
@@ -69,12 +69,7 @@
 
 DROP TABLE IF EXISTS test_tab;
 
-<<<<<<< HEAD
-
-SELECT 'Check the behavior with empty needles';
-=======
-SELECT '- should not throw an exception if the needle is empty';
->>>>>>> 0c6bd36e
+SELECT 'Empty needles do not throw an exception';
 
 CREATE TABLE test_tab
   (id UInt32, haystack String, needle String, replacement String)
