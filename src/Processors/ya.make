# This file is generated automatically, do not edit. See 'ya.make.in' and use 'utils/generate-ya-make' to regenerate it.
OWNER(g:clickhouse)

LIBRARY()

PEERDIR(
    clickhouse/src/Common
    contrib/libs/msgpack
    contrib/libs/protobuf
<<<<<<< HEAD
    contrib/libs/apache/arrow
)

ADDINCL(
    contrib/libs/apache/arrow/src
)

CFLAGS(-DUSE_ARROW=1)
=======
)

>>>>>>> 3f7b96e1

SRCS(
    Chunk.cpp
    ConcatProcessor.cpp
    DelayedPortsProcessor.cpp
    Executors/ExecutingGraph.cpp
    Executors/PipelineExecutingBlockInputStream.cpp
    Executors/PipelineExecutor.cpp
    Executors/PollingQueue.cpp
    Executors/PullingAsyncPipelineExecutor.cpp
    Executors/PullingPipelineExecutor.cpp
    ForkProcessor.cpp
    Formats/IInputFormat.cpp
    Formats/IOutputFormat.cpp
    Formats/IRowInputFormat.cpp
    Formats/IRowOutputFormat.cpp
    Formats/Impl/BinaryRowInputFormat.cpp
    Formats/Impl/BinaryRowOutputFormat.cpp
    Formats/Impl/CSVRowInputFormat.cpp
    Formats/Impl/CSVRowOutputFormat.cpp
    Formats/Impl/ConstantExpressionTemplate.cpp
    Formats/Impl/JSONAsStringRowInputFormat.cpp
    Formats/Impl/JSONCompactEachRowRowInputFormat.cpp
    Formats/Impl/JSONCompactEachRowRowOutputFormat.cpp
    Formats/Impl/JSONCompactRowOutputFormat.cpp
    Formats/Impl/JSONEachRowRowInputFormat.cpp
    Formats/Impl/JSONEachRowRowOutputFormat.cpp
    Formats/Impl/JSONEachRowWithProgressRowOutputFormat.cpp
    Formats/Impl/JSONRowOutputFormat.cpp
    Formats/Impl/LineAsStringRowInputFormat.cpp
    Formats/Impl/MarkdownRowOutputFormat.cpp
    Formats/Impl/MsgPackRowInputFormat.cpp
    Formats/Impl/MsgPackRowOutputFormat.cpp
    Formats/Impl/MySQLOutputFormat.cpp
    Formats/Impl/NullFormat.cpp
    Formats/Impl/ODBCDriver2BlockOutputFormat.cpp
    Formats/Impl/ParallelFormattingOutputFormat.cpp
    Formats/Impl/ParallelParsingInputFormat.cpp
    Formats/Impl/PostgreSQLOutputFormat.cpp
    Formats/Impl/PrettyBlockOutputFormat.cpp
    Formats/Impl/PrettyCompactBlockOutputFormat.cpp
    Formats/Impl/PrettySpaceBlockOutputFormat.cpp
    Formats/Impl/ProtobufRowInputFormat.cpp
    Formats/Impl/ProtobufRowOutputFormat.cpp
    Formats/Impl/RawBLOBRowInputFormat.cpp
    Formats/Impl/RawBLOBRowOutputFormat.cpp
    Formats/Impl/RegexpRowInputFormat.cpp
    Formats/Impl/TSKVRowInputFormat.cpp
    Formats/Impl/TSKVRowOutputFormat.cpp
    Formats/Impl/TabSeparatedRowInputFormat.cpp
    Formats/Impl/TabSeparatedRowOutputFormat.cpp
    Formats/Impl/TemplateBlockOutputFormat.cpp
    Formats/Impl/TemplateRowInputFormat.cpp
    Formats/Impl/ValuesBlockInputFormat.cpp
    Formats/Impl/ValuesRowOutputFormat.cpp
    Formats/Impl/VerticalRowOutputFormat.cpp
    Formats/Impl/XMLRowOutputFormat.cpp
    Formats/LazyOutputFormat.cpp
    Formats/OutputStreamToOutputFormat.cpp
    Formats/PullingOutputFormat.cpp
    Formats/RowInputFormatWithDiagnosticInfo.cpp
    IAccumulatingTransform.cpp
    IInflatingTransform.cpp
    IProcessor.cpp
    ISimpleTransform.cpp
    ISink.cpp
    ISource.cpp
    LimitTransform.cpp
    Merges/Algorithms/AggregatingSortedAlgorithm.cpp
    Merges/Algorithms/CollapsingSortedAlgorithm.cpp
    Merges/Algorithms/FinishAggregatingInOrderAlgorithm.cpp
    Merges/Algorithms/GraphiteRollupSortedAlgorithm.cpp
    Merges/Algorithms/IMergingAlgorithmWithDelayedChunk.cpp
    Merges/Algorithms/IMergingAlgorithmWithSharedChunks.cpp
    Merges/Algorithms/MergingSortedAlgorithm.cpp
    Merges/Algorithms/ReplacingSortedAlgorithm.cpp
    Merges/Algorithms/SummingSortedAlgorithm.cpp
    Merges/Algorithms/VersionedCollapsingAlgorithm.cpp
    Merges/IMergingTransform.cpp
    Merges/MergingSortedTransform.cpp
    OffsetTransform.cpp
    Pipe.cpp
    Port.cpp
    QueryPipeline.cpp
    QueryPlan/AggregatingStep.cpp
    QueryPlan/ArrayJoinStep.cpp
    QueryPlan/BuildQueryPipelineSettings.cpp
    QueryPlan/CreatingSetsStep.cpp
    QueryPlan/CubeStep.cpp
    QueryPlan/DistinctStep.cpp
    QueryPlan/ExpressionStep.cpp
    QueryPlan/ExtremesStep.cpp
    QueryPlan/FillingStep.cpp
    QueryPlan/FilterStep.cpp
    QueryPlan/FinishSortingStep.cpp
    QueryPlan/IQueryPlanStep.cpp
    QueryPlan/ISourceStep.cpp
    QueryPlan/ITransformingStep.cpp
    QueryPlan/JoinStep.cpp
    QueryPlan/LimitByStep.cpp
    QueryPlan/LimitStep.cpp
    QueryPlan/MergeSortingStep.cpp
    QueryPlan/MergingAggregatedStep.cpp
    QueryPlan/MergingSortedStep.cpp
    QueryPlan/OffsetStep.cpp
    QueryPlan/Optimizations/QueryPlanOptimizationSettings.cpp
    QueryPlan/Optimizations/filterPushDown.cpp
    QueryPlan/Optimizations/liftUpArrayJoin.cpp
    QueryPlan/Optimizations/limitPushDown.cpp
    QueryPlan/Optimizations/mergeExpressions.cpp
    QueryPlan/Optimizations/optimizeTree.cpp
    QueryPlan/Optimizations/splitFilter.cpp
    QueryPlan/PartialSortingStep.cpp
    QueryPlan/QueryIdHolder.cpp
    QueryPlan/QueryPlan.cpp
    QueryPlan/ReadFromMergeTree.cpp
    QueryPlan/ReadFromPreparedSource.cpp
    QueryPlan/ReadFromRemote.cpp
    QueryPlan/ReadNothingStep.cpp
    QueryPlan/RollupStep.cpp
    QueryPlan/SettingQuotaAndLimitsStep.cpp
    QueryPlan/TotalsHavingStep.cpp
    QueryPlan/UnionStep.cpp
    QueryPlan/WindowStep.cpp
    ResizeProcessor.cpp
    Sources/DelayedSource.cpp
    Sources/RemoteSource.cpp
    Sources/SinkToOutputStream.cpp
    Sources/SourceFromInputStream.cpp
    Sources/SourceWithProgress.cpp
    Transforms/AddingDefaultsTransform.cpp
    Transforms/AddingSelectorTransform.cpp
    Transforms/AggregatingInOrderTransform.cpp
    Transforms/AggregatingTransform.cpp
    Transforms/ArrayJoinTransform.cpp
    Transforms/CheckSortedTransform.cpp
    Transforms/CopyTransform.cpp
    Transforms/CreatingSetsTransform.cpp
    Transforms/CubeTransform.cpp
    Transforms/DistinctTransform.cpp
    Transforms/ExpressionTransform.cpp
    Transforms/ExtremesTransform.cpp
    Transforms/FillingTransform.cpp
    Transforms/FilterTransform.cpp
    Transforms/FinishSortingTransform.cpp
    Transforms/JoiningTransform.cpp
    Transforms/LimitByTransform.cpp
    Transforms/LimitsCheckingTransform.cpp
    Transforms/MaterializingTransform.cpp
    Transforms/MergeSortingTransform.cpp
    Transforms/MergingAggregatedMemoryEfficientTransform.cpp
    Transforms/MergingAggregatedTransform.cpp
    Transforms/PartialSortingTransform.cpp
    Transforms/ReverseTransform.cpp
    Transforms/RollupTransform.cpp
    Transforms/SortingTransform.cpp
    Transforms/TotalsHavingTransform.cpp
    Transforms/WindowTransform.cpp
    Transforms/getSourceFromFromASTInsertQuery.cpp
    printPipeline.cpp

)

END()<|MERGE_RESOLUTION|>--- conflicted
+++ resolved
@@ -7,7 +7,6 @@
     clickhouse/src/Common
     contrib/libs/msgpack
     contrib/libs/protobuf
-<<<<<<< HEAD
     contrib/libs/apache/arrow
 )
 
@@ -16,10 +15,6 @@
 )
 
 CFLAGS(-DUSE_ARROW=1)
-=======
-)
-
->>>>>>> 3f7b96e1
 
 SRCS(
     Chunk.cpp
