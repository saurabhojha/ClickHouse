--- conflicted
+++ resolved
@@ -815,22 +815,6 @@
 ```
 
 ```text title="Response"
-<<<<<<< HEAD
-┌─json1──────┬─json2───────────────┬─less(json1, json2)─┬─equals(json1, json2)─┬─greater(json1, json2)─┐
-│ {}         │ {}                  │                  0 │                    1 │                     0 │
-│ {"a":"42"} │ {}                  │                  0 │                    0 │                     1 │
-│ {"a":"42"} │ {"a":"41"}          │                  0 │                    0 │                     1 │
-│ {"a":"42"} │ {"a":"42"}          │                  0 │                    1 │                     0 │
-│ {"a":"42"} │ {"a":["1","2","3"]} │                  0 │                    0 │                     1 │
-│ {"a":"42"} │ {"a":"Hello"}       │                  1 │                    0 │                     0 │
-│ {"a":"42"} │ {"b":"42"}          │                  1 │                    0 │                     0 │
-│ {"a":"42"} │ {"a":"42","b":"42"} │                  1 │                    0 │                     0 │
-│ {"a":"42"} │ {"a":"41","b":"42"} │                  0 │                    0 │                     1 │
-└────────────┴─────────────────────┴────────────────────┴──────────────────────┴───────────────────────┘
-```
-
-**Note:** when 2 paths contain values of different data types, they are compared according to [comparison rule](/sql-reference/data-types/variant#comparing-values-of-variant-data) of `Variant` data type.
-=======
 ┌─json1──────────────────────────────────┬─json2─────────────────────────┬─equals(json1, json2)─┐
 │ {"a":42,"b":"42","c":"Hello"}          │ {"a":42,"b":"42","c":"Hello"} │                    1 │
 │ {"a":42,"b":"42","c":"Hello"}          │ {"a":43,"b":"42","c":"Hello"} │                    0 │
@@ -841,7 +825,6 @@
 │ {"a":42,"b":"42","c":"Hello"}          │ {"a":42,"b":"42","c":"Hello"} │                    0 │
 └────────────────────────────────────────┴───────────────────────────────┴──────────────────────┘
 ```
->>>>>>> 62f1c0c4
 
 ## Tips for better usage of the JSON type {#tips-for-better-usage-of-the-json-type}
 
