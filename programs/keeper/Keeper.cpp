--- conflicted
+++ resolved
@@ -646,14 +646,10 @@
         tryLogCurrentException(log, "Disabling cgroup memory observer because of an error during initialization");
     }
 
-<<<<<<< HEAD
-=======
 #if USE_GWP_ASAN
     GWPAsan::initFinished();
 #endif
 
-
->>>>>>> 023cf118
     LOG_INFO(log, "Ready for connections.");
 
     waitForTerminationRequest();
