--- conflicted
+++ resolved
@@ -942,7 +942,6 @@
     return max_block_num;
 }
 
-<<<<<<< HEAD
 void MergeTreeData::PartLoadingTree::add(const MergeTreePartInfo & info, const String & name, const DiskPtr & disk)
 {
     auto & current_ptr = root_by_partition[info.partition_id];
@@ -1231,11 +1230,6 @@
 };
 
 std::vector<MergeTreeData::LoadPartResult> MergeTreeData::loadDataPartsFromDisk(
-=======
-void MergeTreeData::loadDataPartsFromDisk(
-    MutableDataPartsVector & broken_parts_to_detach,
-    MutableDataPartsVector & duplicate_parts_to_remove,
->>>>>>> eea0e336
     ThreadPool & pool,
     size_t num_parts,
     std::queue<PartLoadingTreeNodes> & parts_queue,
@@ -1301,130 +1295,8 @@
         return !parts.empty();
     }));
 
-<<<<<<< HEAD
     std::mutex loaded_parts_mutex;
     std::vector<LoadPartResult> loaded_parts;
-=======
-    size_t suspicious_broken_parts = 0;
-    size_t suspicious_broken_parts_bytes = 0;
-    std::atomic<bool> has_adaptive_parts = false;
-    std::atomic<bool> has_non_adaptive_parts = false;
-    std::atomic<bool> has_lightweight_in_parts = false;
-
-    std::mutex mutex;
-    auto load_part = [&](const String & part_name, const DiskPtr & part_disk_ptr)
-    {
-        auto part_opt = MergeTreePartInfo::tryParsePartName(part_name, format_version);
-        if (!part_opt)
-            return;
-
-        const auto & part_info = *part_opt;
-        auto single_disk_volume = std::make_shared<SingleDiskVolume>("volume_" + part_name, part_disk_ptr, 0);
-        auto data_part_storage = std::make_shared<DataPartStorageOnDisk>(single_disk_volume, relative_data_path, part_name);
-        auto part = createPart(part_name, part_info, data_part_storage);
-        bool broken = false;
-
-        LOG_TRACE(log, "Loading part {} ({}) from disk {}", part_name, part->getType().toString(), part_disk_ptr->getName());
-
-        String part_path = fs::path(relative_data_path) / part_name;
-        String marker_path = fs::path(part_path) / IMergeTreeDataPart::DELETE_ON_DESTROY_MARKER_FILE_NAME;
-        if (part_disk_ptr->exists(marker_path))
-        {
-            /// NOTE: getBytesOnDisk() cannot be used here, since it maybe zero of checksums.txt will not exist
-            size_t size_of_part = data_part_storage->calculateTotalSizeOnDisk();
-            LOG_WARNING(log,
-                "Detaching stale part {}{} (size: {}), which should have been deleted after a move. "
-                "That can only happen after unclean restart of ClickHouse after move of a part having an operation blocking that stale copy of part.",
-                getFullPathOnDisk(part_disk_ptr), part_name, formatReadableSizeWithBinarySuffix(size_of_part));
-            std::lock_guard loading_lock(mutex);
-            broken_parts_to_detach.push_back(part);
-            ++suspicious_broken_parts;
-            suspicious_broken_parts_bytes += size_of_part;
-            return;
-        }
-
-        try
-        {
-            part->loadColumnsChecksumsIndexes(require_part_metadata, true);
-        }
-        catch (const Exception & e)
-        {
-            /// Don't count the part as broken if there is not enough memory to load it.
-            /// In fact, there can be many similar situations.
-            /// But it is OK, because there is a safety guard against deleting too many parts.
-            if (isNotEnoughMemoryErrorCode(e.code()))
-                throw;
-
-            broken = true;
-            tryLogCurrentException(log, fmt::format("while loading part {} on path {}", part->name, part_path));
-        }
-        catch (...)
-        {
-            broken = true;
-            tryLogCurrentException(log, fmt::format("while loading part {} on path {}", part->name, part_path));
-        }
-
-        /// Ignore broken parts that can appear as a result of hard server restart.
-        if (broken)
-        {
-            std::optional<size_t> size_of_part;
-            try
-            {
-                /// NOTE: getBytesOnDisk() cannot be used here, since it maybe zero of checksums.txt will not exist
-                size_of_part = data_part_storage->calculateTotalSizeOnDisk();
-            }
-            catch (...)
-            {
-                tryLogCurrentException(log, fmt::format("while calculating part size {} on path {}", part->name, part_path));
-            }
-
-            std::string part_size_str = "failed to calculate size";
-            if (size_of_part.has_value())
-                part_size_str = formatReadableSizeWithBinarySuffix(*size_of_part);
-
-            LOG_ERROR(log,
-                "Detaching broken part {}{} (size: {}). "
-                "If it happened after update, it is likely because of backward incompatibility. "
-                "You need to resolve this manually",
-                getFullPathOnDisk(part_disk_ptr), part_name, part_size_str);
-            std::lock_guard loading_lock(mutex);
-            broken_parts_to_detach.push_back(part);
-            ++suspicious_broken_parts;
-            if (size_of_part.has_value())
-                suspicious_broken_parts_bytes += *size_of_part;
-            return;
-        }
-        if (!part->index_granularity_info.mark_type.adaptive)
-            has_non_adaptive_parts.store(true, std::memory_order_relaxed);
-        else
-            has_adaptive_parts.store(true, std::memory_order_relaxed);
-
-        /// Check if there is lightweight delete in part
-        if (part->hasLightweightDelete())
-            has_lightweight_in_parts.store(true, std::memory_order_relaxed);
-
-        part->modification_time = part_disk_ptr->getLastModified(fs::path(relative_data_path) / part_name).epochTime();
-        /// Assume that all parts are Active, covered parts will be detected and marked as Outdated later
-        part->setState(DataPartState::Active);
-
-        std::lock_guard loading_lock(mutex);
-        auto [it, inserted] = data_parts_indexes.insert(part);
-        /// Remove duplicate parts with the same checksum.
-        if (!inserted)
-        {
-            if ((*it)->checksums.getTotalChecksumHex() == part->checksums.getTotalChecksumHex())
-            {
-                LOG_ERROR(log, "Remove duplicate part {}", data_part_storage->getFullPath());
-                duplicate_parts_to_remove.push_back(part);
-            }
-            else
-                throw Exception("Part " + part->name + " already exists but with different checksums", ErrorCodes::DUPLICATE_DATA_PART);
-        }
-
-        addPartContributionToDataVolume(part);
-        LOG_TRACE(log, "Finished part {} load on disk {}", part_name, part_disk_ptr->getName());
-    };
->>>>>>> eea0e336
 
     try
     {
@@ -1498,13 +1370,7 @@
 }
 
 
-<<<<<<< HEAD
 void MergeTreeData::loadDataPartsFromWAL(MutableDataPartsVector & parts_from_wal)
-=======
-void MergeTreeData::loadDataPartsFromWAL(
-    MutableDataPartsVector & duplicate_parts_to_remove,
-    MutableDataPartsVector & parts_from_wal)
->>>>>>> eea0e336
 {
     std::sort(parts_from_wal.begin(), parts_from_wal.end(), [](const auto & lhs, const auto & rhs)
     {
@@ -1530,14 +1396,7 @@
         if (!inserted)
         {
             if ((*it)->checksums.getTotalChecksumHex() == part->checksums.getTotalChecksumHex())
-<<<<<<< HEAD
-                LOG_ERROR(log, "Remove duplicate part {}", part->data_part_storage->getFullPath());
-=======
-            {
                 LOG_ERROR(log, "Remove duplicate part {}", part->getDataPartStorage().getFullPath());
-                duplicate_parts_to_remove.push_back(part);
-            }
->>>>>>> eea0e336
             else
                 throw Exception("Part " + part->name + " already exists but with different checksums", ErrorCodes::DUPLICATE_DATA_PART);
         }
@@ -1745,12 +1604,7 @@
             parts_from_wal.insert(
                 parts_from_wal.end(), std::make_move_iterator(disk_wal_parts.begin()), std::make_move_iterator(disk_wal_parts.end()));
 
-<<<<<<< HEAD
         loadDataPartsFromWAL(parts_from_wal);
-=======
-        loadDataPartsFromWAL(duplicate_parts_to_remove, parts_from_wal);
-
->>>>>>> eea0e336
         num_parts += parts_from_wal.size();
     }
 
