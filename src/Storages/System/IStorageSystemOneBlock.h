#pragma once

#include <Storages/IStorage.h>

namespace DB
{

class Context;


/** IStorageSystemOneBlock is base class for system tables whose all columns can be synchronously fetched.
  *
  * Client class need to provide columns_description.
  * IStorageSystemOneBlock during read will create result columns in same order as in columns_description
  * and pass it with fillData method.
  *
  * Client also must override fillData and fill result columns.
  *
  * If subclass want to support virtual columns, it should override getVirtuals method of IStorage interface.
  * IStorageSystemOneBlock will add virtuals columns at the end of result columns of fillData method.
  */
class IStorageSystemOneBlock : public IStorage
{
protected:
    virtual void fillData(MutableColumns & res_columns, ContextPtr context, const ActionsDAG::Node * predicate, std::vector<UInt8> columns_mask) const = 0;

    virtual bool supportsColumnsMask() const { return false; }

    friend class ReadFromSystemOneBlock;

public:
    explicit IStorageSystemOneBlock(const StorageID & table_id_, ColumnsDescription columns_description) : IStorage(table_id_)
    {
        StorageInMemoryMetadata storage_metadata;
        storage_metadata.setColumns(std::move(columns_description));
        setInMemoryMetadata(storage_metadata);
    }

    void read(
        QueryPlan & query_plan,
        const Names & column_names,
        const StorageSnapshotPtr & storage_snapshot,
        SelectQueryInfo & query_info,
        ContextPtr context,
        QueryProcessingStage::Enum /*processed_stage*/,
        size_t /*max_block_size*/,
<<<<<<< HEAD
        size_t /*num_streams*/) override
    {
        storage_snapshot->check(column_names);
        Block sample_block = storage_snapshot->metadata->getSampleBlockWithVirtuals(getVirtualsList());

        if (supportsColumnsMask())
        {
            auto [columns_mask, header] = getQueriedColumnsMaskAndHeader(sample_block, column_names);
            query_info.columns_mask = std::move(columns_mask);
            sample_block = std::move(header);
        }

        MutableColumns res_columns = sample_block.cloneEmptyColumns();
        fillData(res_columns, context, query_info);

        UInt64 num_rows = res_columns.at(0)->size();
        Chunk chunk(std::move(res_columns), num_rows);

        return Pipe(std::make_shared<SourceFromSingleChunk>(sample_block, std::move(chunk)));
    }
=======
        size_t /*num_streams*/) override;
>>>>>>> 2eb7fa29

    bool isSystemStorage() const override { return true; }

    static NamesAndAliases getNamesAndAliases() { return {}; }
};

}<|MERGE_RESOLUTION|>--- conflicted
+++ resolved
@@ -1,4 +1,4 @@
-#pragma once
+// #pragma once
 
 #include <Storages/IStorage.h>
 
@@ -44,30 +44,7 @@
         ContextPtr context,
         QueryProcessingStage::Enum /*processed_stage*/,
         size_t /*max_block_size*/,
-<<<<<<< HEAD
-        size_t /*num_streams*/) override
-    {
-        storage_snapshot->check(column_names);
-        Block sample_block = storage_snapshot->metadata->getSampleBlockWithVirtuals(getVirtualsList());
-
-        if (supportsColumnsMask())
-        {
-            auto [columns_mask, header] = getQueriedColumnsMaskAndHeader(sample_block, column_names);
-            query_info.columns_mask = std::move(columns_mask);
-            sample_block = std::move(header);
-        }
-
-        MutableColumns res_columns = sample_block.cloneEmptyColumns();
-        fillData(res_columns, context, query_info);
-
-        UInt64 num_rows = res_columns.at(0)->size();
-        Chunk chunk(std::move(res_columns), num_rows);
-
-        return Pipe(std::make_shared<SourceFromSingleChunk>(sample_block, std::move(chunk)));
-    }
-=======
         size_t /*num_streams*/) override;
->>>>>>> 2eb7fa29
 
     bool isSystemStorage() const override { return true; }
 
