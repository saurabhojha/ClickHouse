#include <Client/BuzzHouse/Generator/RandomSettings.h>

namespace BuzzHouse
{

const RandomSettingParameter probRange
    = [](RandomGenerator & rg) { return std::to_string(rg.thresholdGenerator<double>(0.3, 0.5, 0.0, 1.0)); };

const RandomSettingParameter highRange = [](RandomGenerator & rg) { return std::to_string(UINT32_C(1) << (rg.nextLargeNumber() % 21)); };

static const CHSetting threadRange = CHSetting(
    [](RandomGenerator & rg) { return std::to_string(rg.randomInt<uint32_t>(0, std::thread::hardware_concurrency())); },
    {"0", "1", std::to_string(std::thread::hardware_concurrency())},
    false);

std::unordered_map<String, CHSetting> performanceSettings
    = {{"compile_aggregate_expressions", CHSetting(trueOrFalse, {"0", "1"}, false)},
       {"compile_expressions", CHSetting(trueOrFalse, {"0", "1"}, false)},
       {"compile_sort_description", CHSetting(trueOrFalse, {"0", "1"}, false)},
       {"count_distinct_implementation",
        CHSetting(
            [](RandomGenerator & rg)
            {
                const DB::Strings & choices = {"'uniq'", "'uniqCombined'", "'uniqCombined64'", "'uniqHLL12'", "'uniqExact'"};
                return rg.pickRandomly(choices);
            },
            {"'uniq'", "'uniqCombined'", "'uniqCombined64'", "'uniqHLL12'", "'uniqExact'"},
            false)},
       {"count_distinct_optimization", CHSetting(trueOrFalse, {"0", "1"}, false)},
       {"enable_optimize_predicate_expression", CHSetting(trueOrFalse, {"0", "1"}, false)},
       {"enable_optimize_predicate_expression_to_final_subquery", CHSetting(trueOrFalse, {"0", "1"}, false)},
       {"join_any_take_last_row", CHSetting(trueOrFalse, {"0", "1"}, false)},
       {"join_algorithm",
        CHSetting(
            [](RandomGenerator & rg)
            {
                String res;
                DB::Strings choices
                    = {"auto",
                       "default",
                       "direct",
                       "full_sorting_merge",
                       "grace_hash",
                       "hash",
                       "parallel_hash",
                       "partial_merge",
                       "prefer_partial_merge"};

                if (rg.nextBool())
                {
                    res = rg.pickRandomly(choices);
                }
                else
                {
                    const uint32_t nalgo = (rg.nextMediumNumber() % static_cast<uint32_t>(choices.size())) + 1;

                    std::shuffle(choices.begin(), choices.end(), rg.generator);
                    for (uint32_t i = 0; i < nalgo; i++)
                    {
                        if (i != 0)
                        {
                            res += ",";
                        }
                        res += choices[i];
                    }
                }
                return "'" + res + "'";
            },
            {"'default'",
             "'grace_hash'",
             "'direct, hash'",
             "'hash'",
             "'parallel_hash'",
             "'partial_merge'",
             "'direct'",
             "'auto'",
             "'full_sorting_merge'",
             "'prefer_partial_merge'"},
            false)},
       {"low_cardinality_use_single_dictionary_for_part", CHSetting(trueOrFalse, {"0", "1"}, false)},
       {"max_bytes_ratio_before_external_group_by",
        CHSetting(
            [](RandomGenerator & rg) { return std::to_string(rg.thresholdGenerator<double>(0.3, 0.5, 0.0, 0.99)); },
            {"0", "0.1", "0.5", "0.99"},
            false)},
       {"max_bytes_ratio_before_external_sort",
        CHSetting(
            [](RandomGenerator & rg) { return std::to_string(rg.thresholdGenerator<double>(0.3, 0.5, 0.0, 0.99)); },
            {"0", "0.1", "0.5", "0.99"},
            false)},
       {"merge_tree_determine_task_size_by_prewhere_columns", CHSetting(trueOrFalse, {"0", "1"}, false)},
       {"min_count_to_compile_aggregate_expression", CHSetting(zeroToThree, {"0", "1", "2", "3"}, false)},
       {"min_count_to_compile_expression", CHSetting(zeroToThree, {"0", "1", "2", "3"}, false)},
       {"min_count_to_compile_sort_description", CHSetting(zeroToThree, {"0", "1", "2", "3"}, false)},
       {"move_all_conditions_to_prewhere", CHSetting(trueOrFalse, {"0", "1"}, false)},
       {"move_primary_key_columns_to_end_of_prewhere", CHSetting(trueOrFalse, {"0", "1"}, false)},
       {"optimize_aggregation_in_order", CHSetting(trueOrFalse, {"0", "1"}, false)},
       {"optimize_aggregators_of_group_by_keys", CHSetting(trueOrFalse, {"0", "1"}, false)},
       {"optimize_append_index", CHSetting(trueOrFalse, {"0", "1"}, false)},
       {"optimize_arithmetic_operations_in_aggregate_functions", CHSetting(trueOrFalse, {"0", "1"}, false)},
       {"optimize_distinct_in_order", CHSetting(trueOrFalse, {"0", "1"}, false)},
       {"optimize_distributed_group_by_sharding_key", CHSetting(trueOrFalse, {"0", "1"}, false)},
       {"optimize_functions_to_subcolumns", CHSetting(trueOrFalse, {"0", "1"}, false)},
       {"optimize_group_by_constant_keys", CHSetting(trueOrFalse, {"0", "1"}, false)},
       {"optimize_group_by_function_keys", CHSetting(trueOrFalse, {"0", "1"}, false)},
       {"optimize_if_chain_to_multiif", CHSetting(trueOrFalse, {"0", "1"}, false)},
       {"optimize_if_transform_strings_to_enum", CHSetting(trueOrFalse, {"0", "1"}, false)},
       {"optimize_injective_functions_in_group_by", CHSetting(trueOrFalse, {"0", "1"}, false)},
       {"optimize_injective_functions_inside_uniq", CHSetting(trueOrFalse, {"0", "1"}, false)},
       {"optimize_move_to_prewhere", CHSetting(trueOrFalse, {"0", "1"}, false)},
       {"optimize_move_to_prewhere_if_final", CHSetting(trueOrFalse, {"0", "1"}, false)},
       {"optimize_multiif_to_if", CHSetting(trueOrFalse, {"0", "1"}, false)},
       {"optimize_normalize_count_variants", CHSetting(trueOrFalse, {"0", "1"}, false)},
       {"optimize_read_in_order", CHSetting(trueOrFalse, {"0", "1"}, false)},
       {"optimize_read_in_window_order", CHSetting(trueOrFalse, {"0", "1"}, false)},
       {"optimize_redundant_functions_in_order_by", CHSetting(trueOrFalse, {"0", "1"}, false)},
       {"optimize_respect_aliases", CHSetting(trueOrFalse, {"0", "1"}, false)},
       {"optimize_rewrite_aggregate_function_with_if", CHSetting(trueOrFalse, {"0", "1"}, false)},
       {"optimize_rewrite_array_exists_to_has", CHSetting(trueOrFalse, {"0", "1"}, false)},
       {"optimize_rewrite_sum_if_to_count_if", CHSetting(trueOrFalse, {"0", "1"}, false)},
       {"optimize_skip_merged_partitions", CHSetting(trueOrFalse, {"0", "1"}, false)},
       {"optimize_skip_unused_shards", CHSetting(trueOrFalse, {"0", "1"}, false)},
       {"optimize_skip_unused_shards_rewrite_in", CHSetting(trueOrFalse, {"0", "1"}, false)},
       {"optimize_sorting_by_input_stream_properties", CHSetting(trueOrFalse, {"0", "1"}, false)},
       {"optimize_substitute_columns", CHSetting(trueOrFalse, {"0", "1"}, false)},
       {"optimize_syntax_fuse_functions", CHSetting(trueOrFalse, {"0", "1"}, false)},
       {"optimize_trivial_approximate_count_query", CHSetting(trueOrFalse, {"0", "1"}, false)},
       {"optimize_trivial_count_query", CHSetting(trueOrFalse, {"0", "1"}, false)},
       {"optimize_uniq_to_count", CHSetting(trueOrFalse, {"0", "1"}, false)},
       {"optimize_use_implicit_projections", CHSetting(trueOrFalse, {"0", "1"}, false)},
       {"optimize_use_projections", CHSetting(trueOrFalse, {"0", "1"}, false)},
       /// {"optimize_using_constraints", CHSetting(trueOrFalse, {"0", "1"}, false)},
       {"os_thread_priority",
        CHSetting(
            [](RandomGenerator & rg) { return std::to_string(rg.randomInt<int32_t>(-20, 19)); }, {"-20", "-10", "0", "10", "19"}, false)},
       {"parallel_replicas_prefer_local_join", CHSetting(trueOrFalse, {"0", "1"}, false)},
       {"parallel_view_processing", CHSetting(trueOrFalse, {"0", "1"}, false)},
       {"parallelize_output_from_storages", CHSetting(trueOrFalse, {"0", "1"}, false)},
       {"partial_merge_join_optimizations", CHSetting(trueOrFalse, {"0", "1"}, false)},
       {"partial_merge_join_rows_in_right_blocks",
        CHSetting(
            [](RandomGenerator & rg) { return std::to_string(rg.thresholdGenerator<uint32_t>(0.3, 0.8, 1000, 100000)); },
            {"1000", "10000", "100000"},
            false)},
       {"prefer_global_in_and_join", CHSetting(trueOrFalse, {"0", "1"}, false)},
       {"prefer_localhost_replica", CHSetting(trueOrFalse, {"0", "1"}, false)},
       {"query_plan_aggregation_in_order", CHSetting(trueOrFalse, {"0", "1"}, false)},
       {"query_plan_convert_outer_join_to_inner_join", CHSetting(trueOrFalse, {"0", "1"}, false)},
       {"query_plan_enable_multithreading_after_window_functions", CHSetting(trueOrFalse, {"0", "1"}, false)},
       {"query_plan_enable_optimizations", CHSetting(trueOrFalse, {"0", "1"}, false)},
       {"query_plan_execute_functions_after_sorting", CHSetting(trueOrFalse, {"0", "1"}, false)},
       {"query_plan_filter_push_down", CHSetting(trueOrFalse, {"0", "1"}, false)},
       {"query_plan_lift_up_array_join", CHSetting(trueOrFalse, {"0", "1"}, false)},
       {"query_plan_lift_up_union", CHSetting(trueOrFalse, {"0", "1"}, false)},
       {"query_plan_merge_expressions", CHSetting(trueOrFalse, {"0", "1"}, false)},
       {"query_plan_merge_filters", CHSetting(trueOrFalse, {"0", "1"}, false)},
       {"query_plan_optimize_prewhere", CHSetting(trueOrFalse, {"0", "1"}, false)},
       {"query_plan_push_down_limit", CHSetting(trueOrFalse, {"0", "1"}, false)},
       {"query_plan_read_in_order", CHSetting(trueOrFalse, {"0", "1"}, false)},
       {"query_plan_remove_redundant_distinct", CHSetting(trueOrFalse, {"0", "1"}, false)},
       {"query_plan_remove_redundant_sorting", CHSetting(trueOrFalse, {"0", "1"}, false)},
       {"query_plan_reuse_storage_ordering_for_window_functions", CHSetting(trueOrFalse, {"0", "1"}, false)},
       {"query_plan_split_filter", CHSetting(trueOrFalse, {"0", "1"}, false)},
       {"read_in_order_two_level_merge_threshold",
        CHSetting([](RandomGenerator & rg) { return std::to_string(rg.randomInt<uint32_t>(0, 100)); }, {"0", "1", "10", "100"}, false)},
       {"read_in_order_use_buffering", CHSetting(trueOrFalse, {"0", "1"}, false)},
       {"read_in_order_use_virtual_row", CHSetting(trueOrFalse, {"0", "1"}, false)},
       {"remerge_sort_lowered_memory_bytes_ratio",
        CHSetting(
            [](RandomGenerator & rg) { return std::to_string(rg.thresholdGenerator<double>(0.3, 0.7, 0.0, 4.0)); },
            {"0", "0.1", "0.5", "1", "1.5", "2", "2.5"},
            false)},
       {"single_join_prefer_left_table", CHSetting(trueOrFalse, {"0", "1"}, false)},
       {"split_intersecting_parts_ranges_into_layers_final", CHSetting(trueOrFalse, {"0", "1"}, false)},
       {"split_parts_ranges_into_intersecting_and_non_intersecting_final", CHSetting(trueOrFalse, {"0", "1"}, false)},
       {"transform_null_in", CHSetting(trueOrFalse, {"0", "1"}, false)},
       {"use_concurrency_control", CHSetting(trueOrFalse, {"0", "1"}, false)},
       {"use_index_for_in_with_subqueries", CHSetting(trueOrFalse, {"0", "1"}, false)},
       {"use_skip_indexes", CHSetting(trueOrFalse, {"0", "1"}, false)},
       {"use_skip_indexes_if_final", CHSetting(trueOrFalse, {"0", "1"}, false)},
       {"use_uncompressed_cache", CHSetting(trueOrFalse, {"0", "1"}, false)}};

std::unordered_map<String, CHSetting> serverSettings = {
    {"aggregate_functions_null_for_empty", CHSetting(trueOrFalse, {}, false)},
<<<<<<< HEAD
    {"aggregation_memory_efficient_merge_threads", threadRange},
=======
    {"aggregation_in_order_max_block_bytes",
     CHSetting(
         [](RandomGenerator & rg) { return std::to_string(rg.thresholdGenerator<uint32_t>(0.3, 0.5, 0, UINT32_C(8192))); },
         {"0", "8", "32", "1024", "4096", "10000"},
         false)},
    {"aggregation_memory_efficient_merge_threads",
     CHSetting(
         [](RandomGenerator & rg) { return std::to_string(rg.randomInt<uint32_t>(0, std::thread::hardware_concurrency())); },
         {"0", "1", std::to_string(std::thread::hardware_concurrency())},
         false)},
>>>>>>> 63b8d8d6
    {"allow_aggregate_partitions_independently", CHSetting(trueOrFalse, {"0", "1"}, false)},
    {"allow_asynchronous_read_from_io_pool_for_merge_tree", CHSetting(trueOrFalse, {"0", "1"}, false)},
    {"allow_changing_replica_until_first_data_packet", CHSetting(trueOrFalse, {}, false)},
    {"allow_experimental_query_deduplication", CHSetting(trueOrFalse, {"0", "1"}, false)},
    {"allow_hyperscan", CHSetting(trueOrFalse, {"0", "1"}, false)},
    {"allow_introspection_functions", CHSetting(trueOrFalse, {"0", "1"}, false)},
    {"allow_prefetched_read_pool_for_local_filesystem", CHSetting(trueOrFalse, {"0", "1"}, false)},
    {"allow_prefetched_read_pool_for_remote_filesystem", CHSetting(trueOrFalse, {"0", "1"}, false)},
    {"allow_push_predicate_when_subquery_contains_with", CHSetting(trueOrFalse, {"0", "1"}, false)},
    {"allow_reorder_prewhere_conditions", CHSetting(trueOrFalse, {"0", "1"}, false)},
    {"allow_simdjson", CHSetting(trueOrFalse, {"0", "1"}, false)},
    {"allow_statistics_optimize", CHSetting(trueOrFalse, {"0", "1"}, false)},
    {"alter_move_to_space_execute_async", CHSetting(trueOrFalse, {}, false)},
    {"alter_partition_verbose_result", CHSetting(trueOrFalse, {}, false)},
    {"alter_sync", CHSetting(zeroOneTwo, {}, false)},
    {"analyze_index_with_space_filling_curves", CHSetting(trueOrFalse, {"0", "1"}, false)},
    {"analyzer_compatibility_join_using_top_level_identifier", CHSetting(trueOrFalse, {"0", "1"}, false)},
    {"apply_deleted_mask", CHSetting(trueOrFalse, {}, false)},
    {"apply_mutations_on_fly", CHSetting(trueOrFalse, {}, false)},
    {"any_join_distinct_right_table_keys", CHSetting(trueOrFalse, {"0", "1"}, false)},
    {"asterisk_include_alias_columns", CHSetting(trueOrFalse, {}, false)},
    {"async_insert", CHSetting(trueOrFalse, {}, false)},
    {"async_insert_deduplicate", CHSetting(trueOrFalse, {}, false)},
    {"async_insert_threads", threadRange},
    {"async_insert_use_adaptive_busy_timeout", CHSetting(trueOrFalse, {}, false)},
    {"async_query_sending_for_remote", CHSetting(trueOrFalse, {"0", "1"}, false)},
    {"async_socket_for_remote", CHSetting(trueOrFalse, {"0", "1"}, false)},
    {"backup_restore_keeper_fault_injection_probability", CHSetting(probRange, {}, false)},
<<<<<<< HEAD
    {"cache_warmer_threads", threadRange},
=======
    {"cache_warmer_threads",
     CHSetting(
         [](RandomGenerator & rg) { return std::to_string(rg.randomInt<uint32_t>(0, std::thread::hardware_concurrency())); }, {}, false)},
>>>>>>> 63b8d8d6
    {"calculate_text_stack_trace", CHSetting(trueOrFalse, {}, false)},
    {"cancel_http_readonly_queries_on_client_close", CHSetting(trueOrFalse, {}, false)},
    {"cast_ipv4_ipv6_default_on_conversion_error", CHSetting(trueOrFalse, {}, false)},
    {"cast_keep_nullable", CHSetting(trueOrFalse, {}, false)},
    {"cast_string_to_dynamic_use_inference", CHSetting(trueOrFalse, {}, false)},
    {"check_query_single_value_result", CHSetting(trueOrFalse, {"0", "1"}, false)},
    {"check_referential_table_dependencies", CHSetting(trueOrFalse, {}, false)},
    {"check_table_dependencies", CHSetting(trueOrFalse, {}, false)},
    {"checksum_on_read", CHSetting(trueOrFalse, {}, false)},
    {"cloud_mode", CHSetting(zeroOneTwo, {}, false)},
    {"cloud_mode_database_engine", CHSetting([](RandomGenerator & rg) { return rg.nextBool() ? "1" : "2"; }, {}, false)},
    {"cloud_mode_engine", CHSetting(trueOrFalse, {}, false)},
    {"collect_hash_table_stats_during_aggregation", CHSetting(trueOrFalse, {"0", "1"}, false)},
    {"collect_hash_table_stats_during_joins", CHSetting(trueOrFalse, {"0", "1"}, false)},
    {"compatibility_ignore_auto_increment_in_create_table", CHSetting(trueOrFalse, {}, false)},
    {"compatibility_ignore_collation_in_create_table", CHSetting(trueOrFalse, {}, false)},
    {"composed_data_type_output_format_mode",
     CHSetting([](RandomGenerator & rg) { return rg.nextBool() ? "'default'" : "'spark'"; }, {}, false)},
    {"convert_query_to_cnf", CHSetting(trueOrFalse, {}, false)},
    {"create_replicated_merge_tree_fault_injection_probability", CHSetting(probRange, {}, false)},
    {"create_table_empty_primary_key_by_default", CHSetting(trueOrFalse, {}, false)},
    {"cross_join_min_bytes_to_compress",
     CHSetting(
         [](RandomGenerator & rg)
         {
             const DB::Strings & choices = {"0", "1", "100000000"};
             return rg.pickRandomly(choices);
         },
         {"0", "1", "10000"},
         false)},
    {"cross_join_min_rows_to_compress",
     CHSetting(
         [](RandomGenerator & rg)
         {
             const DB::Strings & choices = {"0", "1", "100000000"};
             return rg.pickRandomly(choices);
         },
         {"0", "1", "100", "10000"},
         false)},
    {"database_atomic_wait_for_drop_and_detach_synchronously", CHSetting(trueOrFalse, {}, false)},
    {"database_replicated_allow_heavy_create", CHSetting(trueOrFalse, {}, false)},
    {"database_replicated_enforce_synchronous_settings", CHSetting(trueOrFalse, {}, false)},
    {"date_time_64_output_format_cut_trailing_zeros_align_to_groups_of_thousands", CHSetting(trueOrFalse, {}, false)},
    {"date_time_output_format",
     CHSetting(
         [](RandomGenerator & rg)
         {
             const DB::Strings & choices = {"'simple', date_time_input_format = 'basic'", "'iso', date_time_input_format = 'best_effort'"};
             return rg.pickRandomly(choices);
         },
         {},
         false)},
    {"decimal_check_overflow", CHSetting(trueOrFalse, {}, false)},
    /// {"deduplicate_blocks_in_dependent_materialized_views", CHSetting(trueOrFalse, {}, false)},
    /// {"describe_compact_output", CHSetting(trueOrFalse, {}, false)},
    {"describe_extend_object_types", CHSetting(trueOrFalse, {}, false)},
    {"describe_include_subcolumns", CHSetting(trueOrFalse, {}, false)},
    {"describe_include_virtual_columns", CHSetting(trueOrFalse, {}, false)},
    {"dictionary_use_async_executor", CHSetting(trueOrFalse, {}, false)},
    {"dictionary_validate_primary_key_type", CHSetting(trueOrFalse, {}, false)},
    {"distributed_aggregation_memory_efficient", CHSetting(trueOrFalse, {"0", "1"}, false)},
    {"distributed_background_insert_batch", CHSetting(trueOrFalse, {}, false)},
    {"distributed_background_insert_split_batch_on_failure", CHSetting(trueOrFalse, {}, false)},
    {"distributed_cache_bypass_connection_pool", CHSetting(trueOrFalse, {}, false)},
    {"distributed_cache_discard_connection_if_unread_data", CHSetting(trueOrFalse, {}, false)},
    {"distributed_cache_fetch_metrics_only_from_current_az", CHSetting(trueOrFalse, {}, false)},
    {"distributed_cache_throw_on_error", CHSetting(trueOrFalse, {}, false)},
    {"distributed_foreground_insert", CHSetting(trueOrFalse, {}, false)},
    {"distributed_group_by_no_merge", CHSetting(zeroOneTwo, {}, false)},
    {"distributed_insert_skip_read_only_replicas", CHSetting(trueOrFalse, {}, false)},
    {"distributed_product_mode",
     CHSetting(
         [](RandomGenerator & rg)
         {
             const DB::Strings & choices = {"'deny'", "'local'", "'global'", "'allow'"};
             return rg.pickRandomly(choices);
         },
         {},
         false)},
    {"distributed_push_down_limit", CHSetting(trueOrFalse, {"0", "1"}, false)},
    {"do_not_merge_across_partitions_select_final", CHSetting(trueOrFalse, {}, false)},
    {"empty_result_for_aggregation_by_constant_keys_on_empty_set", CHSetting(trueOrFalse, {}, false)},
    {"enable_adaptive_memory_spill_scheduler", CHSetting(trueOrFalse, {"0", "1"}, false)},
    {"enable_analyzer", CHSetting(trueOrFalse, {"0", "1"}, false)},
    {"enable_blob_storage_log", CHSetting(trueOrFalse, {}, false)},
    {"enable_early_constant_folding", CHSetting(trueOrFalse, {}, false)},
    {"enable_extended_results_for_datetime_functions", CHSetting(trueOrFalse, {}, false)},
    {"enable_filesystem_cache", CHSetting(trueOrFalse, {"0", "1"}, false)},
    {"enable_filesystem_cache_log", CHSetting(trueOrFalse, {}, false)},
    {"enable_filesystem_cache_on_write_operations", CHSetting(trueOrFalse, {}, false)},
    {"enable_filesystem_read_prefetches_log", CHSetting(trueOrFalse, {"0", "1"}, false)},
    {"enable_global_with_statement", CHSetting(trueOrFalse, {}, false)},
    {"enable_http_compression", CHSetting(trueOrFalse, {}, false)},
    {"enable_job_stack_trace", CHSetting(trueOrFalse, {}, false)},
    {"enable_memory_bound_merging_of_aggregation_results", CHSetting(trueOrFalse, {"0", "1"}, false)},
    {"enable_multiple_prewhere_read_steps", CHSetting(trueOrFalse, {"0", "1"}, false)},
    {"enable_named_columns_in_function_tuple", CHSetting(trueOrFalse, {"0", "1"}, false)},
    {"enable_parsing_to_custom_serialization", CHSetting(trueOrFalse, {"0", "1"}, false)},
    {"enable_reads_from_query_cache", CHSetting(trueOrFalse, {"0", "1"}, false)},
    {"enable_s3_requests_logging", CHSetting(trueOrFalse, {}, false)},
    {"enable_scalar_subquery_optimization", CHSetting(trueOrFalse, {"0", "1"}, false)},
    {"enable_sharing_sets_for_mutations", CHSetting(trueOrFalse, {"0", "1"}, false)},
    {"enable_software_prefetch_in_aggregation", CHSetting(trueOrFalse, {"0", "1"}, false)},
    {"enable_unaligned_array_join", CHSetting(trueOrFalse, {"0", "1"}, false)},
    {"enable_url_encoding", CHSetting(trueOrFalse, {}, false)},
    {"enable_vertical_final", CHSetting(trueOrFalse, {"0", "1"}, false)},
    {"enable_writes_to_query_cache", CHSetting(trueOrFalse, {"0", "1"}, false)},
    {"engine_file_allow_create_multiple_files", CHSetting(trueOrFalse, {}, false)},
    {"engine_file_empty_if_not_exists", CHSetting(trueOrFalse, {}, false)},
    {"engine_file_skip_empty_files", CHSetting(trueOrFalse, {}, false)},
    {"engine_url_skip_empty_files", CHSetting(trueOrFalse, {}, false)},
    {"exact_rows_before_limit", CHSetting(trueOrFalse, {"0", "1"}, false)},
    /// {"external_table_functions_use_nulls", CHSetting(trueOrFalse, {}, false)},
    /// {"external_table_strict_query", CHSetting(trueOrFalse, {}, true)},
    {"extremes", CHSetting(trueOrFalse, {}, false)},
    {"fallback_to_stale_replicas_for_distributed_queries", CHSetting(trueOrFalse, {"0", "1"}, false)},
    {"filesystem_cache_enable_background_download_during_fetch", CHSetting(trueOrFalse, {}, false)},
    {"filesystem_cache_enable_background_download_for_metadata_files_in_packed_storage", CHSetting(trueOrFalse, {}, false)},
    {"filesystem_cache_name",
     CHSetting(
         [](RandomGenerator & rg)
         {
             const DB::Strings & choices = {"'cache_for_s3'"};
             return rg.pickRandomly(choices);
         },
         {},
         false)},
    {"filesystem_cache_prefer_bigger_buffer_size", CHSetting(trueOrFalse, {"0", "1"}, false)},
    {"filesystem_cache_skip_download_if_exceeds_per_query_cache_write_limit", CHSetting(trueOrFalse, {}, false)},
    {"filesystem_cache_segments_batch_size",
     CHSetting(
         [](RandomGenerator & rg)
         {
             const std::vector<uint32_t> choices{0, 3, 10, 50};
             return std::to_string(rg.pickRandomly(choices));
         },
         {},
         false)},
    {"filesystem_prefetch_max_memory_usage",
     CHSetting(
         [](RandomGenerator & rg)
         {
             const DB::Strings & choices = {"'32Mi'", "'64Mi'", "'128Mi'"};
             return rg.pickRandomly(choices);
         },
         {},
         false)},
    {"filesystem_prefetch_min_bytes_for_single_read_task",
     CHSetting(
         [](RandomGenerator & rg)
         {
             const DB::Strings & choices = {"'1Mi'", "'8Mi'", "'16Mi'"};
             return rg.pickRandomly(choices);
         },
         {},
         false)},
    {"filesystem_prefetch_step_bytes", CHSetting([](RandomGenerator & rg) { return rg.nextBool() ? "0" : "'100Mi'"; }, {}, false)},
    {"filesystem_prefetch_step_marks", CHSetting([](RandomGenerator & rg) { return rg.nextBool() ? "0" : "50"; }, {}, false)},
    {"filesystem_prefetches_limit", CHSetting([](RandomGenerator & rg) { return rg.nextBool() ? "0" : "10"; }, {}, false)},
    {"final", CHSetting(trueOrFalse, {}, false)},
    {"flatten_nested", CHSetting(trueOrFalse, {"0", "1"}, false)},
    {"force_aggregate_partitions_independently", CHSetting(trueOrFalse, {"0", "1"}, false)},
    {"force_grouping_standard_compatibility", CHSetting(trueOrFalse, {}, false)},
    /// {"force_index_by_date", CHSetting(trueOrFalse, {}, false)},
    /// {"force_optimize_projection", CHSetting(trueOrFalse, {"0", "1"}, false)},
    {"force_remove_data_recursively_on_drop", CHSetting(trueOrFalse, {}, false)},
    {"format_capn_proto_use_autogenerated_schema", CHSetting(trueOrFalse, {}, false)},
    {"format_csv_allow_single_quotes", CHSetting(trueOrFalse, {}, false)},
    {"format_display_secrets_in_show_and_select", CHSetting(trueOrFalse, {}, false)},
    {"format_protobuf_use_autogenerated_schema", CHSetting(trueOrFalse, {}, false)},
    {"format_regexp_skip_unmatched", CHSetting(trueOrFalse, {}, false)},
    {"fsync_metadata", CHSetting(trueOrFalse, {"0", "1"}, false)},
    {"function_json_value_return_type_allow_complex", CHSetting(trueOrFalse, {}, false)},
    {"function_json_value_return_type_allow_nullable", CHSetting(trueOrFalse, {}, false)},
    {"function_locate_has_mysql_compatible_argument_order", CHSetting(trueOrFalse, {}, false)},
    {"geo_distance_returns_float64_on_float64_arguments", CHSetting(trueOrFalse, {}, false)},
    {"grace_hash_join_initial_buckets",
     CHSetting([](RandomGenerator & rg) { return std::to_string(rg.thresholdGenerator<uint32_t>(0.2, 0.2, 0, 1024)); }, {}, false)},
    {"grace_hash_join_max_buckets",
     CHSetting([](RandomGenerator & rg) { return std::to_string(rg.thresholdGenerator<uint32_t>(0.2, 0.2, 0, 1024)); }, {}, false)},
    /// {"group_by_overflow_mode", CHSetting([](RandomGenerator & rg) { const DB::Strings & choices = {"'throw'", "'break'", "'any'"}; return rg.pickRandomly(choices); }, {}, false)},
    {"group_by_two_level_threshold",
     CHSetting(
         [](RandomGenerator & rg) { return std::to_string(rg.thresholdGenerator<uint32_t>(0.2, 0.2, 1, 100000)); },
         {"0", "1", "100", "1000"},
         false)},
    {"group_by_use_nulls", CHSetting(trueOrFalse, {}, false)},
    {"hdfs_create_new_file_on_insert", CHSetting(trueOrFalse, {}, false)},
    {"hdfs_ignore_file_doesnt_exist", CHSetting(trueOrFalse, {}, false)},
    {"hdfs_skip_empty_files", CHSetting(trueOrFalse, {}, false)},
    {"hdfs_throw_on_zero_files_match", CHSetting(trueOrFalse, {}, false)},
    {"hnsw_candidate_list_size_for_search",
     CHSetting(
         [](RandomGenerator & rg) { return std::to_string(UINT32_C(1) << (rg.nextLargeNumber() % 21)); },
         {"2", "4", "8", "32", "64", "1024", "4096", "1000000"},
         false)},
    {"http_make_head_request", CHSetting(trueOrFalse, {}, false)},
    {"http_native_compression_disable_checksumming_on_decompress", CHSetting(trueOrFalse, {}, false)},
    {"http_response_buffer_size", CHSetting(highRange, {}, false)},
    {"http_skip_not_found_url_for_globs", CHSetting(trueOrFalse, {}, false)},
    {"http_wait_end_of_query", CHSetting(trueOrFalse, {}, false)},
    {"http_write_exception_in_output_format", CHSetting(trueOrFalse, {}, false)},
    {"ignore_materialized_views_with_dropped_target_table", CHSetting(trueOrFalse, {}, false)},
    {"ignore_on_cluster_for_replicated_access_entities_queries", CHSetting(trueOrFalse, {}, false)},
    {"ignore_on_cluster_for_replicated_named_collections_queries", CHSetting(trueOrFalse, {}, false)},
    {"ignore_on_cluster_for_replicated_udf_queries", CHSetting(trueOrFalse, {}, false)},
    {"implicit_transaction", CHSetting(trueOrFalse, {}, false)},
    {"input_format_allow_seeks", CHSetting(trueOrFalse, {}, false)},
    {"input_format_arrow_allow_missing_columns", CHSetting(trueOrFalse, {}, false)},
    {"input_format_arrow_case_insensitive_column_matching", CHSetting(trueOrFalse, {}, false)},
    {"input_format_arrow_skip_columns_with_unsupported_types_in_schema_inference", CHSetting(trueOrFalse, {}, false)},
    {"input_format_avro_allow_missing_fields", CHSetting(trueOrFalse, {}, false)},
    {"input_format_avro_null_as_default", CHSetting(trueOrFalse, {}, false)},
    /// {"input_format_binary_decode_types_in_binary_format", CHSetting(trueOrFalse, {}, false)},
    {"input_format_binary_read_json_as_string", CHSetting(trueOrFalse, {}, false)},
    {"input_format_bson_skip_fields_with_unsupported_types_in_schema_inference", CHSetting(trueOrFalse, {}, false)},
    {"input_format_capn_proto_skip_fields_with_unsupported_types_in_schema_inference", CHSetting(trueOrFalse, {}, false)},
    {"input_format_csv_allow_cr_end_of_line", CHSetting(trueOrFalse, {}, false)},
    {"input_format_csv_allow_variable_number_of_columns", CHSetting(trueOrFalse, {}, false)},
    {"input_format_csv_allow_whitespace_or_tab_as_delimiter", CHSetting(trueOrFalse, {}, false)},
    /// {"input_format_csv_arrays_as_nested_csv", CHSetting(trueOrFalse, {}, false)},
    {"input_format_csv_deserialize_separate_columns_into_tuple", CHSetting(trueOrFalse, {}, false)},
    /// {"input_format_csv_detect_header", CHSetting(trueOrFalse, {}, false)},
    {"input_format_csv_empty_as_default", CHSetting(trueOrFalse, {}, false)},
    {"input_format_csv_enum_as_number", CHSetting(trueOrFalse, {}, false)},
    {"input_format_csv_skip_trailing_empty_lines", CHSetting(trueOrFalse, {}, false)},
    {"input_format_csv_trim_whitespaces", CHSetting(trueOrFalse, {}, false)},
    {"input_format_csv_try_infer_numbers_from_strings", CHSetting(trueOrFalse, {}, false)},
    {"input_format_csv_try_infer_strings_from_quoted_tuples", CHSetting(trueOrFalse, {}, false)},
    {"input_format_csv_use_best_effort_in_schema_inference", CHSetting(trueOrFalse, {}, false)},
    {"input_format_csv_use_default_on_bad_values", CHSetting(trueOrFalse, {}, false)},
    {"input_format_custom_allow_variable_number_of_columns", CHSetting(trueOrFalse, {}, false)},
    /// {"input_format_custom_detect_header", CHSetting(trueOrFalse, {}, false)},
    {"input_format_custom_skip_trailing_empty_lines", CHSetting(trueOrFalse, {}, false)},
    {"input_format_defaults_for_omitted_fields", CHSetting(trueOrFalse, {}, false)},
    {"input_format_force_null_for_omitted_fields", CHSetting(trueOrFalse, {}, false)},
    {"input_format_hive_text_allow_variable_number_of_columns", CHSetting(trueOrFalse, {}, false)},
    {"input_format_import_nested_json", CHSetting(trueOrFalse, {}, false)},
    {"input_format_ipv4_default_on_conversion_error", CHSetting(trueOrFalse, {}, false)},
    {"input_format_ipv6_default_on_conversion_error", CHSetting(trueOrFalse, {}, false)},
    {"input_format_json_compact_allow_variable_number_of_columns", CHSetting(trueOrFalse, {}, false)},
    {"input_format_json_defaults_for_missing_elements_in_named_tuple", CHSetting(trueOrFalse, {}, false)},
    /// {"input_format_json_empty_as_default", CHSetting(trueOrFalse, {}, false)},
    {"input_format_json_ignore_unknown_keys_in_named_tuple", CHSetting(trueOrFalse, {}, false)},
    {"input_format_json_ignore_unnecessary_fields", CHSetting(trueOrFalse, {}, false)},
    {"input_format_json_infer_incomplete_types_as_strings", CHSetting(trueOrFalse, {}, false)},
    {"input_format_json_named_tuples_as_objects", CHSetting(trueOrFalse, {}, false)},
    {"input_format_json_read_arrays_as_strings", CHSetting(trueOrFalse, {}, false)},
    {"input_format_json_read_bools_as_numbers", CHSetting(trueOrFalse, {}, false)},
    {"input_format_json_read_bools_as_strings", CHSetting(trueOrFalse, {}, false)},
    {"input_format_json_read_numbers_as_strings", CHSetting(trueOrFalse, {}, false)},
    {"input_format_json_read_objects_as_strings", CHSetting(trueOrFalse, {}, false)},
    {"input_format_json_throw_on_bad_escape_sequence", CHSetting(trueOrFalse, {}, false)},
    {"input_format_json_try_infer_named_tuples_from_objects", CHSetting(trueOrFalse, {}, false)},
    {"input_format_json_try_infer_numbers_from_strings", CHSetting(trueOrFalse, {}, false)},
    {"input_format_json_use_string_type_for_ambiguous_paths_in_named_tuples_inference_from_objects", CHSetting(trueOrFalse, {}, false)},
    {"input_format_json_validate_types_from_metadata", CHSetting(trueOrFalse, {}, false)},
    {"input_format_mysql_dump_map_column_names", CHSetting(trueOrFalse, {}, false)},
    {"input_format_native_allow_types_conversion", CHSetting(trueOrFalse, {}, false)},
    /// {"input_format_native_decode_types_in_binary_format", CHSetting(trueOrFalse, {}, false)},
    {"input_format_null_as_default", CHSetting(trueOrFalse, {}, false)},
    {"input_format_orc_allow_missing_columns", CHSetting(trueOrFalse, {}, false)},
    {"input_format_orc_case_insensitive_column_matching", CHSetting(trueOrFalse, {}, false)},
    {"input_format_orc_dictionary_as_low_cardinality", CHSetting(trueOrFalse, {}, false)},
    {"input_format_orc_filter_push_down", CHSetting(trueOrFalse, {"0", "1"}, false)},
    {"input_format_orc_skip_columns_with_unsupported_types_in_schema_inference", CHSetting(trueOrFalse, {}, false)},
    {"input_format_orc_use_fast_decoder", CHSetting(trueOrFalse, {}, false)},
    {"input_format_parallel_parsing", CHSetting(trueOrFalse, {"0", "1"}, false)},
    {"input_format_parquet_allow_missing_columns", CHSetting(trueOrFalse, {}, false)},
    {"input_format_parquet_bloom_filter_push_down", CHSetting(trueOrFalse, {"0", "1"}, false)},
    {"input_format_parquet_case_insensitive_column_matching", CHSetting(trueOrFalse, {}, false)},
    {"input_format_parquet_enable_row_group_prefetch", CHSetting(trueOrFalse, {}, false)},
    {"input_format_parquet_filter_push_down", CHSetting(trueOrFalse, {"0", "1"}, false)},
    {"input_format_parquet_preserve_order", CHSetting(trueOrFalse, {}, false)},
    {"input_format_parquet_skip_columns_with_unsupported_types_in_schema_inference", CHSetting(trueOrFalse, {}, false)},
    {"input_format_parquet_use_native_reader", CHSetting(trueOrFalse, {}, false)},
    {"input_format_protobuf_flatten_google_wrappers", CHSetting(trueOrFalse, {}, false)},
    {"input_format_protobuf_skip_fields_with_unsupported_types_in_schema_inference", CHSetting(trueOrFalse, {}, false)},
    {"input_format_skip_unknown_fields", CHSetting(trueOrFalse, {}, false)},
    {"input_format_try_infer_dates", CHSetting(trueOrFalse, {}, false)},
    {"input_format_try_infer_datetimes", CHSetting(trueOrFalse, {}, false)},
    {"input_format_try_infer_datetimes_only_datetime64", CHSetting(trueOrFalse, {}, false)},
    {"input_format_try_infer_exponent_floats", CHSetting(trueOrFalse, {}, false)},
    {"input_format_try_infer_integers", CHSetting(trueOrFalse, {}, false)},
    {"input_format_try_infer_variants", CHSetting(trueOrFalse, {}, false)},
    {"input_format_tsv_allow_variable_number_of_columns", CHSetting(trueOrFalse, {}, false)},
    {"input_format_tsv_crlf_end_of_line", CHSetting(trueOrFalse, {}, false)},
    /// {"input_format_tsv_detect_header", CHSetting(trueOrFalse, {}, false)},
    {"input_format_tsv_empty_as_default", CHSetting(trueOrFalse, {}, false)},
    {"input_format_tsv_enum_as_number", CHSetting(trueOrFalse, {}, false)},
    {"input_format_tsv_skip_trailing_empty_lines", CHSetting(trueOrFalse, {}, false)},
    {"input_format_tsv_use_best_effort_in_schema_inference", CHSetting(trueOrFalse, {}, false)},
    {"input_format_values_accurate_types_of_literals", CHSetting(trueOrFalse, {}, false)},
    {"input_format_values_deduce_templates_of_expressions", CHSetting(trueOrFalse, {}, false)},
    {"input_format_values_interpret_expressions", CHSetting(trueOrFalse, {}, false)},
    /// {"input_format_with_names_use_header", CHSetting(trueOrFalse, {}, false)},
    /// {"input_format_with_types_use_header", CHSetting(trueOrFalse, {}, false)},
    {"insert_deduplicate", CHSetting(trueOrFalse, {}, false)},
    {"insert_distributed_one_random_shard", CHSetting(trueOrFalse, {}, false)},
    {"insert_keeper_fault_injection_probability", CHSetting(probRange, {}, false)},
    {"insert_null_as_default", CHSetting(trueOrFalse, {}, false)},
    {"insert_quorum", CHSetting(zeroOneTwo, {}, false)},
    {"insert_quorum_parallel", CHSetting(trueOrFalse, {}, false)},
    {"interval_output_format", CHSetting([](RandomGenerator & rg) { return rg.nextBool() ? "'kusto'" : "'numeric'"; }, {}, false)},

    /// {"join_overflow_mode", CHSetting([](RandomGenerator & rg) { return rg.nextBool() ? "'throw'" : "'break'"; }, {}, false)},
    {"join_to_sort_maximum_table_rows",
     CHSetting(
         [](RandomGenerator & rg) { return std::to_string(rg.thresholdGenerator<uint32_t>(0.3, 0.7, 0, UINT32_C(8192))); },
         {"0", "8", "32", "64", "1024", "100000"},
         false)},
    {"join_to_sort_minimum_perkey_rows",
     CHSetting(
         [](RandomGenerator & rg) { return std::to_string(rg.thresholdGenerator<uint32_t>(0.3, 0.7, 0, UINT32_C(8192))); },
         {"0", "8", "32", "64", "1024", "100000"},
         false)},
    {"join_use_nulls", CHSetting(trueOrFalse, {}, false)},
    {"keeper_map_strict_mode", CHSetting(trueOrFalse, {}, false)},
    {"legacy_column_name_of_tuple_literal", CHSetting(trueOrFalse, {}, false)},
    /// {"lightweight_deletes_sync", CHSetting(zeroOneTwo, {}, false)}, FINAL queries don't cover these
    {"load_balancing",
     CHSetting(
         [](RandomGenerator & rg)
         {
             const DB::Strings & choices = {
                 "'round_robin'", "'in_order'", "'hostname_levenshtein_distance'", "'nearest_hostname'", "'first_or_random'", "'random'"};
             return rg.pickRandomly(choices);
         },
         {"'round_robin'", "'in_order'", "'hostname_levenshtein_distance'", "'nearest_hostname'", "'first_or_random'", "'random'"},
         false)},
    {"load_marks_asynchronously", CHSetting(trueOrFalse, {}, false)},
    {"local_filesystem_read_method",
     CHSetting(
         [](RandomGenerator & rg)
         {
             const DB::Strings & choices = {"'read'", "'pread'", "'mmap'", "'pread_threadpool'", "'io_uring'"};
             return rg.pickRandomly(choices);
         },
         {"'read'", "'pread'", "'mmap'", "'pread_threadpool'", "'io_uring'"},
         false)}};

static std::unordered_map<String, CHSetting> serverSettings2 = {
    {"local_filesystem_read_prefetch", CHSetting(trueOrFalse, {"0", "1"}, false)},
    {"log_formatted_queries", CHSetting(trueOrFalse, {}, false)},
    {"log_processors_profiles", CHSetting(trueOrFalse, {}, false)},
    {"log_profile_events", CHSetting(trueOrFalse, {}, false)},
    {"log_queries", CHSetting(trueOrFalse, {}, false)},
    {"log_query_settings", CHSetting(trueOrFalse, {}, false)},
    {"log_query_threads", CHSetting(trueOrFalse, {"0", "1"}, false)},
    {"log_query_views", CHSetting(trueOrFalse, {"0", "1"}, false)},
    /// {"low_cardinality_allow_in_native_format", CHSetting(trueOrFalse, {}, false)},
    {"low_cardinality_max_dictionary_size", CHSetting(highRange, {}, false)},
    {"materialize_skip_indexes_on_insert", CHSetting(trueOrFalse, {}, false)},
    {"materialize_statistics_on_insert", CHSetting(trueOrFalse, {}, false)},
    {"materialize_ttl_after_modify", CHSetting(trueOrFalse, {}, false)},
    {"materialized_views_ignore_errors", CHSetting(trueOrFalse, {}, false)},
    /// {"max_bytes_in_distinct", CHSetting(highRange, {}, false)},
    /*{"max_bytes_in_join",
     CHSetting(
         [](RandomGenerator & rg)
         {
             return std::to_string(
                 rg.thresholdGenerator<uint32_t>(0.3, 0.7, 0, UINT32_C(10) * UINT32_C(1024) * UINT32_C(1024) * UINT32_C(1024)));
         },
         {"0", "1", "1000", "1000000"},
         false)},*/
    /// {"max_bytes_in_set", CHSetting(highRange, {}, false)},
    /// {"max_bytes_to_read", CHSetting(highRange, {}, false)},
    /// {"max_bytes_to_read_leaf", CHSetting(highRange, {}, false)},
    /// {"max_bytes_to_sort", CHSetting(highRange, {}, false)},
    /// {"max_bytes_to_transfer", CHSetting(highRange, {}, false)},
    /// {"max_columns_to_read", CHSetting([](RandomGenerator & rg) { return std::to_string(UINT32_C(1) << (rg.nextLargeNumber() % 6)); }, {}, false)},
<<<<<<< HEAD
    {"max_compress_block_size", CHSetting(highRange, {"0", "8", "32", "64", "1024", "1000000"}, false)},
    {"max_download_threads", threadRange},
    {"max_final_threads", threadRange},
    {"max_insert_block_size", CHSetting(highRange, {}, false)},
=======
    {"max_compress_block_size",
     CHSetting(
         [](RandomGenerator & rg) { return std::to_string(UINT32_C(1) << (rg.nextLargeNumber() % 21)); },
         {"0", "8", "32", "64", "1024", "1000000"},
         false)},
    {"max_download_threads",
     CHSetting(
         [](RandomGenerator & rg) { return std::to_string(rg.randomInt<uint32_t>(0, std::thread::hardware_concurrency())); },
         {"0", "1", std::to_string(std::thread::hardware_concurrency())},
         false)},
    {"max_final_threads",
     CHSetting(
         [](RandomGenerator & rg) { return std::to_string(rg.randomInt<uint32_t>(0, std::thread::hardware_concurrency())); },
         {"1", std::to_string(std::thread::hardware_concurrency())},
         false)},
    {"max_insert_block_size",
     CHSetting([](RandomGenerator & rg) { return std::to_string(UINT32_C(1) << (rg.nextLargeNumber() % 21)); }, {}, false)},
>>>>>>> 63b8d8d6
    {"max_insert_delayed_streams_for_parallel_write",
     CHSetting([](RandomGenerator & rg) { return std::to_string(UINT32_C(1) << (rg.nextLargeNumber() % 12)); }, {}, false)},
    {"max_insert_threads", threadRange},
    {"max_joined_block_size_rows",
     CHSetting(
         [](RandomGenerator & rg) { return std::to_string(rg.thresholdGenerator<uint32_t>(0.3, 0.7, 0, UINT32_C(8192))); },
         {"0", "8", "32", "64", "1024", "100000"},
         false)},
    /// {"max_memory_usage", CHSetting([](RandomGenerator & rg) { return std::to_string(UINT32_C(1) << ((rg.nextLargeNumber() % 8) + 15)); }, {}, false)},
    /// {"max_memory_usage_for_user", CHSetting([](RandomGenerator & rg) { return std::to_string(UINT32_C(1) << ((rg.nextLargeNumber() % 8) + 15)); }, {}, false)},
    {"max_number_of_partitions_for_independent_aggregation",
     CHSetting(
         [](RandomGenerator & rg) { return std::to_string(rg.thresholdGenerator<uint32_t>(0.3, 0.7, 0, UINT32_C(8192))); },
         {"0", "1", "100", "1000"},
         false)},
    {"max_parallel_replicas",
     CHSetting([](RandomGenerator & rg) { return std::to_string(rg.thresholdGenerator<uint32_t>(0.3, 0.7, 0, 5)); }, {}, false)},
    {"max_parsing_threads", threadRange},
    {"max_parts_to_move",
     CHSetting(
         [](RandomGenerator & rg) { return std::to_string(rg.thresholdGenerator<uint32_t>(0.2, 0.5, 0, UINT32_C(4096))); },
         {"0", "1", "100", "1000"},
         false)},
    /// {"max_result_bytes", CHSetting(highRange, {}, false)},
    /// {"max_result_rows", CHSetting(highRange, {}, false)},
    /// {"max_rows_in_distinct", CHSetting(highRange, {}, false)},
    /*{"max_rows_in_join",
     CHSetting(
         [](RandomGenerator & rg) { return std::to_string(rg.thresholdGenerator<uint32_t>(0.3, 0.7, 0, UINT32_C(8192))); },
         {"0", "8", "32", "64", "1024", "10000"},
         false)},*/
    /// {"max_rows_in_set", CHSetting(highRange, {}, false)},
    /// {"max_rows_to_group_by",  CHSetting(highRange, {}, false)},
    /// {"max_rows_to_read", CHSetting(highRange, {}, false)},
    /// {"max_rows_to_read_leaf", CHSetting(highRange, {}, false)},
    /// {"max_rows_to_sort", CHSetting(highRange, {}, false)},
    {"max_rows_to_transfer",
     CHSetting(
         [](RandomGenerator & rg) { return std::to_string(rg.thresholdGenerator<uint32_t>(0.3, 0.7, 0, UINT32_C(8192))); },
         {"0", "8", "32", "64", "1024", "10000"},
         false)},
    /// {"max_temporary_columns",  CHSetting([](RandomGenerator & rg) { return std::to_string(UINT32_C(1) << (rg.nextLargeNumber() % 6)); }, {}, false)},
    /// {"max_temporary_non_const_columns", CHSetting([](RandomGenerator & rg) { return std::to_string(UINT32_C(1) << (rg.nextLargeNumber() % 6)); }, {}, false)},
<<<<<<< HEAD
    {"max_threads", threadRange},
    {"max_threads_for_indexes", threadRange},
=======
    {"max_threads",
     CHSetting(
         [](RandomGenerator & rg) { return std::to_string(rg.randomInt<uint32_t>(0, std::thread::hardware_concurrency())); },
         {"0", "1", std::to_string(std::thread::hardware_concurrency())},
         false)},
    {"max_threads_for_indexes",
     CHSetting(
         [](RandomGenerator & rg) { return std::to_string(rg.randomInt<uint32_t>(0, std::thread::hardware_concurrency())); },
         {"0", "1", std::to_string(std::thread::hardware_concurrency())},
         false)},
>>>>>>> 63b8d8d6
    {"memory_tracker_fault_probability", CHSetting(probRange, {}, false)},
    {"merge_tree_coarse_index_granularity",
     CHSetting([](RandomGenerator & rg) { return std::to_string(rg.randomInt<uint32_t>(2, 32)); }, {}, false)},
    {"merge_tree_compact_parts_min_granules_to_multibuffer_read",
     CHSetting([](RandomGenerator & rg) { return std::to_string(rg.randomInt<uint32_t>(1, 128)); }, {}, false)},
    {"merge_tree_read_split_ranges_into_intersecting_and_non_intersecting_injection_probability", CHSetting(probRange, {}, false)},
    {"merge_tree_use_const_size_tasks_for_remote_reading", CHSetting(trueOrFalse, {}, false)},
    {"merge_tree_use_v1_object_and_dynamic_serialization", CHSetting(trueOrFalse, {}, false)},
    {"metrics_perf_events_enabled", CHSetting(trueOrFalse, {}, false)},
    {"min_compress_block_size",
     CHSetting(
         [](RandomGenerator & rg) { return std::to_string(rg.thresholdGenerator<uint32_t>(0.3, 0.7, 0, UINT32_C(8192))); },
         {"0", "8", "32", "64", "1024", "1000000"},
         false)},
    {"min_free_disk_ratio_to_perform_insert", CHSetting(probRange, {}, false)},
    {"min_hit_rate_to_use_consecutive_keys_optimization", CHSetting(probRange, {"0", "0.1", "0.5", "0.9", "1.0"}, false)},
    {"min_insert_block_size_bytes",
     CHSetting(
         [](RandomGenerator & rg)
         {
             return std::to_string(
                 rg.thresholdGenerator<uint32_t>(0.3, 0.7, 0, UINT32_C(10) * UINT32_C(1024) * UINT32_C(1024) * UINT32_C(1024)));
         },
         {},
         false)},
    {"min_insert_block_size_bytes_for_materialized_views",
     CHSetting(
         [](RandomGenerator & rg)
         {
             return std::to_string(
                 rg.thresholdGenerator<uint32_t>(0.3, 0.7, 0, UINT32_C(10) * UINT32_C(1024) * UINT32_C(1024) * UINT32_C(1024)));
         },
         {},
         false)},
    {"min_insert_block_size_rows", CHSetting(highRange, {}, false)},
    {"min_insert_block_size_rows_for_materialized_views", CHSetting(highRange, {}, false)},
    {"mongodb_throw_on_unsupported_query", CHSetting(trueOrFalse, {}, false)},
    {"multiple_joins_try_to_keep_original_names", CHSetting(trueOrFalse, {"0", "1"}, false)},
    {"mutations_execute_nondeterministic_on_initiator", CHSetting(trueOrFalse, {"0", "1"}, false)},
    {"mutations_execute_subqueries_on_initiator", CHSetting(trueOrFalse, {"0", "1"}, false)},
    {"mutations_sync", CHSetting(zeroOneTwo, {}, false)},
    {"mysql_map_fixed_string_to_text_in_show_columns", CHSetting(trueOrFalse, {}, false)},
    {"mysql_map_string_to_text_in_show_columns", CHSetting(trueOrFalse, {}, false)},
    {"optimize_count_from_files", CHSetting(trueOrFalse, {"0", "1"}, false)},
    {"optimize_extract_common_expressions", CHSetting(trueOrFalse, {"0", "1"}, false)},
    {"optimize_on_insert", CHSetting(trueOrFalse, {"0", "1"}, false)},
    {"optimize_or_like_chain", CHSetting(trueOrFalse, {"0", "1"}, false)},
    {"optimize_throw_if_noop", CHSetting(trueOrFalse, {}, false)},
    {"optimize_time_filter_with_preimage", CHSetting(trueOrFalse, {"0", "1"}, false)},
    {"optimize_trivial_insert_select", CHSetting(trueOrFalse, {"0", "1"}, false)},
    {"output_format_arrow_compression_method",
     CHSetting(
         [](RandomGenerator & rg)
         {
             const DB::Strings & choices = {"'lz4_frame'", "'zstd'", "'none'"};
             return rg.pickRandomly(choices);
         },
         {},
         false)},
    {"output_format_arrow_fixed_string_as_fixed_byte_array", CHSetting(trueOrFalse, {}, false)},
    {"output_format_arrow_low_cardinality_as_dictionary", CHSetting(trueOrFalse, {}, false)},
    {"output_format_arrow_string_as_string", CHSetting(trueOrFalse, {}, false)},
    {"output_format_arrow_use_64_bit_indexes_for_dictionary", CHSetting(trueOrFalse, {}, false)},
    {"output_format_arrow_use_signed_indexes_for_dictionary", CHSetting(trueOrFalse, {}, false)},
    /// {"output_format_binary_encode_types_in_binary_format", CHSetting(trueOrFalse, {}, false)},
    {"output_format_binary_write_json_as_string", CHSetting(trueOrFalse, {}, false)},
    {"output_format_bson_string_as_string", CHSetting(trueOrFalse, {}, false)},
    {"output_format_csv_crlf_end_of_line", CHSetting(trueOrFalse, {}, false)},
    {"output_format_csv_serialize_tuple_into_separate_columns", CHSetting(trueOrFalse, {}, false)},
    {"output_format_decimal_trailing_zeros", CHSetting(trueOrFalse, {}, false)},
    {"output_format_enable_streaming", CHSetting(trueOrFalse, {}, false)},
    {"output_format_avro_codec",
     CHSetting(
         [](RandomGenerator & rg)
         {
             const DB::Strings & choices = {"'null'", "'deflate'", "'snappy'", "'zstd'"};
             return rg.pickRandomly(choices);
         },
         {},
         false)},
    {"output_format_json_array_of_rows", CHSetting(trueOrFalse, {}, false)},
    {"output_format_json_escape_forward_slashes", CHSetting(trueOrFalse, {}, false)},
    {"output_format_json_named_tuples_as_objects", CHSetting(trueOrFalse, {}, false)},
    {"output_format_json_pretty_print", CHSetting(trueOrFalse, {}, false)},
    {"output_format_json_quote_64bit_floats", CHSetting(trueOrFalse, {}, false)},
    {"output_format_json_quote_64bit_integers", CHSetting(trueOrFalse, {}, false)},
    {"output_format_json_quote_decimals", CHSetting(trueOrFalse, {}, false)},
    {"output_format_json_quote_denormals", CHSetting(trueOrFalse, {}, false)},
    {"output_format_json_skip_null_value_in_named_tuples", CHSetting(trueOrFalse, {}, false)},
    {"output_format_json_validate_utf8", CHSetting(trueOrFalse, {}, false)},
    {"output_format_markdown_escape_special_characters", CHSetting(trueOrFalse, {}, false)},
    /// {"output_format_native_encode_types_in_binary_format", CHSetting(trueOrFalse, {}, false)},
    {"output_format_native_write_json_as_string", CHSetting(trueOrFalse, {}, false)},
    {"output_format_orc_compression_method",
     CHSetting(
         [](RandomGenerator & rg)
         {
             const DB::Strings & choices = {"'lz4'", "'snappy'", "'zlib'", "'zstd'", "'none'"};
             return rg.pickRandomly(choices);
         },
         {},
         false)},
    {"output_format_orc_string_as_string", CHSetting(trueOrFalse, {}, false)},
    {"output_format_parallel_formatting", CHSetting(trueOrFalse, {"0", "1"}, false)},
    {"output_format_parquet_bloom_filter_bits_per_value",
     CHSetting([](RandomGenerator & rg) { return std::to_string(rg.thresholdGenerator<double>(0.3, 0.7, 0.0, 100.0)); }, {}, false)},
    {"output_format_parquet_bloom_filter_flush_threshold_bytes",
     CHSetting(
         [](RandomGenerator & rg)
         { return std::to_string(rg.thresholdGenerator<uint32_t>(0.3, 0.5, 0, UINT32_C(1024) * UINT32_C(1024) * UINT32_C(1024))); },
         {},
         false)},
    {"output_format_parquet_compliant_nested_types", CHSetting(trueOrFalse, {}, false)},
    {"output_format_parquet_compression_method",
     CHSetting(
         [](RandomGenerator & rg)
         {
             const DB::Strings & choices = {"'snappy'", "'lz4'", "'brotli'", "'zstd'", "'gzip'", "'none'"};
             return rg.pickRandomly(choices);
         },
         {},
         false)},
    {"output_format_parquet_datetime_as_uint32", CHSetting(trueOrFalse, {}, false)},
    {"output_format_parquet_fixed_string_as_fixed_byte_array", CHSetting(trueOrFalse, {}, false)},
    {"output_format_parquet_parallel_encoding", CHSetting(trueOrFalse, {}, false)},
    {"output_format_parquet_string_as_string", CHSetting(trueOrFalse, {}, false)},
    {"output_format_parquet_use_custom_encoder", CHSetting(trueOrFalse, {}, false)},
    {"output_format_parquet_version",
     CHSetting(
         [](RandomGenerator & rg)
         {
             const DB::Strings & choices = {"'1.0'", "'2.4'", "'2.6'", "'2.latest'"};
             return rg.pickRandomly(choices);
         },
         {},
         false)},
    {"output_format_parquet_write_bloom_filter", CHSetting(trueOrFalse, {}, false)},
    {"output_format_parquet_write_page_index", CHSetting(trueOrFalse, {}, false)},
    {"output_format_pretty_color",
     CHSetting(
         [](RandomGenerator & rg)
         {
             const DB::Strings & choices = {"'0'", "'1'", "'auto'"};
             return rg.pickRandomly(choices);
         },
         {},
         false)},
    {"output_format_pretty_fallback_to_vertical", CHSetting(trueOrFalse, {}, false)},
    {"output_format_pretty_grid_charset", CHSetting([](RandomGenerator & rg) { return rg.nextBool() ? "'UTF-8'" : "'ASCII'"; }, {}, false)},
    {"output_format_pretty_highlight_digit_groups", CHSetting(trueOrFalse, {}, false)},
    {"output_format_pretty_multiline_fields", CHSetting(trueOrFalse, {}, false)},
    {"output_format_pretty_row_numbers", CHSetting(trueOrFalse, {}, false)},
    {"output_format_protobuf_nullables_with_google_wrappers", CHSetting(trueOrFalse, {}, false)},
    {"output_format_sql_insert_include_column_names", CHSetting(trueOrFalse, {}, false)},
    {"output_format_sql_insert_quote_names", CHSetting(trueOrFalse, {}, false)},
    {"output_format_sql_insert_use_replace", CHSetting(trueOrFalse, {}, false)},
    {"output_format_tsv_crlf_end_of_line", CHSetting(trueOrFalse, {}, false)},
    {"output_format_values_escape_quote_with_quote", CHSetting(trueOrFalse, {}, false)},
    {"output_format_write_statistics", CHSetting(trueOrFalse, {}, false)},
    {"page_cache_inject_eviction", CHSetting(trueOrFalse, {"0", "1"}, false)},
    /// {"parallel_replica_offset", CHSetting([](RandomGenerator & rg) { return std::to_string(rg.nextSmallNumber() - 1); }, {"0", "1", "2", "3", "4"})},
    {"parallel_replicas_allow_in_with_subquery", CHSetting(trueOrFalse, {"0", "1"}, false)},
    /// {"parallel_replicas_count", CHSetting([](RandomGenerator & rg) { return std::to_string(rg.nextSmallNumber() - 1); }, {"0", "1", "2", "3", "4"})},
    {"parallel_replicas_for_non_replicated_merge_tree", CHSetting(trueOrFalse, {}, false)},
    {"parallel_replicas_index_analysis_only_on_coordinator", CHSetting(trueOrFalse, {"0", "1"}, false)},
    {"parallel_replicas_custom_key_range_lower", CHSetting(highRange, {}, false)},
    {"parallel_replicas_custom_key_range_upper", CHSetting(highRange, {}, false)},
    {"parallel_replicas_local_plan", CHSetting(trueOrFalse, {"0", "1"}, false)},
    {"parallel_replicas_mark_segment_size", CHSetting(highRange, {}, false)},
    {"parallel_replicas_min_number_of_rows_per_replica", CHSetting(highRange, {}, false)},
    {"parallel_replicas_mode",
     CHSetting(
         [](RandomGenerator & rg)
         {
             const DB::Strings & choices = {"'sampling_key'", "'read_tasks'", "'custom_key_range'", "'custom_key_sampling'", "'auto'"};
             return rg.pickRandomly(choices);
         },
         {"'sampling_key'", "'read_tasks'", "'custom_key_range'", "'custom_key_sampling'", "'auto'"},
<<<<<<< HEAD
=======
         false)},
    {"parallel_replicas_only_with_analyzer", CHSetting(trueOrFalse, {"0", "1"}, false)},
    {"parallel_replicas_prefer_local_join", CHSetting(trueOrFalse, {"0", "1"}, false)},
    {"parallel_view_processing", CHSetting(trueOrFalse, {"0", "1"}, false)},
    {"parallelize_output_from_storages", CHSetting(trueOrFalse, {"0", "1"}, false)},
    {"partial_merge_join_optimizations", CHSetting(trueOrFalse, {"0", "1"}, false)},
    {"partial_merge_join_rows_in_right_blocks",
     CHSetting(
         [](RandomGenerator & rg) { return std::to_string(rg.thresholdGenerator<uint32_t>(0.3, 0.8, 1000, 100000)); },
         {"1000", "10000", "100000"},
>>>>>>> 63b8d8d6
         false)}};

/// We need to split the serverSettings because in order to initialize the values for the map it
/// needs to be able to fit into the stack. Note we may have to split it even more in the future.
static std::unordered_map<String, CHSetting> serverSettings3
    = {{"partial_result_on_first_cancel", CHSetting(trueOrFalse, {}, false)},
       {"postgresql_fault_injection_probability", CHSetting(probRange, {}, false)},
       {"precise_float_parsing", CHSetting(trueOrFalse, {}, false)},
       {"print_pretty_type_names", CHSetting(trueOrFalse, {}, false)},
       {"push_external_roles_in_interserver_queries", CHSetting(trueOrFalse, {}, false)},
       {"query_cache_compress_entries", CHSetting(trueOrFalse, {"0", "1"}, false)},
       {"query_cache_share_between_users", CHSetting(trueOrFalse, {}, false)},
       {"query_cache_squash_partial_results", CHSetting(trueOrFalse, {"0", "1"}, false)},
       {"query_plan_join_swap_table",
        CHSetting(
            [](RandomGenerator & rg)
            {
                const DB::Strings & choices = {"'false'", "'true'", "'auto'"};
                return rg.pickRandomly(choices);
            },
            {"'false'", "'true'", "'auto'"},
            false)},
       {"query_plan_use_new_logical_join_step", CHSetting(trueOrFalse, {"0", "1"}, false)},
       {"read_from_filesystem_cache_if_exists_otherwise_bypass_cache", CHSetting(trueOrFalse, {"0", "1"}, false)},
       {"read_from_page_cache_if_exists_otherwise_bypass_cache", CHSetting(trueOrFalse, {"0", "1"}, false)},
       {"read_through_distributed_cache", CHSetting(trueOrFalse, {"0", "1"}, false)},
       {"regexp_dict_allow_hyperscan", CHSetting(trueOrFalse, {"0", "1"}, false)},
       {"regexp_dict_flag_case_insensitive", CHSetting(trueOrFalse, {}, false)},
       {"regexp_dict_flag_dotall", CHSetting(trueOrFalse, {}, false)},
       {"remote_filesystem_read_method",
        CHSetting([](RandomGenerator & rg) { return rg.nextBool() ? "'read'" : "'threadpool'"; }, {"'read'", "'threadpool'"}, false)},
       {"reject_expensive_hyperscan_regexps", CHSetting(trueOrFalse, {"0", "1"}, false)},
       {"remote_filesystem_read_prefetch", CHSetting(trueOrFalse, {"0", "1"}, false)},
       {"replace_running_query", CHSetting(trueOrFalse, {}, false)},
       {"rewrite_count_distinct_if_with_count_distinct_implementation", CHSetting(trueOrFalse, {"0", "1"}, false)},
       {"rows_before_aggregation", CHSetting(trueOrFalse, {"0", "1"}, false)},
       {"s3_allow_parallel_part_upload", CHSetting(trueOrFalse, {}, false)},
       {"s3_check_objects_after_upload", CHSetting(trueOrFalse, {}, false)},
       {"s3_create_new_file_on_insert", CHSetting(trueOrFalse, {}, false)},
       {"s3_disable_checksum", CHSetting(trueOrFalse, {}, false)},
       {"s3_ignore_file_doesnt_exist", CHSetting(trueOrFalse, {}, false)},
       {"s3_skip_empty_files", CHSetting(trueOrFalse, {}, false)},
       {"s3_throw_on_zero_files_match", CHSetting(trueOrFalse, {}, false)},
       {"s3_truncate_on_insert", CHSetting(trueOrFalse, {}, false)},
       {"s3_use_adaptive_timeouts", CHSetting(trueOrFalse, {}, false)},
       {"s3_validate_request_settings", CHSetting(trueOrFalse, {}, false)},
       {"s3queue_enable_logging_to_s3queue_log", CHSetting(trueOrFalse, {}, false)},
       {"schema_inference_cache_require_modification_time_for_url", CHSetting(trueOrFalse, {}, false)},
       {"schema_inference_make_json_columns_nullable", CHSetting(trueOrFalse, {}, false)},
       {"schema_inference_use_cache_for_file", CHSetting(trueOrFalse, {}, false)},
       {"schema_inference_use_cache_for_s3", CHSetting(trueOrFalse, {}, false)},
       {"schema_inference_use_cache_for_url", CHSetting(trueOrFalse, {}, false)},
       {"select_sequential_consistency", CHSetting(trueOrFalse, {"0", "1"}, false)},
       {"send_logs_level",
        CHSetting(
            [](RandomGenerator & rg)
            {
                const DB::Strings & choices
                    = {"'debug'", "'information'", "'trace'", "'error'", "'test'", "'warning'", "'fatal'", "'none'"};
                return rg.pickRandomly(choices);
            },
            {},
            false)},
       {"send_progress_in_http_headers", CHSetting(trueOrFalse, {}, false)},
       {"short_circuit_function_evaluation",
        CHSetting(
            [](RandomGenerator & rg)
            {
                const DB::Strings & choices = {"'enable'", "'force_enable'", "'disable'"};
                return rg.pickRandomly(choices);
            },
            {"'enable'", "'force_enable'", "'disable'"},
            false)},
       {"show_table_uuid_in_table_create_query_if_not_nil", CHSetting(trueOrFalse, {}, false)},
       {"skip_unavailable_shards", CHSetting(trueOrFalse, {}, false)},
       /// {"set_overflow_mode", CHSetting([](RandomGenerator & rg) { return rg.nextBool() ? "'break'" : "'throw'"; }, {}, false)},
       {"splitby_max_substrings_includes_remaining_string", CHSetting(trueOrFalse, {}, false)},
       {"storage_file_read_method",
        CHSetting(
            [](RandomGenerator & rg)
            {
                const DB::Strings & choices = {"'read'", "'pread'", "'mmap'"};
                return rg.pickRandomly(choices);
            },
            {},
            false)},
       {"stream_like_engine_allow_direct_select", CHSetting(trueOrFalse, {"0", "1"}, false)},
       {"system_events_show_zero_values", CHSetting(trueOrFalse, {}, false)},
       {"throw_on_error_from_cache_on_write_operations", CHSetting(trueOrFalse, {}, false)},
       {"throw_on_unsupported_query_inside_transaction", CHSetting(trueOrFalse, {}, false)},
       {"temporary_files_codec",
        CHSetting(
            [](RandomGenerator & rg)
            {
                const DB::Strings & choices = {"'lz4'", "'none'"};
                return rg.pickRandomly(choices);
            },
            {},
            false)},
       {"totals_auto_threshold", CHSetting(probRange, {}, false)},
       {"totals_mode",
        CHSetting(
            [](RandomGenerator & rg)
            {
                const DB::Strings & choices
                    = {"'before_having'", "'after_having_exclusive'", "'after_having_inclusive'", "'after_having_auto'"};
                return rg.pickRandomly(choices);
            },
            {},
            false)},
       {"trace_profile_events", CHSetting(trueOrFalse, {}, false)},
       {"traverse_shadow_remote_data_paths", CHSetting(trueOrFalse, {}, false)},
       {"type_json_skip_duplicated_paths", CHSetting(trueOrFalse, {}, false)},
       {"update_insert_deduplication_token_in_dependent_materialized_views", CHSetting(trueOrFalse, {}, false)},
       {"use_async_executor_for_materialized_views", CHSetting(trueOrFalse, {"0", "1"}, false)},
       {"use_cache_for_count_from_files", CHSetting(trueOrFalse, {"0", "1"}, false)},
       {"use_client_time_zone", CHSetting(trueOrFalse, {}, false)},
       {"use_compact_format_in_distributed_parts_names", CHSetting(trueOrFalse, {}, false)},
       {"use_hedged_requests", CHSetting(trueOrFalse, {"0", "1"}, false)},
       {"use_hive_partitioning", CHSetting(trueOrFalse, {}, false)},
       {"use_local_cache_for_remote_storage", CHSetting(trueOrFalse, {"0", "1"}, false)},
       {"use_page_cache_for_disks_without_file_cache", CHSetting(trueOrFalse, {"0", "1"}, false)},
       /*{"use_query_cache",
        CHSetting(
            [](RandomGenerator & rg)
            {
                const DB::Strings & choices
                    = {"1, set_overflow_mode = 'throw', group_by_overflow_mode = 'throw', join_overflow_mode = 'throw'",
                       "0, set_overflow_mode = 'break', group_by_overflow_mode = 'break', join_overflow_mode = 'break'"};
                return rg.pickRandomly(choices);
            },
            {},
            false)},*/
       {"use_structure_from_insertion_table_in_table_functions", CHSetting(zeroOneTwo, {}, false)},
       {"use_variant_as_common_type", CHSetting(trueOrFalse, {"0", "1"}, true)},
       {"use_with_fill_by_sorting_prefix", CHSetting(trueOrFalse, {"0", "1"}, false)},
       {"validate_experimental_and_suspicious_types_inside_nested_types", CHSetting(trueOrFalse, {}, false)},
       {"validate_mutation_query", CHSetting(trueOrFalse, {}, false)},
       {"validate_polygons", CHSetting(trueOrFalse, {}, false)},
       {"wait_changes_become_visible_after_commit_mode",
        CHSetting(
            [](RandomGenerator & rg)
            {
                const DB::Strings & choices = {"'async'", "'wait'", "'wait_unknown'"};
                return rg.pickRandomlyFromVector(choices);
            },
            {},
            false)},
       /// {"wait_for_async_insert", CHSetting(trueOrFalse, {}, false)},
       {"write_through_distributed_cache", CHSetting(trueOrFalse, {}, false)}};

void loadFuzzerServerSettings(const FuzzConfig & fc)
{
    if (!fc.clusters.empty())
    {
        performanceSettings.insert({{"enable_parallel_replicas", CHSetting(trueOrFalse, {"0", "1"}, false)}});
    }
    for (auto & setting : performanceSettings)
    {
        serverSettings.insert(setting);
    }
    for (auto & setting : serverSettings2)
    {
        serverSettings.emplace(std::move(setting));
    }
    for (auto & setting : serverSettings3)
    {
        serverSettings.emplace(std::move(setting));
    }

    /// When measuring performance use bigger block sizes
    const auto max_bytes_func = [](RandomGenerator & rg)
    {
        return std::to_string(
            rg.thresholdGenerator<uint32_t>(0.3, 0.5, 0, UINT32_C(10) * UINT32_C(1024) * UINT32_C(1024) * UINT32_C(1024)));
    };

    for (const auto & entry :
         {"aggregation_in_order_max_block_bytes",
          "group_by_two_level_threshold_bytes",
          "max_bytes_before_external_group_by",
          "max_bytes_before_external_sort",
          "max_bytes_before_remerge_sort",
          "max_read_buffer_size",
          "max_read_buffer_size_local_fs",
          "max_read_buffer_size_remote_fs",
          "merge_tree_min_bytes_for_concurrent_read",
          "merge_tree_min_bytes_for_concurrent_read_for_remote_filesystem",
          "merge_tree_min_bytes_for_seek",
          "merge_tree_min_bytes_per_task_for_remote_reading",
          "min_bytes_to_use_direct_io",
          "min_bytes_to_use_mmap_io",
          "min_chunk_bytes_for_parallel_parsing",
          "min_external_sort_block_bytes",
          "min_external_table_block_size_bytes",
          "partial_merge_join_left_table_buffer_bytes",
          "prefer_external_sort_block_bytes",
          "preferred_block_size_bytes",
          "preferred_max_column_in_block_size_bytes",
          "prefetch_buffer_size"})
    {
        performanceSettings.insert(
            {{entry, CHSetting(max_bytes_func, {"32768", "65536", "1048576", "4194304", "33554432", "50000000"}, false)}});
        serverSettings.insert({{entry, CHSetting(max_bytes_func, {"0", "4", "8", "32", "1024", "4096", "10000", "50000000"}, false)}});
    }
    performanceSettings.insert({{"max_block_size", CHSetting(highRange, {"1024", "2048", "4096", "8192", "16384", "131072"}, false)}});
    serverSettings.insert({{"max_block_size", CHSetting(highRange, {"4", "8", "32", "64", "1024", "4096", "1000000"}, false)}});

    if (!fc.timezones.empty())
    {
        serverSettings.insert(
            {{"session_timezone", CHSetting([&](RandomGenerator & rg) { return "'" + rg.pickRandomly(fc.timezones) + "'"; }, {}, false)}});
    }
    if (!fc.clusters.empty())
    {
        serverSettings.insert(
            {{"allow_experimental_parallel_reading_from_replicas", CHSetting(zeroOneTwo, {"0", "1", "2"}, false)},
             {"cluster_for_parallel_replicas",
              CHSetting([&](RandomGenerator & rg) { return "'" + rg.pickRandomly(fc.clusters) + "'"; }, {}, false)}});
    }
}

std::unique_ptr<SQLType> size_tp, null_tp;

std::unordered_map<String, DB::Strings> systemTables;

void loadSystemTables(const FuzzConfig & fc)
{
    size_tp = std::make_unique<IntType>(64, true);
    null_tp = std::make_unique<BoolType>();

    fc.loadSystemTables(systemTables);
}

}<|MERGE_RESOLUTION|>--- conflicted
+++ resolved
@@ -133,6 +133,7 @@
        {"os_thread_priority",
         CHSetting(
             [](RandomGenerator & rg) { return std::to_string(rg.randomInt<int32_t>(-20, 19)); }, {"-20", "-10", "0", "10", "19"}, false)},
+       {"parallel_replicas_only_with_analyzer", CHSetting(trueOrFalse, {"0", "1"}, false)},
        {"parallel_replicas_prefer_local_join", CHSetting(trueOrFalse, {"0", "1"}, false)},
        {"parallel_view_processing", CHSetting(trueOrFalse, {"0", "1"}, false)},
        {"parallelize_output_from_storages", CHSetting(trueOrFalse, {"0", "1"}, false)},
@@ -182,20 +183,7 @@
 
 std::unordered_map<String, CHSetting> serverSettings = {
     {"aggregate_functions_null_for_empty", CHSetting(trueOrFalse, {}, false)},
-<<<<<<< HEAD
     {"aggregation_memory_efficient_merge_threads", threadRange},
-=======
-    {"aggregation_in_order_max_block_bytes",
-     CHSetting(
-         [](RandomGenerator & rg) { return std::to_string(rg.thresholdGenerator<uint32_t>(0.3, 0.5, 0, UINT32_C(8192))); },
-         {"0", "8", "32", "1024", "4096", "10000"},
-         false)},
-    {"aggregation_memory_efficient_merge_threads",
-     CHSetting(
-         [](RandomGenerator & rg) { return std::to_string(rg.randomInt<uint32_t>(0, std::thread::hardware_concurrency())); },
-         {"0", "1", std::to_string(std::thread::hardware_concurrency())},
-         false)},
->>>>>>> 63b8d8d6
     {"allow_aggregate_partitions_independently", CHSetting(trueOrFalse, {"0", "1"}, false)},
     {"allow_asynchronous_read_from_io_pool_for_merge_tree", CHSetting(trueOrFalse, {"0", "1"}, false)},
     {"allow_changing_replica_until_first_data_packet", CHSetting(trueOrFalse, {}, false)},
@@ -224,13 +212,7 @@
     {"async_query_sending_for_remote", CHSetting(trueOrFalse, {"0", "1"}, false)},
     {"async_socket_for_remote", CHSetting(trueOrFalse, {"0", "1"}, false)},
     {"backup_restore_keeper_fault_injection_probability", CHSetting(probRange, {}, false)},
-<<<<<<< HEAD
     {"cache_warmer_threads", threadRange},
-=======
-    {"cache_warmer_threads",
-     CHSetting(
-         [](RandomGenerator & rg) { return std::to_string(rg.randomInt<uint32_t>(0, std::thread::hardware_concurrency())); }, {}, false)},
->>>>>>> 63b8d8d6
     {"calculate_text_stack_trace", CHSetting(trueOrFalse, {}, false)},
     {"cancel_http_readonly_queries_on_client_close", CHSetting(trueOrFalse, {}, false)},
     {"cast_ipv4_ipv6_default_on_conversion_error", CHSetting(trueOrFalse, {}, false)},
@@ -603,30 +585,10 @@
     /// {"max_bytes_to_sort", CHSetting(highRange, {}, false)},
     /// {"max_bytes_to_transfer", CHSetting(highRange, {}, false)},
     /// {"max_columns_to_read", CHSetting([](RandomGenerator & rg) { return std::to_string(UINT32_C(1) << (rg.nextLargeNumber() % 6)); }, {}, false)},
-<<<<<<< HEAD
     {"max_compress_block_size", CHSetting(highRange, {"0", "8", "32", "64", "1024", "1000000"}, false)},
     {"max_download_threads", threadRange},
     {"max_final_threads", threadRange},
     {"max_insert_block_size", CHSetting(highRange, {}, false)},
-=======
-    {"max_compress_block_size",
-     CHSetting(
-         [](RandomGenerator & rg) { return std::to_string(UINT32_C(1) << (rg.nextLargeNumber() % 21)); },
-         {"0", "8", "32", "64", "1024", "1000000"},
-         false)},
-    {"max_download_threads",
-     CHSetting(
-         [](RandomGenerator & rg) { return std::to_string(rg.randomInt<uint32_t>(0, std::thread::hardware_concurrency())); },
-         {"0", "1", std::to_string(std::thread::hardware_concurrency())},
-         false)},
-    {"max_final_threads",
-     CHSetting(
-         [](RandomGenerator & rg) { return std::to_string(rg.randomInt<uint32_t>(0, std::thread::hardware_concurrency())); },
-         {"1", std::to_string(std::thread::hardware_concurrency())},
-         false)},
-    {"max_insert_block_size",
-     CHSetting([](RandomGenerator & rg) { return std::to_string(UINT32_C(1) << (rg.nextLargeNumber() % 21)); }, {}, false)},
->>>>>>> 63b8d8d6
     {"max_insert_delayed_streams_for_parallel_write",
      CHSetting([](RandomGenerator & rg) { return std::to_string(UINT32_C(1) << (rg.nextLargeNumber() % 12)); }, {}, false)},
     {"max_insert_threads", threadRange},
@@ -670,21 +632,8 @@
          false)},
     /// {"max_temporary_columns",  CHSetting([](RandomGenerator & rg) { return std::to_string(UINT32_C(1) << (rg.nextLargeNumber() % 6)); }, {}, false)},
     /// {"max_temporary_non_const_columns", CHSetting([](RandomGenerator & rg) { return std::to_string(UINT32_C(1) << (rg.nextLargeNumber() % 6)); }, {}, false)},
-<<<<<<< HEAD
     {"max_threads", threadRange},
     {"max_threads_for_indexes", threadRange},
-=======
-    {"max_threads",
-     CHSetting(
-         [](RandomGenerator & rg) { return std::to_string(rg.randomInt<uint32_t>(0, std::thread::hardware_concurrency())); },
-         {"0", "1", std::to_string(std::thread::hardware_concurrency())},
-         false)},
-    {"max_threads_for_indexes",
-     CHSetting(
-         [](RandomGenerator & rg) { return std::to_string(rg.randomInt<uint32_t>(0, std::thread::hardware_concurrency())); },
-         {"0", "1", std::to_string(std::thread::hardware_concurrency())},
-         false)},
->>>>>>> 63b8d8d6
     {"memory_tracker_fault_probability", CHSetting(probRange, {}, false)},
     {"merge_tree_coarse_index_granularity",
      CHSetting([](RandomGenerator & rg) { return std::to_string(rg.randomInt<uint32_t>(2, 32)); }, {}, false)},
@@ -863,19 +812,6 @@
              return rg.pickRandomly(choices);
          },
          {"'sampling_key'", "'read_tasks'", "'custom_key_range'", "'custom_key_sampling'", "'auto'"},
-<<<<<<< HEAD
-=======
-         false)},
-    {"parallel_replicas_only_with_analyzer", CHSetting(trueOrFalse, {"0", "1"}, false)},
-    {"parallel_replicas_prefer_local_join", CHSetting(trueOrFalse, {"0", "1"}, false)},
-    {"parallel_view_processing", CHSetting(trueOrFalse, {"0", "1"}, false)},
-    {"parallelize_output_from_storages", CHSetting(trueOrFalse, {"0", "1"}, false)},
-    {"partial_merge_join_optimizations", CHSetting(trueOrFalse, {"0", "1"}, false)},
-    {"partial_merge_join_rows_in_right_blocks",
-     CHSetting(
-         [](RandomGenerator & rg) { return std::to_string(rg.thresholdGenerator<uint32_t>(0.3, 0.8, 1000, 100000)); },
-         {"1000", "10000", "100000"},
->>>>>>> 63b8d8d6
          false)}};
 
 /// We need to split the serverSettings because in order to initialize the values for the map it
