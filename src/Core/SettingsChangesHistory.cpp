--- conflicted
+++ resolved
@@ -69,12 +69,9 @@
         addSettingsChanges(settings_changes_history, "25.3",
         {
             {"use_page_cache_with_distributed_cache", false, false, "New setting"},
-<<<<<<< HEAD
             {"query_plan_optimize_lazy_materialization", false, true, "Added new setting to use query plan for lazy materialization optimisation"},
             {"query_plan_max_limit_for_lazy_materialization", 10, 10, "Added new setting to control maximum limit value that allows to use query plan for lazy materialization optimisation. If zero, there is no limit"},
-=======
             {"use_query_condition_cache", false, false, "New setting."},
->>>>>>> 37ddab10
         });
         addSettingsChanges(settings_changes_history, "25.2",
         {
