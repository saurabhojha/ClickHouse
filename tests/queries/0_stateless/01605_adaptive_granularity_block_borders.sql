--- conflicted
+++ resolved
@@ -6,15 +6,9 @@
 
 DROP TABLE IF EXISTS adaptive_table;
 
-<<<<<<< HEAD
---- If the granularity of consequent blocks differs a lot, then adaptive
---- granularity will adjust the amount of marks correctly. Data for test empirically
---- derived, it's quite hard to get good parameters.
-=======
--- If granularity of consequent blocks differs a lot, then adaptive
+-- If the granularity of consequent blocks differs a lot, then adaptive
 -- granularity will adjust the amount of marks correctly.
 -- Data for test was empirically derived, it's quite hard to get good parameters.
->>>>>>> 9bceafbf
 
 CREATE TABLE adaptive_table(
     key UInt64,
