--- conflicted
+++ resolved
@@ -1416,20 +1416,9 @@
     trySetStorageInTableJoin(right_table_expression, table_join);
     auto prepared_join_storage = tryGetStorageInTableJoin(right_table_expression, planner_context);
     auto hash_table_stat_cache_key = preCalculateCacheKey(right_table_expression, select_query_info);
-<<<<<<< HEAD
-    auto join_algorithm = chooseJoinAlgorithm(
-        table_join,
-        prepared_join_storage,
-        left_header,
-        right_header,
-        planner_context->getQueryContext(),
-        std::move(hash_table_stat_cache_key),
-        /*rhs_size_estimation=*/{});
-=======
     const auto cache_key_for_parallel_hash = calculateCacheKey(table_join, hash_table_stat_cache_key);
     auto join_algorithm = chooseJoinAlgorithm(
-        table_join, prepared_join_storage, left_header, right_header, JoinAlgorithmSettings(*planner_context->getQueryContext()), cache_key_for_parallel_hash);
->>>>>>> 62ebb400
+        table_join, prepared_join_storage, left_header, right_header, JoinAlgorithmSettings(*planner_context->getQueryContext()), cache_key_for_parallel_hash, /*rhs_size_estimation=*/{});
     auto result_plan = QueryPlan();
 
     bool is_filled_join = join_algorithm->isFilled();
