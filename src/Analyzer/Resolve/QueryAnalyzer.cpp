#include <Common/FieldVisitorToString.h>

#include <DataTypes/DataTypesNumber.h>
#include <DataTypes/DataTypeString.h>
#include <DataTypes/DataTypeNullable.h>
#include <DataTypes/DataTypeObjectDeprecated.h>
#include <DataTypes/DataTypeTuple.h>
#include <DataTypes/DataTypeArray.h>
#include <DataTypes/DataTypeMap.h>
#include <DataTypes/DataTypeFunction.h>
#include <DataTypes/DataTypeSet.h>
#include <DataTypes/getLeastSupertype.h>

#include <Functions/FunctionFactory.h>
#include <Functions/UserDefined/UserDefinedExecutableFunctionFactory.h>
#include <Functions/UserDefined/UserDefinedSQLFunctionFactory.h>
#include <Functions/grouping.h>

#include <TableFunctions/TableFunctionFactory.h>
#include <Formats/FormatFactory.h>

#include <Storages/IStorage.h>
#include <Storages/StorageJoin.h>

#include <Interpreters/misc.h>
#include <Interpreters/convertFieldToType.h>
#include <Interpreters/ExternalDictionariesLoader.h>
#include <Interpreters/InterpreterSelectQueryAnalyzer.h>

#include <Processors/Executors/PullingAsyncPipelineExecutor.h>

#include <Analyzer/Utils.h>
#include <Analyzer/SetUtils.h>
#include <Analyzer/AggregationUtils.h>
#include <Analyzer/WindowFunctionsUtils.h>
#include <Analyzer/ValidationUtils.h>
#include <Analyzer/HashUtils.h>
#include <Analyzer/IdentifierNode.h>
#include <Analyzer/MatcherNode.h>
#include <Analyzer/ColumnTransformers.h>
#include <Analyzer/ConstantNode.h>
#include <Analyzer/ColumnNode.h>
#include <Analyzer/FunctionNode.h>
#include <Analyzer/LambdaNode.h>
#include <Analyzer/SortNode.h>
#include <Analyzer/InterpolateNode.h>
#include <Analyzer/WindowNode.h>
#include <Analyzer/TableNode.h>
#include <Analyzer/TableFunctionNode.h>
#include <Analyzer/QueryNode.h>
#include <Analyzer/ArrayJoinNode.h>
#include <Analyzer/JoinNode.h>
#include <Analyzer/UnionNode.h>
#include <Analyzer/InDepthQueryTreeVisitor.h>
#include <Analyzer/QueryTreeBuilder.h>
#include <Analyzer/IQueryTreeNode.h>
#include <Analyzer/Identifier.h>
#include <Analyzer/FunctionSecretArgumentsFinderTreeNode.h>
#include <Analyzer/RecursiveCTE.h>

#include <Analyzer/Resolve/QueryAnalyzer.h>
#include <Analyzer/Resolve/QueryExpressionsAliasVisitor.h>
#include <Analyzer/Resolve/IdentifierResolveScope.h>
#include <Analyzer/Resolve/TableExpressionsAliasVisitor.h>
#include <Analyzer/Resolve/ReplaceColumnsVisitor.h>

#include <Planner/PlannerActionsVisitor.h>

#include <Core/Settings.h>

namespace ProfileEvents
{
    extern const Event ScalarSubqueriesGlobalCacheHit;
    extern const Event ScalarSubqueriesLocalCacheHit;
    extern const Event ScalarSubqueriesCacheMiss;
}

namespace DB
{
namespace Setting
{
    extern const SettingsBool aggregate_functions_null_for_empty;
    extern const SettingsBool analyzer_compatibility_join_using_top_level_identifier;
    extern const SettingsBool asterisk_include_alias_columns;
    extern const SettingsBool asterisk_include_materialized_columns;
    extern const SettingsString count_distinct_implementation;
    extern const SettingsBool enable_global_with_statement;
    extern const SettingsBool enable_order_by_all;
    extern const SettingsBool enable_positional_arguments;
    extern const SettingsBool enable_scalar_subquery_optimization;
    extern const SettingsBool extremes;
    extern const SettingsBool force_grouping_standard_compatibility;
    extern const SettingsBool format_display_secrets_in_show_and_select;
    extern const SettingsBool joined_subquery_requires_alias;
    extern const SettingsUInt64 max_bytes_in_set;
    extern const SettingsUInt64 max_expanded_ast_elements;
    extern const SettingsUInt64 max_result_rows;
    extern const SettingsUInt64 max_rows_in_set;
    extern const SettingsUInt64 max_subquery_depth;
    extern const SettingsBool prefer_column_name_to_alias;
    extern const SettingsBool rewrite_count_distinct_if_with_count_distinct_implementation;
    extern const SettingsOverflowMode set_overflow_mode;
    extern const SettingsBool single_join_prefer_left_table;
    extern const SettingsBool transform_null_in;
    extern const SettingsUInt64 use_structure_from_insertion_table_in_table_functions;
<<<<<<< HEAD
    extern const SettingsBool allow_suspicious_types_in_group_by;
    extern const SettingsBool allow_suspicious_types_in_order_by;
=======
    extern const SettingsBool use_concurrency_control;
>>>>>>> 9aa17fe0
}


namespace ErrorCodes
{
    extern const int UNSUPPORTED_METHOD;
    extern const int UNKNOWN_IDENTIFIER;
    extern const int UNKNOWN_FUNCTION;
    extern const int LOGICAL_ERROR;
    extern const int CYCLIC_ALIASES;
    extern const int INCORRECT_RESULT_OF_SCALAR_SUBQUERY;
    extern const int BAD_ARGUMENTS;
    extern const int ILLEGAL_TYPE_OF_ARGUMENT;
    extern const int MULTIPLE_EXPRESSIONS_FOR_ALIAS;
    extern const int TYPE_MISMATCH;
    extern const int AMBIGUOUS_IDENTIFIER;
    extern const int INVALID_WITH_FILL_EXPRESSION;
    extern const int INVALID_LIMIT_EXPRESSION;
    extern const int EMPTY_LIST_OF_COLUMNS_QUERIED;
    extern const int TOO_DEEP_SUBQUERIES;
    extern const int UNKNOWN_AGGREGATE_FUNCTION;
    extern const int TOO_FEW_ARGUMENTS_FOR_FUNCTION;
    extern const int TOO_MANY_ARGUMENTS_FOR_FUNCTION;
    extern const int ILLEGAL_FINAL;
    extern const int SAMPLING_NOT_SUPPORTED;
    extern const int NO_COMMON_TYPE;
    extern const int NOT_IMPLEMENTED;
    extern const int ALIAS_REQUIRED;
    extern const int NUMBER_OF_ARGUMENTS_DOESNT_MATCH;
    extern const int UNKNOWN_TABLE;
    extern const int ILLEGAL_COLUMN;
    extern const int NUMBER_OF_COLUMNS_DOESNT_MATCH;
    extern const int FUNCTION_CANNOT_HAVE_PARAMETERS;
    extern const int SYNTAX_ERROR;
    extern const int UNEXPECTED_EXPRESSION;
    extern const int INVALID_IDENTIFIER;
}

QueryAnalyzer::QueryAnalyzer(bool only_analyze_)
    : identifier_resolver(ctes_in_resolve_process, node_to_projection_name)
    , only_analyze(only_analyze_)
{}

QueryAnalyzer::~QueryAnalyzer() = default;

void QueryAnalyzer::resolve(QueryTreeNodePtr & node, const QueryTreeNodePtr & table_expression, ContextPtr context)
{
    IdentifierResolveScope scope(node, nullptr /*parent_scope*/);

    if (!scope.context)
        scope.context = context;

    auto node_type = node->getNodeType();

    switch (node_type)
    {
        case QueryTreeNodeType::QUERY:
        {
            if (table_expression)
                throw Exception(ErrorCodes::LOGICAL_ERROR,
                    "For query analysis table expression must be empty");

            resolveQuery(node, scope);
            break;
        }
        case QueryTreeNodeType::UNION:
        {
            if (table_expression)
                throw Exception(ErrorCodes::LOGICAL_ERROR,
                    "For union analysis table expression must be empty");

            resolveUnion(node, scope);
            break;
        }
        case QueryTreeNodeType::IDENTIFIER:
            [[fallthrough]];
        case QueryTreeNodeType::CONSTANT:
            [[fallthrough]];
        case QueryTreeNodeType::COLUMN:
            [[fallthrough]];
        case QueryTreeNodeType::FUNCTION:
            [[fallthrough]];
        case QueryTreeNodeType::LIST:
        {
            if (table_expression)
            {
                scope.expression_join_tree_node = table_expression;
                validateTableExpressionModifiers(scope.expression_join_tree_node, scope);
                initializeTableExpressionData(scope.expression_join_tree_node, scope);
            }

            if (node_type == QueryTreeNodeType::LIST)
                resolveExpressionNodeList(node, scope, false /*allow_lambda_expression*/, false /*allow_table_expression*/);
            else
                resolveExpressionNode(node, scope, false /*allow_lambda_expression*/, false /*allow_table_expression*/);

            break;
        }
        case QueryTreeNodeType::TABLE_FUNCTION:
        {
            QueryExpressionsAliasVisitor expressions_alias_visitor(scope.aliases);
            resolveTableFunction(node, scope, expressions_alias_visitor, false /*nested_table_function*/);
            break;
        }
        default:
        {
            throw Exception(ErrorCodes::BAD_ARGUMENTS,
                            "Node {} with type {} is not supported by query analyzer. "
                            "Supported nodes are query, union, identifier, constant, column, function, list.",
                            node->formatASTForErrorMessage(),
                            node->getNodeTypeName());
        }
    }
}

void QueryAnalyzer::resolveConstantExpression(QueryTreeNodePtr & node, const QueryTreeNodePtr & table_expression, ContextPtr context)
{
    IdentifierResolveScope scope(node, nullptr /*parent_scope*/);

    if (!scope.context)
        scope.context = context;

    auto node_type = node->getNodeType();

    if (table_expression && node_type != QueryTreeNodeType::QUERY && node_type != QueryTreeNodeType::UNION)
    {
        scope.expression_join_tree_node = table_expression;
        validateTableExpressionModifiers(scope.expression_join_tree_node, scope);
        initializeTableExpressionData(scope.expression_join_tree_node, scope);
    }

    if (node_type == QueryTreeNodeType::LIST)
        resolveExpressionNodeList(node, scope, false /*allow_lambda_expression*/, false /*allow_table_expression*/);
    else
        resolveExpressionNode(node, scope, false /*allow_lambda_expression*/, false /*allow_table_expression*/);
}

std::optional<JoinTableSide> QueryAnalyzer::getColumnSideFromJoinTree(const QueryTreeNodePtr & resolved_identifier, const JoinNode & join_node)
{
    if (resolved_identifier->getNodeType() == QueryTreeNodeType::CONSTANT)
        return {};

    if (resolved_identifier->getNodeType() == QueryTreeNodeType::FUNCTION)
    {
        const auto & resolved_function = resolved_identifier->as<FunctionNode &>();

        const auto & argument_nodes = resolved_function.getArguments().getNodes();

        std::optional<JoinTableSide> result;
        for (const auto & argument_node : argument_nodes)
        {
            auto table_side = getColumnSideFromJoinTree(argument_node, join_node);
            if (table_side && result && *table_side != *result)
            {
                throw Exception(ErrorCodes::AMBIGUOUS_IDENTIFIER,
                    "Ambiguous identifier {}. In scope {}",
                    resolved_identifier->formatASTForErrorMessage(),
                    join_node.formatASTForErrorMessage());
            }
            result = table_side;
        }
        return result;
    }

    const auto * column_src = resolved_identifier->as<ColumnNode &>().getColumnSource().get();

    if (join_node.getLeftTableExpression().get() == column_src)
        return JoinTableSide::Left;
    if (join_node.getRightTableExpression().get() == column_src)
        return JoinTableSide::Right;
    return {};
}

ProjectionName QueryAnalyzer::calculateFunctionProjectionName(const QueryTreeNodePtr & function_node, const ProjectionNames & parameters_projection_names,
    const ProjectionNames & arguments_projection_names)
{
    const auto & function_node_typed = function_node->as<FunctionNode &>();
    const auto & function_node_name = function_node_typed.getFunctionName();

    bool is_array_function = function_node_name == "array";
    bool is_tuple_function = function_node_name == "tuple";

    WriteBufferFromOwnString buffer;

    if (!is_array_function && !is_tuple_function)
        buffer << function_node_name;

    if (!parameters_projection_names.empty())
    {
        buffer << '(';

        size_t function_parameters_projection_names_size = parameters_projection_names.size();
        for (size_t i = 0; i < function_parameters_projection_names_size; ++i)
        {
            buffer << parameters_projection_names[i];

            if (i + 1 != function_parameters_projection_names_size)
                buffer << ", ";
        }

        buffer << ')';
    }

    char open_bracket = '(';
    char close_bracket = ')';

    if (is_array_function)
    {
        open_bracket = '[';
        close_bracket = ']';
    }

    buffer << open_bracket;

    size_t function_arguments_projection_names_size = arguments_projection_names.size();
    for (size_t i = 0; i < function_arguments_projection_names_size; ++i)
    {
        buffer << arguments_projection_names[i];

        if (i + 1 != function_arguments_projection_names_size)
            buffer << ", ";
    }

    buffer << close_bracket;

    return buffer.str();
}

ProjectionName QueryAnalyzer::calculateWindowProjectionName(const QueryTreeNodePtr & window_node,
    const QueryTreeNodePtr & parent_window_node,
    const String & parent_window_name,
    const ProjectionNames & partition_by_projection_names,
    const ProjectionNames & order_by_projection_names,
    const ProjectionName & frame_begin_offset_projection_name,
    const ProjectionName & frame_end_offset_projection_name)
{
    const auto & window_node_typed = window_node->as<WindowNode &>();
    const auto & window_frame = window_node_typed.getWindowFrame();

    bool parent_window_node_has_partition_by = false;
    bool parent_window_node_has_order_by = false;

    if (parent_window_node)
    {
        const auto & parent_window_node_typed = parent_window_node->as<WindowNode &>();
        parent_window_node_has_partition_by = parent_window_node_typed.hasPartitionBy();
        parent_window_node_has_order_by = parent_window_node_typed.hasOrderBy();
    }

    WriteBufferFromOwnString buffer;

    if (!parent_window_name.empty())
        buffer << parent_window_name;

    if (!partition_by_projection_names.empty() && !parent_window_node_has_partition_by)
    {
        if (!parent_window_name.empty())
            buffer << ' ';

        buffer << "PARTITION BY ";

        size_t partition_by_projection_names_size = partition_by_projection_names.size();
        for (size_t i = 0; i < partition_by_projection_names_size; ++i)
        {
            buffer << partition_by_projection_names[i];
            if (i + 1 != partition_by_projection_names_size)
                buffer << ", ";
        }
    }

    if (!order_by_projection_names.empty() && !parent_window_node_has_order_by)
    {
        if (!partition_by_projection_names.empty() || !parent_window_name.empty())
            buffer << ' ';

        buffer << "ORDER BY ";

        size_t order_by_projection_names_size = order_by_projection_names.size();
        for (size_t i = 0; i < order_by_projection_names_size; ++i)
        {
            buffer << order_by_projection_names[i];
            if (i + 1 != order_by_projection_names_size)
                buffer << ", ";
        }
    }

    if (!window_frame.is_default)
    {
        if (!partition_by_projection_names.empty() || !order_by_projection_names.empty() || !parent_window_name.empty())
            buffer << ' ';

        buffer << window_frame.type << " BETWEEN ";
        if (window_frame.begin_type == WindowFrame::BoundaryType::Current)
        {
            buffer << "CURRENT ROW";
        }
        else if (window_frame.begin_type == WindowFrame::BoundaryType::Unbounded)
        {
            buffer << "UNBOUNDED";
            buffer << " " << (window_frame.begin_preceding ? "PRECEDING" : "FOLLOWING");
        }
        else
        {
            buffer << frame_begin_offset_projection_name;
            buffer << " " << (window_frame.begin_preceding ? "PRECEDING" : "FOLLOWING");
        }

        buffer << " AND ";

        if (window_frame.end_type == WindowFrame::BoundaryType::Current)
        {
            buffer << "CURRENT ROW";
        }
        else if (window_frame.end_type == WindowFrame::BoundaryType::Unbounded)
        {
            buffer << "UNBOUNDED";
            buffer << " " << (window_frame.end_preceding ? "PRECEDING" : "FOLLOWING");
        }
        else
        {
            buffer << frame_end_offset_projection_name;
            buffer << " " << (window_frame.end_preceding ? "PRECEDING" : "FOLLOWING");
        }
    }

    return buffer.str();
}

ProjectionName QueryAnalyzer::calculateSortColumnProjectionName(const QueryTreeNodePtr & sort_column_node, const ProjectionName & sort_expression_projection_name,
    const ProjectionName & fill_from_expression_projection_name, const ProjectionName & fill_to_expression_projection_name, const ProjectionName & fill_step_expression_projection_name)
{
    auto & sort_node_typed = sort_column_node->as<SortNode &>();

    WriteBufferFromOwnString sort_column_projection_name_buffer;
    sort_column_projection_name_buffer << sort_expression_projection_name;

    auto sort_direction = sort_node_typed.getSortDirection();
    sort_column_projection_name_buffer << (sort_direction == SortDirection::ASCENDING ? " ASC" : " DESC");

    auto nulls_sort_direction = sort_node_typed.getNullsSortDirection();

    if (nulls_sort_direction)
        sort_column_projection_name_buffer << " NULLS " << (nulls_sort_direction == sort_direction ? "LAST" : "FIRST");

    if (auto collator = sort_node_typed.getCollator())
        sort_column_projection_name_buffer << " COLLATE " << collator->getLocale();

    if (sort_node_typed.withFill())
    {
        sort_column_projection_name_buffer << " WITH FILL";

        if (sort_node_typed.hasFillFrom())
            sort_column_projection_name_buffer << " FROM " << fill_from_expression_projection_name;

        if (sort_node_typed.hasFillTo())
            sort_column_projection_name_buffer << " TO " << fill_to_expression_projection_name;

        if (sort_node_typed.hasFillStep())
            sort_column_projection_name_buffer << " STEP " << fill_step_expression_projection_name;
    }

    return sort_column_projection_name_buffer.str();
}

/** Try to get lambda node from sql user defined functions if sql user defined function with function name exists.
  * Returns lambda node if function exists, nullptr otherwise.
  */
QueryTreeNodePtr QueryAnalyzer::tryGetLambdaFromSQLUserDefinedFunctions(const std::string & function_name, ContextPtr context)
{
    auto user_defined_function = UserDefinedSQLFunctionFactory::instance().tryGet(function_name);
    if (!user_defined_function)
        return {};

    auto it = function_name_to_user_defined_lambda.find(function_name);
    if (it != function_name_to_user_defined_lambda.end())
        return it->second;

    const auto & create_function_query = user_defined_function->as<ASTCreateFunctionQuery>();
    auto result_node = buildQueryTree(create_function_query->function_core, context);
    if (result_node->getNodeType() != QueryTreeNodeType::LAMBDA)
        throw Exception(ErrorCodes::LOGICAL_ERROR,
            "SQL user defined function {} must represent lambda expression. Actual {}",
            function_name,
            create_function_query->function_core->formatForErrorMessage());

    function_name_to_user_defined_lambda.emplace(function_name, result_node);

    return result_node;
}

bool subtreeHasViewSource(const IQueryTreeNode * node, const Context & context)
{
    if (!node)
        return false;

    if (const auto * table_node = node->as<TableNode>())
    {
        if (table_node->getStorageID().getFullNameNotQuoted() == context.getViewSource()->getStorageID().getFullNameNotQuoted())
            return true;
    }

    for (const auto & child : node->getChildren())
        if (subtreeHasViewSource(child.get(), context))
            return true;

    return false;
}

/// Evaluate scalar subquery and perform constant folding if scalar subquery does not have constant value
void QueryAnalyzer::evaluateScalarSubqueryIfNeeded(QueryTreeNodePtr & node, IdentifierResolveScope & scope)
{
    auto * query_node = node->as<QueryNode>();
    auto * union_node = node->as<UnionNode>();
    if (!query_node && !union_node)
        throw Exception(ErrorCodes::LOGICAL_ERROR,
            "Node must have query or union type. Actual {} {}",
            node->getNodeTypeName(),
            node->formatASTForErrorMessage());

    auto & context = scope.context;

    Block scalar_block;

    auto node_without_alias = node->clone();
    node_without_alias->removeAlias();

    QueryTreeNodePtrWithHash node_with_hash(node_without_alias);
    auto str_hash = DB::toString(node_with_hash.hash);

    bool can_use_global_scalars = !only_analyze && !(context->getViewSource() && subtreeHasViewSource(node_without_alias.get(), *context));

    auto & scalars_cache = can_use_global_scalars ? scalar_subquery_to_scalar_value_global : scalar_subquery_to_scalar_value_local;

    if (scalars_cache.contains(node_with_hash))
    {
        if (can_use_global_scalars)
            ProfileEvents::increment(ProfileEvents::ScalarSubqueriesGlobalCacheHit);
        else
            ProfileEvents::increment(ProfileEvents::ScalarSubqueriesLocalCacheHit);

        scalar_block = scalars_cache.at(node_with_hash);
    }
    else if (context->hasQueryContext() && can_use_global_scalars && context->getQueryContext()->hasScalar(str_hash))
    {
        scalar_block = context->getQueryContext()->getScalar(str_hash);
        scalar_subquery_to_scalar_value_global.emplace(node_with_hash, scalar_block);
        ProfileEvents::increment(ProfileEvents::ScalarSubqueriesGlobalCacheHit);
    }
    else
    {
        ProfileEvents::increment(ProfileEvents::ScalarSubqueriesCacheMiss);
        auto subquery_context = Context::createCopy(context);

        Settings subquery_settings = context->getSettingsCopy();
        subquery_settings[Setting::max_result_rows] = 1;
        subquery_settings[Setting::extremes] = false;
        subquery_context->setSettings(subquery_settings);
        /// When execute `INSERT INTO t WITH ... SELECT ...`, it may lead to `Unknown columns`
        /// exception with this settings enabled(https://github.com/ClickHouse/ClickHouse/issues/52494).
        subquery_context->setSetting("use_structure_from_insertion_table_in_table_functions", false);

        auto options = SelectQueryOptions(QueryProcessingStage::Complete, scope.subquery_depth, true /*is_subquery*/);
        options.only_analyze = only_analyze;
        auto interpreter = std::make_unique<InterpreterSelectQueryAnalyzer>(node->toAST(), subquery_context, subquery_context->getViewSource(), options);

        if (only_analyze)
        {
            /// If query is only analyzed, then constants are not correct.
            scalar_block = interpreter->getSampleBlock();
            for (auto & column : scalar_block)
            {
                if (column.column->empty())
                {
                    auto mut_col = column.column->cloneEmpty();
                    mut_col->insertDefault();
                    column.column = std::move(mut_col);
                }
            }
        }
        else
        {
            auto io = interpreter->execute();
            PullingAsyncPipelineExecutor executor(io.pipeline);
            io.pipeline.setProgressCallback(context->getProgressCallback());
            io.pipeline.setProcessListElement(context->getProcessListElement());
            io.pipeline.setConcurrencyControl(context->getSettingsRef()[Setting::use_concurrency_control]);

            Block block;

            while (block.rows() == 0 && executor.pull(block))
            {
            }

            if (block.rows() == 0)
            {
                auto types = interpreter->getSampleBlock().getDataTypes();
                if (types.size() != 1)
                    types = {std::make_shared<DataTypeTuple>(types)};

                auto & type = types[0];
                if (!type->isNullable())
                {
                    if (!type->canBeInsideNullable())
                        throw Exception(ErrorCodes::INCORRECT_RESULT_OF_SCALAR_SUBQUERY,
                            "Scalar subquery returned empty result of type {} which cannot be Nullable",
                            type->getName());

                    type = makeNullable(type);
                }

                auto scalar_column = type->createColumn();
                scalar_column->insert(Null());
                scalar_block.insert({std::move(scalar_column), type, "null"});
            }
            else
            {
                if (block.rows() != 1)
                    throw Exception(ErrorCodes::INCORRECT_RESULT_OF_SCALAR_SUBQUERY, "Scalar subquery returned more than one row");

                Block tmp_block;
                while (tmp_block.rows() == 0 && executor.pull(tmp_block))
                {
                }

                if (tmp_block.rows() != 0)
                    throw Exception(ErrorCodes::INCORRECT_RESULT_OF_SCALAR_SUBQUERY, "Scalar subquery returned more than one row");

                block = materializeBlock(block);
                size_t columns = block.columns();

                if (columns == 1)
                {
                    auto & column = block.getByPosition(0);
                    /// Here we wrap type to nullable if we can.
                    /// It is needed cause if subquery return no rows, it's result will be Null.
                    /// In case of many columns, do not check it cause tuple can't be nullable.
                    if (!column.type->isNullable() && column.type->canBeInsideNullable())
                    {
                        column.type = makeNullable(column.type);
                        column.column = makeNullable(column.column);
                    }

                    scalar_block = block;
                }
                else
                {
                    /** Make unique column names for tuple.
                      *
                      * Example: SELECT (SELECT 2 AS x, x)
                      */
                    makeUniqueColumnNamesInBlock(block);

                    scalar_block.insert({
                        ColumnTuple::create(block.getColumns()),
                        std::make_shared<DataTypeTuple>(block.getDataTypes(), block.getNames()),
                        "tuple"});
                }
            }
        }

        scalars_cache.emplace(node_with_hash, scalar_block);
        if (can_use_global_scalars && context->hasQueryContext())
            context->getQueryContext()->addScalar(str_hash, scalar_block);
    }

    const auto & scalar_column_with_type = scalar_block.safeGetByPosition(0);
    const auto & scalar_type = scalar_column_with_type.type;

    Field scalar_value;
    scalar_column_with_type.column->get(0, scalar_value);

    const auto * scalar_type_name = scalar_block.safeGetByPosition(0).type->getFamilyName();
    static const std::set<std::string_view> useless_literal_types = {"Array", "Tuple", "AggregateFunction", "Function", "Set", "LowCardinality"};
    auto * nearest_query_scope = scope.getNearestQueryScope();

    /// Always convert to literals when there is no query context
    if (!context->getSettingsRef()[Setting::enable_scalar_subquery_optimization] || !useless_literal_types.contains(scalar_type_name)
        || !context->hasQueryContext() || !nearest_query_scope)
    {
        auto constant_value = std::make_shared<ConstantValue>(std::move(scalar_value), scalar_type);
        auto constant_node = std::make_shared<ConstantNode>(constant_value, node);

        if (constant_node->getValue().isNull())
        {
            node = buildCastFunction(constant_node, constant_node->getResultType(), context);
            node = std::make_shared<ConstantNode>(std::move(constant_value), node);
        }
        else
            node = std::move(constant_node);

        return;
    }

    auto & nearest_query_scope_query_node = nearest_query_scope->scope_node->as<QueryNode &>();
    auto & mutable_context = nearest_query_scope_query_node.getMutableContext();

    auto scalar_query_hash_string = DB::toString(node_with_hash.hash) + (only_analyze ? "_analyze" : "");

    if (mutable_context->hasQueryContext())
        mutable_context->getQueryContext()->addScalar(scalar_query_hash_string, scalar_block);

    mutable_context->addScalar(scalar_query_hash_string, scalar_block);

    std::string get_scalar_function_name = "__getScalar";

    auto scalar_query_hash_constant_value = std::make_shared<ConstantValue>(std::move(scalar_query_hash_string), std::make_shared<DataTypeString>());
    auto scalar_query_hash_constant_node = std::make_shared<ConstantNode>(std::move(scalar_query_hash_constant_value));

    auto get_scalar_function_node = std::make_shared<FunctionNode>(get_scalar_function_name);
    get_scalar_function_node->getArguments().getNodes().push_back(std::move(scalar_query_hash_constant_node));

    auto get_scalar_function = FunctionFactory::instance().get(get_scalar_function_name, mutable_context);
    get_scalar_function_node->resolveAsFunction(get_scalar_function->build(get_scalar_function_node->getArgumentColumns()));

    node = std::move(get_scalar_function_node);
}

void QueryAnalyzer::mergeWindowWithParentWindow(const QueryTreeNodePtr & window_node, const QueryTreeNodePtr & parent_window_node, IdentifierResolveScope & scope)
{
    auto & window_node_typed = window_node->as<WindowNode &>();
    auto parent_window_name = window_node_typed.getParentWindowName();

    auto & parent_window_node_typed = parent_window_node->as<WindowNode &>();

    /** If an existing_window_name is specified it must refer to an earlier
      * entry in the WINDOW list; the new window copies its partitioning clause
      * from that entry, as well as its ordering clause if any. In this case
      * the new window cannot specify its own PARTITION BY clause, and it can
      * specify ORDER BY only if the copied window does not have one. The new
      * window always uses its own frame clause; the copied window must not
      * specify a frame clause.
      * https://www.postgresql.org/docs/current/sql-select.html
      */
    if (window_node_typed.hasPartitionBy())
    {
        throw Exception(ErrorCodes::BAD_ARGUMENTS,
            "Derived window definition '{}' is not allowed to override PARTITION BY. In scope {}",
            window_node_typed.formatASTForErrorMessage(),
            scope.scope_node->formatASTForErrorMessage());
    }

    if (window_node_typed.hasOrderBy() && parent_window_node_typed.hasOrderBy())
    {
        throw Exception(ErrorCodes::BAD_ARGUMENTS,
            "Derived window definition '{}' is not allowed to override a non-empty ORDER BY. In scope {}",
            window_node_typed.formatASTForErrorMessage(),
            scope.scope_node->formatASTForErrorMessage());
    }

    if (!parent_window_node_typed.getWindowFrame().is_default)
    {
        throw Exception(ErrorCodes::BAD_ARGUMENTS,
            "Parent window '{}' is not allowed to define a frame: while processing derived window definition '{}'. In scope {}",
            parent_window_name,
            window_node_typed.formatASTForErrorMessage(),
            scope.scope_node->formatASTForErrorMessage());
    }

    window_node_typed.getPartitionByNode() = parent_window_node_typed.getPartitionBy().clone();

    if (parent_window_node_typed.hasOrderBy())
        window_node_typed.getOrderByNode() = parent_window_node_typed.getOrderBy().clone();
}

/** Replace nodes in node list with positional arguments.
  *
  * Example: SELECT id, value FROM test_table GROUP BY 1, 2;
  * Example: SELECT id, value FROM test_table ORDER BY 1, 2;
  * Example: SELECT id, value FROM test_table LIMIT 5 BY 1, 2;
  */
void QueryAnalyzer::replaceNodesWithPositionalArguments(QueryTreeNodePtr & node_list, const QueryTreeNodes & projection_nodes, IdentifierResolveScope & scope)
{
    const auto & settings = scope.context->getSettingsRef();
    if (!settings[Setting::enable_positional_arguments] || scope.context->getClientInfo().query_kind != ClientInfo::QueryKind::INITIAL_QUERY)
        return;

    auto & node_list_typed = node_list->as<ListNode &>();

    for (auto & node : node_list_typed.getNodes())
    {
        auto * node_to_replace = &node;

        if (auto * sort_node = node->as<SortNode>())
            node_to_replace = &sort_node->getExpression();

        auto * constant_node = (*node_to_replace)->as<ConstantNode>();

        if (!constant_node
            || (constant_node->getValue().getType() != Field::Types::UInt64
                && constant_node->getValue().getType() != Field::Types::Int64))
            continue;

        UInt64 pos;
        if (constant_node->getValue().getType() == Field::Types::UInt64)
        {
            pos = constant_node->getValue().safeGet<UInt64>();
        }
        else // Int64
        {
            auto value = constant_node->getValue().safeGet<Int64>();
            if (value > 0)
                pos = value;
            else
            {
                if (value < -static_cast<Int64>(projection_nodes.size()))
                    throw Exception(
                        ErrorCodes::BAD_ARGUMENTS,
                        "Negative positional argument number {} is out of bounds. Expected in range [-{}, -1]. In scope {}",
                        value,
                        projection_nodes.size(),
                        scope.scope_node->formatASTForErrorMessage());
                pos = projection_nodes.size() + value + 1;
            }
        }

        if (!pos || pos > projection_nodes.size())
            throw Exception(
                ErrorCodes::BAD_ARGUMENTS,
                "Positional argument number {} is out of bounds. Expected in range [1, {}]. In scope {}",
                pos,
                projection_nodes.size(),
                scope.scope_node->formatASTForErrorMessage());

        --pos;
        *node_to_replace = projection_nodes[pos]->clone();
        if (auto it = resolved_expressions.find(projection_nodes[pos]); it != resolved_expressions.end())
        {
            resolved_expressions[*node_to_replace] = it->second;
        }
    }
}

void QueryAnalyzer::convertLimitOffsetExpression(QueryTreeNodePtr & expression_node, const String & expression_description, IdentifierResolveScope & scope)
{
    const auto * limit_offset_constant_node = expression_node->as<ConstantNode>();
    if (!limit_offset_constant_node || !isNativeNumber(removeNullable(limit_offset_constant_node->getResultType())))
        throw Exception(ErrorCodes::INVALID_LIMIT_EXPRESSION,
            "{} expression must be constant with numeric type. Actual {}. In scope {}",
            expression_description,
            expression_node->formatASTForErrorMessage(),
            scope.scope_node->formatASTForErrorMessage());

    Field converted_value = convertFieldToType(limit_offset_constant_node->getValue(), DataTypeUInt64());
    if (converted_value.isNull())
        throw Exception(ErrorCodes::INVALID_LIMIT_EXPRESSION,
            "{} numeric constant expression is not representable as UInt64",
            expression_description);

    auto constant_value = std::make_shared<ConstantValue>(std::move(converted_value), std::make_shared<DataTypeUInt64>());
    auto result_constant_node = std::make_shared<ConstantNode>(std::move(constant_value));
    result_constant_node->getSourceExpression() = limit_offset_constant_node->getSourceExpression();

    expression_node = std::move(result_constant_node);
}

void QueryAnalyzer::validateTableExpressionModifiers(const QueryTreeNodePtr & table_expression_node, IdentifierResolveScope & scope)
{
    auto * table_node = table_expression_node->as<TableNode>();
    auto * table_function_node = table_expression_node->as<TableFunctionNode>();
    auto * query_node = table_expression_node->as<QueryNode>();
    auto * union_node = table_expression_node->as<UnionNode>();

    if (!table_node && !table_function_node && !query_node && !union_node)
        throw Exception(ErrorCodes::LOGICAL_ERROR,
        "Unexpected table expression. Expected table, table function, query or union node. Table node: {}, scope node: {}",
        table_expression_node->formatASTForErrorMessage(),
        scope.scope_node->formatASTForErrorMessage());

    if (table_node || table_function_node)
    {
        auto table_expression_modifiers = table_node ? table_node->getTableExpressionModifiers() : table_function_node->getTableExpressionModifiers();

        if (table_expression_modifiers.has_value())
        {
            const auto & storage = table_node ? table_node->getStorage() : table_function_node->getStorage();
            if (table_expression_modifiers->hasFinal() && !storage->supportsFinal())
                throw Exception(ErrorCodes::ILLEGAL_FINAL,
                    "Storage {} doesn't support FINAL",
                    storage->getName());

            if (table_expression_modifiers->hasSampleSizeRatio() && !storage->supportsSampling())
                throw Exception(ErrorCodes::SAMPLING_NOT_SUPPORTED,
                    "Storage {} doesn't support sampling",
                    storage->getStorageID().getFullNameNotQuoted());
        }
    }
}

void QueryAnalyzer::validateJoinTableExpressionWithoutAlias(const QueryTreeNodePtr & join_node, const QueryTreeNodePtr & table_expression_node, IdentifierResolveScope & scope)
{
    if (!scope.context->getSettingsRef()[Setting::joined_subquery_requires_alias])
        return;

    bool table_expression_has_alias = table_expression_node->hasAlias();
    if (table_expression_has_alias)
        return;

    if (join_node->as<JoinNode &>().getKind() == JoinKind::Paste)
        return;

    auto * query_node = table_expression_node->as<QueryNode>();
    auto * union_node = table_expression_node->as<UnionNode>();
    if ((query_node && !query_node->getCTEName().empty()) || (union_node && !union_node->getCTEName().empty()))
        return;

    auto table_expression_node_type = table_expression_node->getNodeType();

    if (table_expression_node_type == QueryTreeNodeType::TABLE_FUNCTION ||
        table_expression_node_type == QueryTreeNodeType::QUERY ||
        table_expression_node_type == QueryTreeNodeType::UNION)
        throw Exception(ErrorCodes::ALIAS_REQUIRED,
                        "JOIN {} no alias for subquery or table function {}. "
                        "In scope {} (set joined_subquery_requires_alias = 0 to disable restriction)",
                        join_node->formatASTForErrorMessage(),
                        table_expression_node->formatASTForErrorMessage(),
                        scope.scope_node->formatASTForErrorMessage());
}

std::pair<bool, UInt64> QueryAnalyzer::recursivelyCollectMaxOrdinaryExpressions(QueryTreeNodePtr & node, QueryTreeNodes & into)
{
    checkStackSize();

    if (node->as<ColumnNode>())
    {
        into.push_back(node);
        return {false, 1};
    }

    auto * function = node->as<FunctionNode>();

    if (!function)
        return {false, 0};

    if (function->isAggregateFunction())
        return {true, 0};

    UInt64 pushed_children = 0;
    bool has_aggregate = false;

    for (auto & child : function->getArguments().getNodes())
    {
        auto [child_has_aggregate, child_pushed_children] = recursivelyCollectMaxOrdinaryExpressions(child, into);
        has_aggregate |= child_has_aggregate;
        pushed_children += child_pushed_children;
    }

    /// The current function is not aggregate function and there is no aggregate function in its arguments,
    /// so use the current function to replace its arguments
    if (!has_aggregate)
    {
        for (UInt64 i = 0; i < pushed_children; i++)
            into.pop_back();

        into.push_back(node);
        pushed_children = 1;
    }

    return {has_aggregate, pushed_children};
}

/** Expand GROUP BY ALL by extracting all the SELECT-ed expressions that are not aggregate functions.
  *
  * For a special case that if there is a function having both aggregate functions and other fields as its arguments,
  * the `GROUP BY` keys will contain the maximum non-aggregate fields we can extract from it.
  *
  * Example:
  * SELECT substring(a, 4, 2), substring(substring(a, 1, 2), 1, count(b)) FROM t GROUP BY ALL
  * will expand as
  * SELECT substring(a, 4, 2), substring(substring(a, 1, 2), 1, count(b)) FROM t GROUP BY substring(a, 4, 2), substring(a, 1, 2)
  */
void QueryAnalyzer::expandGroupByAll(QueryNode & query_tree_node_typed)
{
    if (!query_tree_node_typed.isGroupByAll())
        return;

    auto & group_by_nodes = query_tree_node_typed.getGroupBy().getNodes();
    auto & projection_list = query_tree_node_typed.getProjection();

    for (auto & node : projection_list.getNodes())
        recursivelyCollectMaxOrdinaryExpressions(node, group_by_nodes);
    query_tree_node_typed.setIsGroupByAll(false);
}

void QueryAnalyzer::expandOrderByAll(QueryNode & query_tree_node_typed, const Settings & settings)
{
    if (!settings[Setting::enable_order_by_all] || !query_tree_node_typed.isOrderByAll())
        return;

    auto * all_node = query_tree_node_typed.getOrderBy().getNodes()[0]->as<SortNode>();
    if (!all_node)
        throw Exception(ErrorCodes::LOGICAL_ERROR, "Select analyze for not sort node.");

    auto & projection_nodes = query_tree_node_typed.getProjection().getNodes();
    auto list_node = std::make_shared<ListNode>();
    list_node->getNodes().reserve(projection_nodes.size());

    for (auto & node : projection_nodes)
    {
        /// Detect and reject ambiguous statements:
        /// E.g. for a table with columns "all", "a", "b":
        /// - SELECT all, a, b ORDER BY all;        -- should we sort by all columns in SELECT or by column "all"?
        /// - SELECT a, b AS all ORDER BY all;      -- like before but "all" as alias
        /// - SELECT func(...) AS all ORDER BY all; -- like before but "all" as function
        /// - SELECT a, b ORDER BY all;             -- tricky in other way: does the user want to sort by columns in SELECT clause or by not SELECTed column "all"?

        auto resolved_expression_it = resolved_expressions.find(node);
        if (resolved_expression_it != resolved_expressions.end())
        {
            auto projection_names = resolved_expression_it->second;
            if (projection_names.size() != 1)
                throw Exception(ErrorCodes::LOGICAL_ERROR,
                                "Expression nodes list expected 1 projection names. Actual {}",
                                projection_names.size());
            if (boost::iequals(projection_names[0], "all"))
                throw Exception(ErrorCodes::UNEXPECTED_EXPRESSION,
                                "Cannot use ORDER BY ALL to sort a column with name 'all', please disable setting `enable_order_by_all` and try again");
        }

        auto sort_node = std::make_shared<SortNode>(node, all_node->getSortDirection(), all_node->getNullsSortDirection());
        list_node->getNodes().push_back(sort_node);
    }

    query_tree_node_typed.getOrderByNode() = list_node;
    query_tree_node_typed.setIsOrderByAll(false);
}

std::string QueryAnalyzer::rewriteAggregateFunctionNameIfNeeded(
    const std::string & aggregate_function_name, NullsAction action, const ContextPtr & context)
{
    std::string result_aggregate_function_name = aggregate_function_name;
    auto aggregate_function_name_lowercase = Poco::toLower(aggregate_function_name);

    const auto & settings = context->getSettingsRef();

    if (aggregate_function_name_lowercase == "countdistinct")
    {
        result_aggregate_function_name = settings[Setting::count_distinct_implementation];
    }
    else if (
        aggregate_function_name_lowercase == "countifdistinct"
        || (settings[Setting::rewrite_count_distinct_if_with_count_distinct_implementation]
            && aggregate_function_name_lowercase == "countdistinctif"))
    {
        result_aggregate_function_name = settings[Setting::count_distinct_implementation];
        result_aggregate_function_name += "If";
    }
    else if (aggregate_function_name_lowercase.ends_with("ifdistinct"))
    {
        /// Replace aggregateFunctionIfDistinct into aggregateFunctionDistinctIf to make execution more optimal
        size_t prefix_length = result_aggregate_function_name.size() - strlen("ifdistinct");
        result_aggregate_function_name = result_aggregate_function_name.substr(0, prefix_length) + "DistinctIf";
    }

    bool need_add_or_null = settings[Setting::aggregate_functions_null_for_empty] && !result_aggregate_function_name.ends_with("OrNull");
    if (need_add_or_null)
    {
        auto properties = AggregateFunctionFactory::instance().tryGetProperties(result_aggregate_function_name, action);
        if (!properties->returns_default_when_only_null)
            result_aggregate_function_name += "OrNull";
    }

    /** Move -OrNull suffix ahead, this should execute after add -OrNull suffix.
      * Used to rewrite aggregate functions with -OrNull suffix in some cases.
      * Example: sumIfOrNull.
      * Result: sumOrNullIf.
      */
    if (result_aggregate_function_name.ends_with("OrNull"))
    {
        auto function_properies = AggregateFunctionFactory::instance().tryGetProperties(result_aggregate_function_name, action);
        if (function_properies && !function_properies->returns_default_when_only_null)
        {
            size_t function_name_size = result_aggregate_function_name.size();

            static constexpr std::array<std::string_view, 4> suffixes_to_replace = {"MergeState", "Merge", "State", "If"};
            for (const auto & suffix : suffixes_to_replace)
            {
                auto suffix_string_value = String(suffix);
                auto suffix_to_check = suffix_string_value + "OrNull";

                if (!result_aggregate_function_name.ends_with(suffix_to_check))
                    continue;

                result_aggregate_function_name = result_aggregate_function_name.substr(0, function_name_size - suffix_to_check.size());
                result_aggregate_function_name += "OrNull";
                result_aggregate_function_name += suffix_string_value;

                break;
            }
        }
    }

    return result_aggregate_function_name;
}

/// Resolve identifier functions implementation

/** Resolve identifier from scope aliases.
  *
  * Resolve strategy:
  * 1. If alias is registered in current expressions that are in resolve process and if top expression is not part of bottom expression with the same alias subtree
  * throw cyclic aliases exception.
  * Otherwise prevent cache usage for identifier lookup and return nullptr.
  *
  * This is special scenario where identifier has name the same as alias name in one of its parent expressions including itself.
  * In such case we cannot resolve identifier from aliases because of recursion. It is client responsibility to register and deregister alias
  * names during expressions resolve.
  *
  * We must prevent cache usage for lookup because lookup outside of expression is supposed to return other value.
  * Example: SELECT (id + 1) AS id, id + 2. Lookup for id inside (id + 1) as id should return id from table, but lookup (id + 2) should return
  * (id + 1) AS id.
  *
  * Below cases should work:
  * Example:
  * SELECT id AS id FROM test_table;
  * SELECT value.value1 AS value FROM test_table;
  * SELECT (id + 1) AS id FROM test_table;
  * SELECT (1 + (1 + id)) AS id FROM test_table;
  *
  * Below cases should throw cyclic aliases exception:
  * SELECT (id + b) AS id, id as b FROM test_table;
  * SELECT (1 + b + 1 + id) AS id, b as c, id as b FROM test_table;
  *
  * 2. Depending on IdentifierLookupContext get alias name to node map from IdentifierResolveScope.
  * 3. Try to bind identifier to alias name in map. If there are no such binding return nullptr.
  * 4. If node in map is not resolved, resolve it. It is important in case of compound expressions.
  * Example: SELECT value.a, cast('(1)', 'Tuple(a UInt64)') AS value;
  *
  * Special case if node is identifier node.
  * Example: SELECT value, id AS value FROM test_table;
  *
  * Add node in current scope expressions in resolve process stack.
  * Try to resolve identifier.
  * If identifier is resolved, depending on lookup context, erase entry from expression or lambda map. Check QueryExpressionsAliasVisitor documentation.
  * Pop node from current scope expressions in resolve process stack.
  *
  * 5. If identifier is compound and identifier lookup is in expression context, use `tryResolveIdentifierFromCompoundExpression`.
  */
QueryTreeNodePtr QueryAnalyzer::tryResolveIdentifierFromAliases(const IdentifierLookup & identifier_lookup,
    IdentifierResolveScope & scope,
    IdentifierResolveSettings identifier_resolve_settings)
{
    const auto & identifier_bind_part = identifier_lookup.identifier.front();

    auto * it = scope.aliases.find(identifier_lookup, ScopeAliases::FindOption::FIRST_NAME);
    if (it == nullptr)
        return {};

    QueryTreeNodePtr & alias_node = *it;

    if (!alias_node)
        throw Exception(ErrorCodes::LOGICAL_ERROR,
            "Node with alias {} is not valid. In scope {}",
            identifier_bind_part,
            scope.scope_node->formatASTForErrorMessage());

    if (auto root_expression_with_alias = scope.expressions_in_resolve_process_stack.getExpressionWithAlias(identifier_bind_part))
    {
        const auto top_expression = scope.expressions_in_resolve_process_stack.getTop();

        if (!isNodePartOfTree(top_expression.get(), root_expression_with_alias.get()))
            throw Exception(ErrorCodes::CYCLIC_ALIASES,
                "Cyclic aliases for identifier '{}'. In scope {}",
                identifier_lookup.identifier.getFullName(),
                scope.scope_node->formatASTForErrorMessage());

        scope.non_cached_identifier_lookups_during_expression_resolve.insert(identifier_lookup);
        return {};
    }

    auto node_type = alias_node->getNodeType();

    /// Resolve expression if necessary
    if (node_type == QueryTreeNodeType::IDENTIFIER)
    {
        scope.pushExpressionNode(alias_node);

        auto & alias_identifier_node = alias_node->as<IdentifierNode &>();
        auto identifier = alias_identifier_node.getIdentifier();
        auto lookup_result = tryResolveIdentifier(IdentifierLookup{identifier, identifier_lookup.lookup_context}, scope, identifier_resolve_settings);
        if (!lookup_result.resolved_identifier)
        {
            std::unordered_set<Identifier> valid_identifiers;
            IdentifierResolver::collectScopeWithParentScopesValidIdentifiersForTypoCorrection(identifier, scope, true, false, false, valid_identifiers);
            auto hints = IdentifierResolver::collectIdentifierTypoHints(identifier, valid_identifiers);

            throw Exception(ErrorCodes::UNKNOWN_IDENTIFIER, "Unknown {} identifier '{}'. In scope {}{}",
                toStringLowercase(identifier_lookup.lookup_context),
                identifier.getFullName(),
                scope.scope_node->formatASTForErrorMessage(),
                getHintsErrorMessageSuffix(hints));
        }

        alias_node = lookup_result.resolved_identifier;
        scope.popExpressionNode();
    }
    else if (node_type == QueryTreeNodeType::FUNCTION)
    {
        resolveExpressionNode(alias_node, scope, false /*allow_lambda_expression*/, false /*allow_table_expression*/);
    }
    else if (node_type == QueryTreeNodeType::QUERY || node_type == QueryTreeNodeType::UNION)
    {
        if (identifier_resolve_settings.allow_to_resolve_subquery_during_identifier_resolution)
            resolveExpressionNode(alias_node, scope, false /*allow_lambda_expression*/, identifier_lookup.isTableExpressionLookup() /*allow_table_expression*/);
    }

    if (identifier_lookup.identifier.isCompound() && alias_node)
    {
        if (identifier_lookup.isExpressionLookup())
        {
            return identifier_resolver.tryResolveIdentifierFromCompoundExpression(
                identifier_lookup.identifier,
                1 /*identifier_bind_size*/,
                alias_node,
                {} /* compound_expression_source */,
                scope,
                identifier_resolve_settings.allow_to_check_join_tree /* can_be_not_found */);
        }
        if (identifier_lookup.isFunctionLookup() || identifier_lookup.isTableExpressionLookup())
        {
            throw Exception(
                ErrorCodes::BAD_ARGUMENTS,
                "Compound identifier '{}' cannot be resolved as {}. In scope {}",
                identifier_lookup.identifier.getFullName(),
                identifier_lookup.isFunctionLookup() ? "function" : "table expression",
                scope.scope_node->formatASTForErrorMessage());
        }
    }

    return alias_node;
}

/** Try resolve identifier in current scope parent scopes.
  *
  * TODO: If column is matched, throw exception that nested subqueries are not supported.
  *
  * If initial scope is expression. Then try to resolve identifier in parent scopes until query scope is hit.
  * For query scope resolve strategy is same as if initial scope if query.
  */
IdentifierResolveResult QueryAnalyzer::tryResolveIdentifierInParentScopes(const IdentifierLookup & identifier_lookup, IdentifierResolveScope & scope)
{
    bool initial_scope_is_query = scope.scope_node->getNodeType() == QueryTreeNodeType::QUERY;
    bool initial_scope_is_expression = !initial_scope_is_query;

    IdentifierResolveSettings identifier_resolve_settings;
    identifier_resolve_settings.allow_to_check_parent_scopes = false;
    identifier_resolve_settings.allow_to_check_database_catalog = false;

    IdentifierResolveScope * scope_to_check = scope.parent_scope;

    if (initial_scope_is_expression)
    {
        while (scope_to_check != nullptr)
        {
            auto resolve_result = tryResolveIdentifier(identifier_lookup, *scope_to_check, identifier_resolve_settings);
            if (resolve_result.resolved_identifier)
                return resolve_result;

            bool scope_was_query = scope_to_check->scope_node->getNodeType() == QueryTreeNodeType::QUERY;
            scope_to_check = scope_to_check->parent_scope;

            if (scope_was_query)
                break;
        }
    }

    if (!scope.context->getSettingsRef()[Setting::enable_global_with_statement])
        return {};

    /** Nested subqueries cannot access outer subqueries table expressions from JOIN tree because
      * that can prevent resolution of table expression from CTE.
      *
      * Example: WITH a AS (SELECT number FROM numbers(1)), b AS (SELECT number FROM a) SELECT * FROM a as l, b as r;
      */
    if (identifier_lookup.isTableExpressionLookup())
        identifier_resolve_settings.allow_to_check_join_tree = false;

    while (scope_to_check != nullptr)
    {
        auto lookup_result = tryResolveIdentifier(identifier_lookup, *scope_to_check, identifier_resolve_settings);
        const auto & resolved_identifier = lookup_result.resolved_identifier;

        scope_to_check = scope_to_check->parent_scope;

        if (resolved_identifier)
        {
            auto * subquery_node = resolved_identifier->as<QueryNode>();
            auto * union_node = resolved_identifier->as<UnionNode>();

            bool is_cte = (subquery_node && subquery_node->isCTE()) || (union_node && union_node->isCTE());
            bool is_table_from_expression_arguments = lookup_result.resolve_place == IdentifierResolvePlace::EXPRESSION_ARGUMENTS &&
                resolved_identifier->getNodeType() == QueryTreeNodeType::TABLE;
            bool is_valid_table_expression = is_cte || is_table_from_expression_arguments;

            /** From parent scopes we can resolve table identifiers only as CTE.
              * Example: SELECT (SELECT 1 FROM a) FROM test_table AS a;
              *
              * During child scope table identifier resolve a, table node test_table with alias a from parent scope
              * is invalid.
              */
            if (identifier_lookup.isTableExpressionLookup() && !is_valid_table_expression)
                continue;

            if (is_valid_table_expression || resolved_identifier->as<ConstantNode>())
            {
                return lookup_result;
            }
            if (auto * resolved_function = resolved_identifier->as<FunctionNode>())
            {
                /// Special case: scalar subquery was executed and replaced by __getScalar function.
                /// Handle it as a constant.
                if (resolved_function->getFunctionName() == "__getScalar")
                    return lookup_result;
            }

            throw Exception(ErrorCodes::UNSUPPORTED_METHOD,
                "Resolve identifier '{}' from parent scope only supported for constants and CTE. Actual {} node type {}. In scope {}",
                identifier_lookup.identifier.getFullName(),
                resolved_identifier->formatASTForErrorMessage(),
                resolved_identifier->getNodeTypeName(),
                scope.scope_node->formatASTForErrorMessage());
        }
    }

    return {};
}

/** Resolve identifier in scope.
  *
  * If identifier was resolved resolve identified lookup status will be updated.
  *
  * Steps:
  * 1. Register identifier lookup in scope identifier lookup to resolve status table.
  * If entry is already registered and is not resolved, that means that we have cyclic aliases for identifier.
  * Example: SELECT a AS b, b AS a;
  * Try resolve identifier in current scope:
  * 3. Try resolve identifier from expression arguments.
  *
  * If prefer_column_name_to_alias = true.
  * 4. Try to resolve identifier from join tree.
  * 5. Try to resolve identifier from aliases.
  * Otherwise.
  * 4. Try to resolve identifier from aliases.
  * 5. Try to resolve identifier from join tree.
  *
  * 6. If it is table identifier lookup try to lookup identifier in current scope CTEs.
  *
  * 7. If identifier is not resolved in current scope, try to resolve it in parent scopes.
  * 8. If identifier is not resolved from parent scopes and it is table identifier lookup try to lookup identifier
  * in database catalog.
  *
  * Same is not done for functions because function resolution is more complex, and in case of aggregate functions requires not only name
  * but also argument types, it is responsibility of resolve function method to handle resolution of function name.
  *
  * 9. If identifier was not resolved, or identifier caching was disabled remove it from identifier lookup to resolve status table.
  *
  * It is okay for identifier to be not resolved, in case we want first try to lookup identifier in one context,
  * then if there is no identifier in this context, try to lookup in another context.
  * Example: Try to lookup identifier as expression, if it is not found, lookup as function.
  * Example: Try to lookup identifier as expression, if it is not found, lookup as table.
  */
IdentifierResolveResult QueryAnalyzer::tryResolveIdentifier(const IdentifierLookup & identifier_lookup,
    IdentifierResolveScope & scope,
    IdentifierResolveSettings identifier_resolve_settings)
{
    auto it = scope.identifier_lookup_to_resolve_state.find(identifier_lookup);
    if (it != scope.identifier_lookup_to_resolve_state.end())
    {
        if (it->second.cyclic_identifier_resolve)
            throw Exception(ErrorCodes::CYCLIC_ALIASES,
                "Cyclic aliases for identifier '{}'. In scope {}",
                identifier_lookup.identifier.getFullName(),
                scope.scope_node->formatASTForErrorMessage());

        if (!it->second.resolve_result.isResolved())
            it->second.cyclic_identifier_resolve = true;

        if (it->second.resolve_result.isResolved() &&
            scope.use_identifier_lookup_to_result_cache &&
            !scope.non_cached_identifier_lookups_during_expression_resolve.contains(identifier_lookup) &&
            (!it->second.resolve_result.isResolvedFromCTEs() || !ctes_in_resolve_process.contains(identifier_lookup.identifier.getFullName())))
            return it->second.resolve_result;
    }
    else
    {
        auto [insert_it, _] = scope.identifier_lookup_to_resolve_state.insert({identifier_lookup, IdentifierResolveState()});
        it = insert_it;
    }

    /// Resolve identifier from current scope

    IdentifierResolveResult resolve_result;
    resolve_result.resolved_identifier = identifier_resolver.tryResolveIdentifierFromExpressionArguments(identifier_lookup, scope);
    if (resolve_result.resolved_identifier)
        resolve_result.resolve_place = IdentifierResolvePlace::EXPRESSION_ARGUMENTS;

    if (!resolve_result.resolved_identifier)
    {
        bool prefer_column_name_to_alias = scope.context->getSettingsRef()[Setting::prefer_column_name_to_alias];

        if (identifier_lookup.isExpressionLookup())
        {
            /* For aliases from ARRAY JOIN we prefer column from join tree:
             * SELECT id FROM ( SELECT ... ) AS subquery ARRAY JOIN [0] AS id INNER JOIN second_table USING (id)
             * In the example, identifier `id` should be resolved into one from USING (id) column.
             */

            auto * alias_it = scope.aliases.find(identifier_lookup, ScopeAliases::FindOption::FULL_NAME);
            if (alias_it && (*alias_it)->getNodeType() == QueryTreeNodeType::COLUMN)
            {
                const auto & column_node = (*alias_it)->as<ColumnNode &>();
                if (column_node.getColumnSource()->getNodeType() == QueryTreeNodeType::ARRAY_JOIN)
                    prefer_column_name_to_alias = true;
            }
        }

        if (unlikely(prefer_column_name_to_alias))
        {
            if (identifier_resolve_settings.allow_to_check_join_tree)
            {
                resolve_result.resolved_identifier = identifier_resolver.tryResolveIdentifierFromJoinTree(identifier_lookup, scope);

                if (resolve_result.resolved_identifier)
                    resolve_result.resolve_place = IdentifierResolvePlace::JOIN_TREE;
            }

            if (!resolve_result.resolved_identifier)
            {
                resolve_result.resolved_identifier = tryResolveIdentifierFromAliases(identifier_lookup, scope, identifier_resolve_settings);

                if (resolve_result.resolved_identifier)
                    resolve_result.resolve_place = IdentifierResolvePlace::ALIASES;
            }
        }
        else
        {
            resolve_result.resolved_identifier = tryResolveIdentifierFromAliases(identifier_lookup, scope, identifier_resolve_settings);

            if (resolve_result.resolved_identifier)
            {
                resolve_result.resolve_place = IdentifierResolvePlace::ALIASES;
            }
            else if (identifier_resolve_settings.allow_to_check_join_tree)
            {
                resolve_result.resolved_identifier = identifier_resolver.tryResolveIdentifierFromJoinTree(identifier_lookup, scope);

                if (resolve_result.resolved_identifier)
                    resolve_result.resolve_place = IdentifierResolvePlace::JOIN_TREE;
            }
        }

        if (resolve_result.resolve_place == IdentifierResolvePlace::JOIN_TREE)
        {
            std::stack<IQueryTreeNode *> stack;
            stack.push(resolve_result.resolved_identifier.get());
            while (!stack.empty())
            {
                auto * node = stack.top();
                stack.pop();

                if (auto * column_node = typeid_cast<ColumnNode *>(node))
                    if (column_node->hasExpression())
                        resolveExpressionNode(column_node->getExpression(), scope, false /*allow_lambda_expression*/, false /*allow_table_expression*/);
            }
        }
    }

    if (!resolve_result.resolved_identifier && identifier_lookup.isTableExpressionLookup())
    {
        auto full_name = identifier_lookup.identifier.getFullName();
        auto cte_query_node_it = scope.cte_name_to_query_node.find(full_name);

        /// CTE may reference table expressions with the same name, e.g.:
        ///
        /// WITH test1 AS (SELECT * FROM test1) SELECT * FROM test1;
        ///
        /// Since we don't support recursive CTEs, `test1` identifier inside of CTE
        /// references to table <default database name>.test1.
        /// This means that the example above is equivalent to the following query:
        ///
        /// SELECT * FROM test1;
        ///
        /// To accomplish this behaviour it's not allowed to resolve identifiers to
        /// CTE that is being resolved.
        if (cte_query_node_it != scope.cte_name_to_query_node.end()
            && !ctes_in_resolve_process.contains(full_name))
        {
            resolve_result.resolved_identifier = cte_query_node_it->second;
            resolve_result.resolve_place = IdentifierResolvePlace::CTE;
        }
    }

    /// Try to resolve identifier from parent scopes

    if (!resolve_result.resolved_identifier && identifier_resolve_settings.allow_to_check_parent_scopes)
    {
        resolve_result = tryResolveIdentifierInParentScopes(identifier_lookup, scope);

        if (resolve_result.resolved_identifier)
            resolve_result.resolved_from_parent_scopes = true;
    }

    /// Try to resolve table identifier from database catalog

    if (!resolve_result.resolved_identifier && identifier_resolve_settings.allow_to_check_database_catalog && identifier_lookup.isTableExpressionLookup())
    {
        resolve_result.resolved_identifier = IdentifierResolver::tryResolveTableIdentifierFromDatabaseCatalog(identifier_lookup.identifier, scope.context);

        if (resolve_result.resolved_identifier)
            resolve_result.resolve_place = IdentifierResolvePlace::DATABASE_CATALOG;
    }

    bool was_cyclic_identifier_resolve = it->second.cyclic_identifier_resolve;
    if (!was_cyclic_identifier_resolve)
        it->second.resolve_result = resolve_result;
    it->second.cyclic_identifier_resolve = false;

    /** If identifier was not resolved, or during expression resolution identifier was explicitly added into non cached set,
      * or identifier caching was disabled in resolve scope we remove identifier lookup result from identifier lookup to result table.
      */
    if (!was_cyclic_identifier_resolve && (!resolve_result.resolved_identifier ||
        scope.non_cached_identifier_lookups_during_expression_resolve.contains(identifier_lookup) ||
        !scope.use_identifier_lookup_to_result_cache))
        scope.identifier_lookup_to_resolve_state.erase(it);

    return resolve_result;
}

/// Resolve query tree nodes functions implementation

/** Qualify column nodes with projection names.
  *
  * Example: SELECT * FROM test_table AS t1, test_table AS t2;
  */
void QueryAnalyzer::qualifyColumnNodesWithProjectionNames(const QueryTreeNodes & column_nodes,
    const QueryTreeNodePtr & table_expression_node,
    const IdentifierResolveScope & scope)
{
    /// Build additional column qualification parts array
    std::vector<std::string> additional_column_qualification_parts;

    if (table_expression_node->hasAlias())
        additional_column_qualification_parts = {table_expression_node->getAlias()};
    else if (auto * table_node = table_expression_node->as<TableNode>())
        additional_column_qualification_parts = {table_node->getStorageID().getDatabaseName(), table_node->getStorageID().getTableName()};
    else if (auto * query_node = table_expression_node->as<QueryNode>(); query_node && query_node->isCTE())
        additional_column_qualification_parts = {query_node->getCTEName()};
    else if (auto * union_node = table_expression_node->as<UnionNode>(); union_node && union_node->isCTE())
        additional_column_qualification_parts = {union_node->getCTEName()};

    size_t additional_column_qualification_parts_size = additional_column_qualification_parts.size();
    const auto & table_expression_data = scope.getTableExpressionDataOrThrow(table_expression_node);

    /** For each matched column node iterate over additional column qualifications and apply them if column needs to be qualified.
      * To check if column needs to be qualified we check if column name can bind to any other table expression in scope or to scope aliases.
      */
    std::vector<std::string> column_qualified_identifier_parts;

    for (const auto & column_node : column_nodes)
    {
        const auto & column_name = column_node->as<ColumnNode &>().getColumnName();
        column_qualified_identifier_parts = Identifier(column_name).getParts();

        /// Iterate over additional column qualifications and apply them if needed
        for (size_t i = 0; i < additional_column_qualification_parts_size; ++i)
        {
            auto identifier_to_check = Identifier(column_qualified_identifier_parts);
            IdentifierLookup identifier_lookup{identifier_to_check, IdentifierLookupContext::EXPRESSION};
            bool need_to_qualify = table_expression_data.should_qualify_columns;
            if (need_to_qualify)
                need_to_qualify = IdentifierResolver::tryBindIdentifierToTableExpressions(identifier_lookup, table_expression_node, scope);

            if (IdentifierResolver::tryBindIdentifierToAliases(identifier_lookup, scope))
                need_to_qualify = true;

            if (need_to_qualify)
            {
                /** Add last qualification part that was not used into column qualified identifier.
                  * If additional column qualification parts consists from [database_name, table_name].
                  * On first iteration if column is needed to be qualified to qualify it with table_name.
                  * On second iteration if column is needed to be qualified to qualify it with database_name.
                  */
                size_t part_index_to_use_for_qualification = additional_column_qualification_parts_size - i - 1;
                const auto & part_to_use = additional_column_qualification_parts[part_index_to_use_for_qualification];
                column_qualified_identifier_parts.insert(column_qualified_identifier_parts.begin(), part_to_use);
            }
            else
            {
                break;
            }
        }

        auto qualified_node_name = Identifier(column_qualified_identifier_parts).getFullName();
        node_to_projection_name.emplace(column_node, qualified_node_name);
    }
}

/// Build get columns options for matcher
GetColumnsOptions QueryAnalyzer::buildGetColumnsOptions(QueryTreeNodePtr & matcher_node, const ContextPtr & context)
{
    auto & matcher_node_typed = matcher_node->as<MatcherNode &>();
    UInt8 get_columns_options_kind = GetColumnsOptions::AllPhysicalAndAliases;

    if (matcher_node_typed.isAsteriskMatcher())
    {
        get_columns_options_kind = GetColumnsOptions::Ordinary;

        const auto & settings = context->getSettingsRef();

        if (settings[Setting::asterisk_include_alias_columns])
            get_columns_options_kind |= GetColumnsOptions::Kind::Aliases;

        if (settings[Setting::asterisk_include_materialized_columns])
            get_columns_options_kind |= GetColumnsOptions::Kind::Materialized;
    }

    return GetColumnsOptions(static_cast<GetColumnsOptions::Kind>(get_columns_options_kind));
}

QueryAnalyzer::QueryTreeNodesWithNames QueryAnalyzer::getMatchedColumnNodesWithNames(const QueryTreeNodePtr & matcher_node,
    const QueryTreeNodePtr & table_expression_node,
    const NamesAndTypes & matched_columns,
    const IdentifierResolveScope & scope)
{
    auto & matcher_node_typed = matcher_node->as<MatcherNode &>();

    /** Use resolved columns from table expression data in nearest query scope if available.
      * It is important for ALIAS columns to use column nodes with resolved ALIAS expression.
      */
    const AnalysisTableExpressionData * table_expression_data = nullptr;
    const auto * nearest_query_scope = scope.getNearestQueryScope();
    if (nearest_query_scope)
        table_expression_data = &nearest_query_scope->getTableExpressionDataOrThrow(table_expression_node);

    QueryTreeNodes matched_column_nodes;

    for (const auto & column : matched_columns)
    {
        const auto & column_name = column.name;
        if (!matcher_node_typed.isMatchingColumn(column_name))
            continue;

        if (table_expression_data)
        {
            auto column_node_it = table_expression_data->column_name_to_column_node.find(column_name);
            if (column_node_it != table_expression_data->column_name_to_column_node.end())
            {
                matched_column_nodes.emplace_back(column_node_it->second);
                continue;
            }
        }

        matched_column_nodes.emplace_back(std::make_shared<ColumnNode>(column, table_expression_node));
    }

    const auto & qualify_matched_column_nodes_scope = nearest_query_scope ? *nearest_query_scope : scope;
    qualifyColumnNodesWithProjectionNames(matched_column_nodes, table_expression_node, qualify_matched_column_nodes_scope);

    QueryAnalyzer::QueryTreeNodesWithNames matched_column_nodes_with_names;
    matched_column_nodes_with_names.reserve(matched_column_nodes.size());

    for (auto && matched_column_node : matched_column_nodes)
    {
        auto column_name = matched_column_node->as<ColumnNode &>().getColumnName();
        matched_column_nodes_with_names.emplace_back(std::move(matched_column_node), std::move(column_name));
    }

    return matched_column_nodes_with_names;
}

bool hasTableExpressionInJoinTree(const QueryTreeNodePtr & join_tree_node, const QueryTreeNodePtr & table_expression)
{
    QueryTreeNodes nodes_to_process;
    nodes_to_process.push_back(join_tree_node);

    while (!nodes_to_process.empty())
    {
        auto node_to_process = std::move(nodes_to_process.back());
        nodes_to_process.pop_back();
        if (node_to_process == table_expression)
            return true;

        if (node_to_process->getNodeType() == QueryTreeNodeType::JOIN)
        {
            const auto & join_node = node_to_process->as<JoinNode &>();
            nodes_to_process.push_back(join_node.getLeftTableExpression());
            nodes_to_process.push_back(join_node.getRightTableExpression());
        }
    }
    return false;
}

/// Columns that resolved from matcher can also match columns from JOIN USING.
/// In that case we update type to type of column in USING section.
/// TODO: It's not completely correct for qualified matchers, so t1.* should be resolved to left table column type.
/// But in planner we do not distinguish such cases.
void QueryAnalyzer::updateMatchedColumnsFromJoinUsing(
    QueryTreeNodesWithNames & result_matched_column_nodes_with_names,
    const QueryTreeNodePtr & source_table_expression,
    IdentifierResolveScope & scope)
{
    auto * nearest_query_scope = scope.getNearestQueryScope();
    auto * nearest_query_scope_query_node = nearest_query_scope ? nearest_query_scope->scope_node->as<QueryNode>() : nullptr;

    /// If there are no parent query scope or query scope does not have join tree
    if (!nearest_query_scope_query_node || !nearest_query_scope_query_node->getJoinTree())
    {
        throw Exception(ErrorCodes::UNSUPPORTED_METHOD,
            "There are no table sources. In scope {}",
            scope.scope_node->formatASTForErrorMessage());
    }

    const auto & join_tree = nearest_query_scope_query_node->getJoinTree();

    const auto * join_node = join_tree->as<JoinNode>();
    if (join_node && join_node->isUsingJoinExpression())
    {
        const auto & join_using_list = join_node->getJoinExpression()->as<ListNode &>();
        const auto & join_using_nodes = join_using_list.getNodes();

        for (auto & [matched_column_node, _] : result_matched_column_nodes_with_names)
        {
            auto & matched_column_node_typed = matched_column_node->as<ColumnNode &>();
            const auto & matched_column_name = matched_column_node_typed.getColumnName();

            for (const auto & join_using_node : join_using_nodes)
            {
                auto & join_using_column_node = join_using_node->as<ColumnNode &>();
                const auto & join_using_column_name = join_using_column_node.getColumnName();

                if (matched_column_name != join_using_column_name)
                    continue;

                const auto & join_using_column_nodes_list = join_using_column_node.getExpressionOrThrow()->as<ListNode &>();
                const auto & join_using_column_nodes = join_using_column_nodes_list.getNodes();

                auto it = node_to_projection_name.find(matched_column_node);

                if (hasTableExpressionInJoinTree(join_node->getLeftTableExpression(), source_table_expression))
                    matched_column_node = join_using_column_nodes.at(0);
                else if (hasTableExpressionInJoinTree(join_node->getRightTableExpression(), source_table_expression))
                    matched_column_node = join_using_column_nodes.at(1);
                else
                    throw Exception(ErrorCodes::LOGICAL_ERROR,
                        "Cannot find column {} in JOIN USING section {}",
                        matched_column_node->dumpTree(), join_node->dumpTree());

                matched_column_node = matched_column_node->clone();
                if (it != node_to_projection_name.end())
                    node_to_projection_name.emplace(matched_column_node, it->second);

                matched_column_node->as<ColumnNode &>().setColumnType(join_using_column_node.getResultType());
                if (!matched_column_node->isEqual(*join_using_column_nodes.at(0)))
                    scope.join_columns_with_changed_types[matched_column_node] = join_using_column_nodes.at(0);
            }
        }
    }
}

/** Resolve qualified tree matcher.
  *
  * First try to match qualified identifier to expression. If qualified identifier matched expression node then
  * if expression is compound match it column names using matcher `isMatchingColumn` method, if expression is not compound, throw exception.
  * If qualified identifier did not match expression in query tree, try to lookup qualified identifier in table context.
  */
QueryAnalyzer::QueryTreeNodesWithNames QueryAnalyzer::resolveQualifiedMatcher(QueryTreeNodePtr & matcher_node, IdentifierResolveScope & scope)
{
    auto & matcher_node_typed = matcher_node->as<MatcherNode &>();
    assert(matcher_node_typed.isQualified());

    auto expression_identifier_lookup = IdentifierLookup{matcher_node_typed.getQualifiedIdentifier(), IdentifierLookupContext::EXPRESSION};
    auto expression_identifier_resolve_result = tryResolveIdentifier(expression_identifier_lookup, scope);
    auto expression_query_tree_node = expression_identifier_resolve_result.resolved_identifier;

    /// Try to resolve unqualified matcher for query expression

    if (expression_query_tree_node)
    {
        auto result_type = expression_query_tree_node->getResultType();

        while (true)
        {
            if (const auto * array_type = typeid_cast<const DataTypeArray *>(result_type.get()))
                result_type = array_type->getNestedType();
            else if (const auto * map_type = typeid_cast<const DataTypeMap *>(result_type.get()))
                result_type = map_type->getNestedType();
            else
                break;
        }

        const auto * tuple_data_type = typeid_cast<const DataTypeTuple *>(result_type.get());
        if (!tuple_data_type)
            throw Exception(ErrorCodes::UNSUPPORTED_METHOD,
                "Qualified matcher {} found a non-compound expression {} with type {}. Expected a tuple or an array of tuples. In scope {}",
                matcher_node->formatASTForErrorMessage(),
                expression_query_tree_node->formatASTForErrorMessage(),
                expression_query_tree_node->getResultType()->getName(),
                scope.scope_node->formatASTForErrorMessage());

        const auto & element_names = tuple_data_type->getElementNames();
        QueryTreeNodesWithNames matched_expression_nodes_with_column_names;

        auto qualified_matcher_element_identifier = matcher_node_typed.getQualifiedIdentifier();
        for (const auto & element_name : element_names)
        {
            if (!matcher_node_typed.isMatchingColumn(element_name))
                continue;

            auto get_subcolumn_function = std::make_shared<FunctionNode>("getSubcolumn");
            get_subcolumn_function->getArguments().getNodes().push_back(expression_query_tree_node);
            get_subcolumn_function->getArguments().getNodes().push_back(std::make_shared<ConstantNode>(element_name));

            QueryTreeNodePtr function_query_node = get_subcolumn_function;
            resolveFunction(function_query_node, scope);

            qualified_matcher_element_identifier.push_back(element_name);
            node_to_projection_name.emplace(function_query_node, qualified_matcher_element_identifier.getFullName());
            qualified_matcher_element_identifier.pop_back();

            matched_expression_nodes_with_column_names.emplace_back(std::move(function_query_node), element_name);
        }

        return matched_expression_nodes_with_column_names;
    }

    /// Try to resolve qualified matcher for table expression

    IdentifierResolveSettings identifier_resolve_settings;
    identifier_resolve_settings.allow_to_check_cte = false;
    identifier_resolve_settings.allow_to_check_database_catalog = false;

    auto table_identifier_lookup = IdentifierLookup{matcher_node_typed.getQualifiedIdentifier(), IdentifierLookupContext::TABLE_EXPRESSION};
    auto table_identifier_resolve_result = tryResolveIdentifier(table_identifier_lookup, scope, identifier_resolve_settings);
    auto table_expression_node = table_identifier_resolve_result.resolved_identifier;

    if (!table_expression_node)
    {
        throw Exception(ErrorCodes::UNKNOWN_IDENTIFIER,
            "Qualified matcher {} does not find table. In scope {}",
            matcher_node->formatASTForErrorMessage(),
            scope.scope_node->formatASTForErrorMessage());
    }

    NamesAndTypes matched_columns;

    auto * table_expression_query_node = table_expression_node->as<QueryNode>();
    auto * table_expression_union_node = table_expression_node->as<UnionNode>();
    auto * table_expression_table_node = table_expression_node->as<TableNode>();
    auto * table_expression_table_function_node = table_expression_node->as<TableFunctionNode>();

    if (table_expression_query_node || table_expression_union_node)
    {
        matched_columns = table_expression_query_node ? table_expression_query_node->getProjectionColumns()
                                                              : table_expression_union_node->computeProjectionColumns();
    }
    else if (table_expression_table_node || table_expression_table_function_node)
    {
        const auto & storage_snapshot = table_expression_table_node ? table_expression_table_node->getStorageSnapshot()
                                                                    : table_expression_table_function_node->getStorageSnapshot();
        auto get_columns_options = buildGetColumnsOptions(matcher_node, scope.context);
        auto storage_columns_list = storage_snapshot->getColumns(get_columns_options);
        matched_columns = NamesAndTypes(storage_columns_list.begin(), storage_columns_list.end());
    }
    else
    {
        throw Exception(ErrorCodes::LOGICAL_ERROR,
            "Invalid table expression node {}. In scope {}",
            table_expression_node->formatASTForErrorMessage(),
            scope.scope_node->formatASTForErrorMessage());
    }

    auto result_matched_column_nodes_with_names = getMatchedColumnNodesWithNames(matcher_node,
        table_expression_node,
        matched_columns,
        scope);

    updateMatchedColumnsFromJoinUsing(result_matched_column_nodes_with_names, table_expression_node, scope);

    return result_matched_column_nodes_with_names;
}

/// Resolve non qualified matcher, using scope join tree node.
QueryAnalyzer::QueryTreeNodesWithNames QueryAnalyzer::resolveUnqualifiedMatcher(QueryTreeNodePtr & matcher_node, IdentifierResolveScope & scope)
{
    auto & matcher_node_typed = matcher_node->as<MatcherNode &>();
    assert(matcher_node_typed.isUnqualified());

    /** There can be edge case if matcher is inside lambda expression.
      * Try to find parent query expression using parent scopes.
      */
    auto * nearest_query_scope = scope.getNearestQueryScope();
    auto * nearest_query_scope_query_node = nearest_query_scope ? nearest_query_scope->scope_node->as<QueryNode>() : nullptr;

    /// If there are no parent query scope or query scope does not have join tree
    if (!nearest_query_scope_query_node || !nearest_query_scope_query_node->getJoinTree())
    {
        throw Exception(ErrorCodes::UNSUPPORTED_METHOD,
            "Unqualified matcher {} cannot be resolved. There are no table sources. In scope {}",
            matcher_node->formatASTForErrorMessage(),
            scope.scope_node->formatASTForErrorMessage());
    }

    /** For unqualifited matcher resolve we build table expressions stack from JOIN tree and then process it.
      * For table, table function, query, union table expressions add matched columns into table expressions columns stack.
      * For array join continue processing.
      * For join node combine last left and right table expressions columns on stack together. It is important that if JOIN has USING
      * we must add USING columns before combining left and right table expressions columns. Columns from left and right table
      * expressions that have same names as columns in USING clause must be skipped.
      */

    auto table_expressions_stack = buildTableExpressionsStack(nearest_query_scope_query_node->getJoinTree());
    std::vector<QueryTreeNodesWithNames> table_expressions_column_nodes_with_names_stack;

    std::unordered_set<std::string> table_expression_column_names_to_skip;

    QueryTreeNodesWithNames result;

    if (matcher_node_typed.getMatcherType() == MatcherNodeType::COLUMNS_LIST)
    {
        auto identifiers = matcher_node_typed.getColumnsIdentifiers();
        result.reserve(identifiers.size());

        for (const auto & identifier : identifiers)
        {
            auto resolve_result = tryResolveIdentifier(IdentifierLookup{identifier, IdentifierLookupContext::EXPRESSION}, scope);
            if (!resolve_result.isResolved())
                throw Exception(ErrorCodes::UNKNOWN_IDENTIFIER,
                        "Unknown identifier '{}' inside COLUMNS matcher. In scope {}",
                        identifier.getFullName(), scope.dump());

            // TODO: Introduce IdentifierLookupContext::COLUMN and get rid of this check
            auto * resolved_column = resolve_result.resolved_identifier->as<ColumnNode>();
            if (!resolved_column)
                throw Exception(ErrorCodes::UNKNOWN_IDENTIFIER,
                        "Identifier '{}' inside COLUMNS matcher must resolve into a column, but got {}. In scope {}",
                        identifier.getFullName(),
                        resolve_result.resolved_identifier->getNodeTypeName(),
                        scope.scope_node->formatASTForErrorMessage());
            result.emplace_back(resolve_result.resolved_identifier, resolved_column->getColumnName());
        }
        return result;
    }

    result.resize(matcher_node_typed.getColumnsIdentifiers().size());

    for (auto & table_expression : table_expressions_stack)
    {
        bool table_expression_in_resolve_process = nearest_query_scope->table_expressions_in_resolve_process.contains(table_expression.get());

        if (table_expression->as<ArrayJoinNode>())
        {
            if (table_expressions_column_nodes_with_names_stack.empty())
                throw Exception(ErrorCodes::LOGICAL_ERROR,
                    "Expected at least 1 table expressions on stack before ARRAY JOIN processing");

            if (table_expression_in_resolve_process)
                continue;

            auto & table_expression_column_nodes_with_names = table_expressions_column_nodes_with_names_stack.back();

            for (auto & [table_expression_column_node, _] : table_expression_column_nodes_with_names)
            {
                auto array_join_resolved_expression = identifier_resolver.tryResolveExpressionFromArrayJoinExpressions(table_expression_column_node,
                        table_expression,
                        scope);
                if (array_join_resolved_expression)
                    table_expression_column_node = std::move(array_join_resolved_expression);
            }

            continue;
        }

        auto * join_node = table_expression->as<JoinNode>();

        if (join_node)
        {
            size_t table_expressions_column_nodes_with_names_stack_size = table_expressions_column_nodes_with_names_stack.size();
            if (table_expressions_column_nodes_with_names_stack_size < 2)
                throw Exception(ErrorCodes::LOGICAL_ERROR,
                    "Expected at least 2 table expressions on stack before JOIN processing. Actual {}",
                    table_expressions_column_nodes_with_names_stack_size);

            auto right_table_expression_columns = std::move(table_expressions_column_nodes_with_names_stack.back());
            table_expressions_column_nodes_with_names_stack.pop_back();

            auto left_table_expression_columns = std::move(table_expressions_column_nodes_with_names_stack.back());
            table_expressions_column_nodes_with_names_stack.pop_back();

            table_expression_column_names_to_skip.clear();

            QueryTreeNodesWithNames matched_expression_nodes_with_column_names;

            /** If there is JOIN with USING we need to match only single USING column and do not use left table expression
              * and right table expression column with same name.
              *
              * Example: SELECT id FROM test_table_1 AS t1 INNER JOIN test_table_2 AS t2 USING (id);
              */
            if (!table_expression_in_resolve_process && join_node->isUsingJoinExpression())
            {
                auto & join_using_list = join_node->getJoinExpression()->as<ListNode &>();

                for (auto & join_using_node : join_using_list.getNodes())
                {
                    auto & join_using_column_node = join_using_node->as<ColumnNode &>();
                    const auto & join_using_column_name = join_using_column_node.getColumnName();

                    if (!matcher_node_typed.isMatchingColumn(join_using_column_name))
                        continue;

                    const auto & join_using_column_nodes_list = join_using_column_node.getExpressionOrThrow()->as<ListNode &>();
                    const auto & join_using_column_nodes = join_using_column_nodes_list.getNodes();

                    /** If column doesn't exists in the table, then do not match column from USING clause.
                      * Example: SELECT a + 1 AS id, * FROM (SELECT 1 AS a) AS t1 JOIN (SELECT 2 AS id) AS t2 USING (id);
                      * In this case `id` is not present in the left table expression,
                      * so asterisk should return `id` from the right table expression.
                      */
                    auto is_column_from_parent_scope = [&scope](const QueryTreeNodePtr & using_node_from_table)
                    {
                        const auto & using_column_from_table = using_node_from_table->as<ColumnNode &>();
                        auto table_expression_data_it = scope.table_expression_node_to_data.find(using_column_from_table.getColumnSource());
                        if (table_expression_data_it != scope.table_expression_node_to_data.end())
                        {
                            const auto & table_expression_data = table_expression_data_it->second;
                            const auto & column_name = using_column_from_table.getColumnName();
                            return !table_expression_data.column_name_to_column_node.contains(column_name);
                        }
                        return false;
                    };

                    if (is_column_from_parent_scope(join_using_column_nodes.at(0)) ||
                        is_column_from_parent_scope(join_using_column_nodes.at(1)))
                        continue;

                    QueryTreeNodePtr matched_column_node;

                    if (isRight(join_node->getKind()))
                        matched_column_node = join_using_column_nodes.at(1);
                    else
                        matched_column_node = join_using_column_nodes.at(0);

                    matched_column_node = matched_column_node->clone();
                    matched_column_node->as<ColumnNode &>().setColumnType(join_using_column_node.getResultType());
                    if (!matched_column_node->isEqual(*join_using_column_nodes.at(0)))
                        scope.join_columns_with_changed_types[matched_column_node] = join_using_column_nodes.at(0);

                    table_expression_column_names_to_skip.insert(join_using_column_name);
                    matched_expression_nodes_with_column_names.emplace_back(std::move(matched_column_node), join_using_column_name);
                }
            }

            for (auto && left_table_column_with_name : left_table_expression_columns)
            {
                if (table_expression_column_names_to_skip.contains(left_table_column_with_name.second))
                    continue;

                matched_expression_nodes_with_column_names.push_back(std::move(left_table_column_with_name));
            }

            for (auto && right_table_column_with_name : right_table_expression_columns)
            {
                if (table_expression_column_names_to_skip.contains(right_table_column_with_name.second))
                    continue;

                matched_expression_nodes_with_column_names.push_back(std::move(right_table_column_with_name));
            }

            table_expressions_column_nodes_with_names_stack.push_back(std::move(matched_expression_nodes_with_column_names));
            continue;
        }

        if (table_expression_in_resolve_process)
        {
            table_expressions_column_nodes_with_names_stack.emplace_back();
            continue;
        }

        auto * table_node = table_expression->as<TableNode>();
        auto * table_function_node = table_expression->as<TableFunctionNode>();
        auto * query_node = table_expression->as<QueryNode>();
        auto * union_node = table_expression->as<UnionNode>();

        NamesAndTypes table_expression_columns;

        if (query_node || union_node)
        {
            table_expression_columns = query_node ? query_node->getProjectionColumns() : union_node->computeProjectionColumns();
        }
        else if (table_node || table_function_node)
        {
            const auto & storage_snapshot
                = table_node ? table_node->getStorageSnapshot() : table_function_node->getStorageSnapshot();
            auto get_columns_options = buildGetColumnsOptions(matcher_node, scope.context);
            auto storage_columns_list = storage_snapshot->getColumns(get_columns_options);
            table_expression_columns = NamesAndTypes(storage_columns_list.begin(), storage_columns_list.end());
        }
        else
        {
            throw Exception(ErrorCodes::LOGICAL_ERROR,
                "Unqualified matcher {} resolve unexpected table expression. In scope {}",
                matcher_node_typed.formatASTForErrorMessage(),
                scope.scope_node->formatASTForErrorMessage());
        }

        auto matched_column_nodes_with_names = getMatchedColumnNodesWithNames(matcher_node,
            table_expression,
            table_expression_columns,
            scope);

        table_expressions_column_nodes_with_names_stack.push_back(std::move(matched_column_nodes_with_names));
    }

    for (auto & table_expression_column_nodes_with_names : table_expressions_column_nodes_with_names_stack)
    {
        for (auto && table_expression_column_node_with_name : table_expression_column_nodes_with_names)
            result.push_back(std::move(table_expression_column_node_with_name));
    }

    return result;
}


/** Resolve query tree matcher. Check MatcherNode.h for detailed matcher description. Check ColumnTransformers.h for detailed transformers description.
  *
  * 1. Populate matched expression nodes resolving qualified or unqualified matcher.
  * 2. Apply column transformers to matched expression nodes. For strict column transformers save used column names.
  * 3. Validate strict column transformers.
  */
ProjectionNames QueryAnalyzer::resolveMatcher(QueryTreeNodePtr & matcher_node, IdentifierResolveScope & scope)
{
    auto & matcher_node_typed = matcher_node->as<MatcherNode &>();

    QueryTreeNodesWithNames matched_expression_nodes_with_names;

    if (matcher_node_typed.isQualified())
        matched_expression_nodes_with_names = resolveQualifiedMatcher(matcher_node, scope);
    else
        matched_expression_nodes_with_names = resolveUnqualifiedMatcher(matcher_node, scope);

    if (scope.join_use_nulls)
    {
        /** If we are resolving matcher came from the result of JOIN and `join_use_nulls` is set,
          * we need to convert joined column type to Nullable.
          * We are taking the nearest JoinNode to check to which table column belongs,
          * because for LEFT/RIGHT join, we convert only the corresponding side.
          */
        const auto * nearest_query_scope = scope.getNearestQueryScope();
        const QueryNode * nearest_scope_query_node = nearest_query_scope ? nearest_query_scope->scope_node->as<QueryNode>() : nullptr;
        const QueryTreeNodePtr & nearest_scope_join_tree = nearest_scope_query_node ? nearest_scope_query_node->getJoinTree() : nullptr;
        const JoinNode * nearest_scope_join_node = nearest_scope_join_tree ? nearest_scope_join_tree->as<JoinNode>() : nullptr;
        if (nearest_scope_join_node)
        {
            for (auto & [node, node_name] : matched_expression_nodes_with_names)
            {
                auto join_identifier_side = getColumnSideFromJoinTree(node, *nearest_scope_join_node);
                auto projection_name_it = node_to_projection_name.find(node);
                auto nullable_node = IdentifierResolver::convertJoinedColumnTypeToNullIfNeeded(node, nearest_scope_join_node->getKind(), join_identifier_side, scope);
                if (nullable_node)
                {
                    node = nullable_node;
                    /// Set the same projection name for new nullable node
                    if (projection_name_it != node_to_projection_name.end())
                    {
                        node_to_projection_name.emplace(node, projection_name_it->second);
                    }
                }
            }
        }
    }

    if (!scope.expressions_in_resolve_process_stack.hasAggregateFunction())
    {
        for (auto & [node, _] : matched_expression_nodes_with_names)
        {
            auto it = scope.nullable_group_by_keys.find(node);
            if (it != scope.nullable_group_by_keys.end())
            {
                node = it->node->clone();
                node->convertToNullable();
            }
        }
    }

    std::unordered_map<const IColumnTransformerNode *, std::unordered_set<std::string>> strict_transformer_to_used_column_names;
    for (const auto & transformer : matcher_node_typed.getColumnTransformers().getNodes())
    {
        auto * except_transformer = transformer->as<ExceptColumnTransformerNode>();
        auto * replace_transformer = transformer->as<ReplaceColumnTransformerNode>();

        if (except_transformer && except_transformer->isStrict())
            strict_transformer_to_used_column_names.emplace(except_transformer, std::unordered_set<std::string>());
        else if (replace_transformer && replace_transformer->isStrict())
            strict_transformer_to_used_column_names.emplace(replace_transformer, std::unordered_set<std::string>());
    }

    ListNodePtr list = std::make_shared<ListNode>();
    ProjectionNames result_projection_names;
    ProjectionNames node_projection_names;

    for (auto & [node, column_name] : matched_expression_nodes_with_names)
    {
        bool apply_transformer_was_used = false;
        bool replace_transformer_was_used = false;
        bool execute_apply_transformer = false;
        bool execute_replace_transformer = false;

        auto projection_name_it = node_to_projection_name.find(node);
        if (projection_name_it != node_to_projection_name.end())
            result_projection_names.push_back(projection_name_it->second);
        else
            result_projection_names.push_back(column_name);

        for (const auto & transformer : matcher_node_typed.getColumnTransformers().getNodes())
        {
            if (auto * apply_transformer = transformer->as<ApplyColumnTransformerNode>())
            {
                const auto & expression_node = apply_transformer->getExpressionNode();
                apply_transformer_was_used = true;

                if (apply_transformer->getApplyTransformerType() == ApplyColumnTransformerType::LAMBDA)
                {
                    auto lambda_expression_to_resolve = expression_node->clone();
                    IdentifierResolveScope lambda_scope(expression_node, &scope /*parent_scope*/);
                    node_projection_names = resolveLambda(expression_node, lambda_expression_to_resolve, {node}, lambda_scope);
                    auto & lambda_expression_to_resolve_typed = lambda_expression_to_resolve->as<LambdaNode &>();
                    node = lambda_expression_to_resolve_typed.getExpression();
                }
                else if (apply_transformer->getApplyTransformerType() == ApplyColumnTransformerType::FUNCTION)
                {
                    auto function_to_resolve_untyped = expression_node->clone();
                    auto & function_to_resolve_typed = function_to_resolve_untyped->as<FunctionNode &>();
                    function_to_resolve_typed.getArguments().getNodes().push_back(node);
                    node_projection_names = resolveFunction(function_to_resolve_untyped, scope);
                    node = function_to_resolve_untyped;
                }
                else
                {
                    throw Exception(ErrorCodes::UNSUPPORTED_METHOD,
                        "Unsupported apply matcher expression type. Expected lambda or function apply transformer. Actual {}. In scope {}",
                        transformer->formatASTForErrorMessage(),
                        scope.scope_node->formatASTForErrorMessage());
                }

                execute_apply_transformer = true;
            }
            else if (auto * except_transformer = transformer->as<ExceptColumnTransformerNode>())
            {
                if (apply_transformer_was_used || replace_transformer_was_used)
                    continue;

                if (except_transformer->isColumnMatching(column_name))
                {
                    if (except_transformer->isStrict())
                        strict_transformer_to_used_column_names[except_transformer].insert(column_name);

                    node = {};
                    break;
                }
            }
            else if (auto * replace_transformer = transformer->as<ReplaceColumnTransformerNode>())
            {
                if (apply_transformer_was_used || replace_transformer_was_used)
                    continue;

                auto replace_expression = replace_transformer->findReplacementExpression(column_name);
                if (!replace_expression)
                    continue;

                replace_transformer_was_used = true;

                if (replace_transformer->isStrict())
                    strict_transformer_to_used_column_names[replace_transformer].insert(column_name);

                node = replace_expression->clone();
                node_projection_names = resolveExpressionNode(node, scope, false /*allow_lambda_expression*/, false /*allow_table_expression*/);

                /** If replace expression resolved as single node, we want to use replace column name as result projection name, instead
                  * of using replace expression projection name.
                  *
                  * Example: SELECT * REPLACE id + 5 AS id FROM test_table;
                  */
                if (node_projection_names.size() == 1)
                    node_projection_names[0] = column_name;

                execute_replace_transformer = true;
            }

            if (execute_apply_transformer || execute_replace_transformer)
            {
                if (auto * node_list = node->as<ListNode>())
                {
                    auto & node_list_nodes = node_list->getNodes();
                    size_t node_list_nodes_size = node_list_nodes.size();

                    if (node_list_nodes_size != 1)
                        throw Exception(ErrorCodes::UNSUPPORTED_METHOD,
                            "{} transformer {} resolved as list node with size {}. Expected 1. In scope {}",
                            execute_apply_transformer ? "APPLY" : "REPLACE",
                            transformer->formatASTForErrorMessage(),
                            node_list_nodes_size,
                            scope.scope_node->formatASTForErrorMessage());

                    node = node_list_nodes[0];
                }

                if (node_projection_names.size() != 1)
                    throw Exception(ErrorCodes::LOGICAL_ERROR, "Matcher node expected 1 projection name. Actual {}", node_projection_names.size());

                result_projection_names.back() = std::move(node_projection_names[0]);
                node_to_projection_name.emplace(node, result_projection_names.back());
                node_projection_names.clear();
            }
        }

        if (node)
            list->getNodes().push_back(node);
        else
            result_projection_names.pop_back();
    }

    for (auto & [strict_transformer, used_column_names] : strict_transformer_to_used_column_names)
    {
        auto strict_transformer_type = strict_transformer->getTransformerType();
        const Names * strict_transformer_column_names = nullptr;

        switch (strict_transformer_type)
        {
            case ColumnTransfomerType::EXCEPT:
            {
                const auto * except_transformer = static_cast<const ExceptColumnTransformerNode *>(strict_transformer);
                const auto & except_names = except_transformer->getExceptColumnNames();

                if (except_names.size() != used_column_names.size())
                    strict_transformer_column_names = &except_transformer->getExceptColumnNames();

                break;
            }
            case ColumnTransfomerType::REPLACE:
            {
                const auto * replace_transformer = static_cast<const ReplaceColumnTransformerNode *>(strict_transformer);
                const auto & replacement_names = replace_transformer->getReplacementsNames();

                if (replacement_names.size() != used_column_names.size())
                    strict_transformer_column_names = &replace_transformer->getReplacementsNames();

                break;
            }
            default:
            {
                throw Exception(ErrorCodes::LOGICAL_ERROR,
                    "Expected strict EXCEPT or REPLACE column transformer. Actual type {}. In scope {}",
                    toString(strict_transformer_type),
                    scope.scope_node->formatASTForErrorMessage());
            }
        }

        if (!strict_transformer_column_names)
            continue;

        Names non_matched_column_names;
        size_t strict_transformer_column_names_size = strict_transformer_column_names->size();
        for (size_t i = 0; i < strict_transformer_column_names_size; ++i)
        {
            const auto & column_name = (*strict_transformer_column_names)[i];
            if (used_column_names.find(column_name) == used_column_names.end())
                non_matched_column_names.push_back(column_name);
        }

        throw Exception(ErrorCodes::BAD_ARGUMENTS,
            "Strict {} column transformer {} expects following column(s) : {}. In scope {}",
            toString(strict_transformer_type),
            strict_transformer->formatASTForErrorMessage(),
            fmt::join(non_matched_column_names, ", "),
            scope.scope_node->formatASTForErrorMessage());
    }

    auto original_ast = matcher_node->getOriginalAST();
    matcher_node = std::move(list);
    if (original_ast)
        matcher_node->setOriginalAST(original_ast);

    return result_projection_names;
}

/** Resolve window function window node.
  *
  * Node can be identifier or window node.
  * Example: SELECT count(*) OVER w FROM test_table WINDOW w AS (PARTITION BY id);
  * Example: SELECT count(*) OVER (PARTITION BY id);
  *
  * If node has parent window name specified, then parent window definition is searched in nearest query scope WINDOW section.
  * If node is identifier, than node is replaced with window definition.
  * If node is window, that window node is merged with parent window node.
  *
  * Window node PARTITION BY and ORDER BY parts are resolved.
  * If window node has frame begin OFFSET or frame end OFFSET specified, they are resolved, and window node frame constants are updated.
  * Window node frame is validated.
  */
ProjectionName QueryAnalyzer::resolveWindow(QueryTreeNodePtr & node, IdentifierResolveScope & scope)
{
    std::string parent_window_name;
    auto * identifier_node = node->as<IdentifierNode>();

    ProjectionName result_projection_name;
    QueryTreeNodePtr parent_window_node;

    if (identifier_node)
        parent_window_name = identifier_node->getIdentifier().getFullName();
    else if (auto * window_node = node->as<WindowNode>())
        parent_window_name = window_node->getParentWindowName();

    if (!parent_window_name.empty())
    {
        auto * nearest_query_scope = scope.getNearestQueryScope();

        if (!nearest_query_scope)
            throw Exception(ErrorCodes::BAD_ARGUMENTS, "Window '{}' does not exist.", parent_window_name);

        auto & scope_window_name_to_window_node = nearest_query_scope->window_name_to_window_node;

        auto window_node_it = scope_window_name_to_window_node.find(parent_window_name);
        if (window_node_it == scope_window_name_to_window_node.end())
            throw Exception(ErrorCodes::BAD_ARGUMENTS,
                "Window '{}' does not exist. In scope {}",
                parent_window_name,
                nearest_query_scope->scope_node->formatASTForErrorMessage());

        parent_window_node = window_node_it->second;

        if (identifier_node)
        {
            node = parent_window_node->clone();
            result_projection_name = parent_window_name;
        }
        else
        {
            mergeWindowWithParentWindow(node, parent_window_node, scope);
        }
    }

    auto & window_node = node->as<WindowNode &>();
    window_node.setParentWindowName({});

    ProjectionNames partition_by_projection_names = resolveExpressionNodeList(window_node.getPartitionByNode(),
        scope,
        false /*allow_lambda_expression*/,
        false /*allow_table_expression*/);

    ProjectionNames order_by_projection_names = resolveSortNodeList(window_node.getOrderByNode(), scope);

    ProjectionNames frame_begin_offset_projection_names;
    ProjectionNames frame_end_offset_projection_names;

    if (window_node.hasFrameBeginOffset())
    {
        frame_begin_offset_projection_names = resolveExpressionNode(window_node.getFrameBeginOffsetNode(),
            scope,
            false /*allow_lambda_expression*/,
            false /*allow_table_expression*/);

        const auto * window_frame_begin_constant_node = window_node.getFrameBeginOffsetNode()->as<ConstantNode>();
        if (!window_frame_begin_constant_node || !isNativeNumber(removeNullable(window_frame_begin_constant_node->getResultType())))
            throw Exception(ErrorCodes::BAD_ARGUMENTS,
                "Window frame begin OFFSET expression must be constant with numeric type. Actual {}. In scope {}",
                window_node.getFrameBeginOffsetNode()->formatASTForErrorMessage(),
                scope.scope_node->formatASTForErrorMessage());

        window_node.getWindowFrame().begin_offset = window_frame_begin_constant_node->getValue();
        if (frame_begin_offset_projection_names.size() != 1)
            throw Exception(ErrorCodes::LOGICAL_ERROR,
                "Window FRAME begin offset expected 1 projection name. Actual {}",
                frame_begin_offset_projection_names.size());
    }

    if (window_node.hasFrameEndOffset())
    {
        frame_end_offset_projection_names = resolveExpressionNode(window_node.getFrameEndOffsetNode(),
            scope,
            false /*allow_lambda_expression*/,
            false /*allow_table_expression*/);

        const auto * window_frame_end_constant_node = window_node.getFrameEndOffsetNode()->as<ConstantNode>();
        if (!window_frame_end_constant_node || !isNativeNumber(removeNullable(window_frame_end_constant_node->getResultType())))
            throw Exception(ErrorCodes::BAD_ARGUMENTS,
                "Window frame begin OFFSET expression must be constant with numeric type. Actual {}. In scope {}",
                window_node.getFrameEndOffsetNode()->formatASTForErrorMessage(),
                scope.scope_node->formatASTForErrorMessage());

        window_node.getWindowFrame().end_offset = window_frame_end_constant_node->getValue();
        if (frame_end_offset_projection_names.size() != 1)
            throw Exception(ErrorCodes::LOGICAL_ERROR,
                "Window FRAME begin offset expected 1 projection name. Actual {}",
                frame_end_offset_projection_names.size());
    }

    window_node.getWindowFrame().checkValid();

    if (result_projection_name.empty())
    {
        result_projection_name = calculateWindowProjectionName(node,
            parent_window_node,
            parent_window_name,
            partition_by_projection_names,
            order_by_projection_names,
            frame_begin_offset_projection_names.empty() ? "" : frame_begin_offset_projection_names.front(),
            frame_end_offset_projection_names.empty() ? "" : frame_end_offset_projection_names.front());
    }

    return result_projection_name;
}

/** Resolve lambda function.
  * This function modified lambda_node during resolve. It is caller responsibility to clone lambda before resolve
  * if it is needed for later use.
  *
  * Lambda body expression result projection names is used as lambda projection names.
  *
  * Lambda expression can be resolved into list node. It is caller responsibility to handle it properly.
  *
  * lambda_node - node that must have LambdaNode type.
  * lambda_node_to_resolve - lambda node to resolve that must have LambdaNode type.
  * arguments - lambda arguments.
  * scope - lambda scope. It is client responsibility to create it.
  *
  * Resolve steps:
  * 1. Validate arguments.
  * 2. Register lambda node in lambdas in resolve process. This is necessary to prevent recursive lambda resolving.
  * 3. Initialize scope with lambda aliases.
  * 4. Validate lambda argument names, and scope expressions.
  * 5. Resolve lambda body expression.
  * 6. Deregister lambda node from lambdas in resolve process.
  */
ProjectionNames QueryAnalyzer::resolveLambda(const QueryTreeNodePtr & lambda_node,
    const QueryTreeNodePtr & lambda_node_to_resolve,
    const QueryTreeNodes & lambda_arguments,
    IdentifierResolveScope & scope)
{
    auto & lambda_to_resolve = lambda_node_to_resolve->as<LambdaNode &>();
    auto & lambda_arguments_nodes = lambda_to_resolve.getArguments().getNodes();
    size_t lambda_arguments_nodes_size = lambda_arguments_nodes.size();

    /** Register lambda as being resolved, to prevent recursive lambdas resolution.
      * Example: WITH (x -> x + lambda_2(x)) AS lambda_1, (x -> x + lambda_1(x)) AS lambda_2 SELECT 1;
      */
    auto it = lambdas_in_resolve_process.find(lambda_node.get());
    if (it != lambdas_in_resolve_process.end())
        throw Exception(ErrorCodes::UNSUPPORTED_METHOD,
            "Recursive lambda {}. In scope {}",
            lambda_node->formatASTForErrorMessage(),
            scope.scope_node->formatASTForErrorMessage());
    lambdas_in_resolve_process.emplace(lambda_node.get());

    size_t arguments_size = lambda_arguments.size();
    if (lambda_arguments_nodes_size != arguments_size)
        throw Exception(ErrorCodes::BAD_ARGUMENTS,
            "Lambda {} expect {} arguments. Actual {}. In scope {}",
            lambda_to_resolve.formatASTForErrorMessage(),
            lambda_arguments_nodes_size,
            arguments_size,
            scope.scope_node->formatASTForErrorMessage());

    /// Initialize aliases in lambda scope
    QueryExpressionsAliasVisitor visitor(scope.aliases);
    visitor.visit(lambda_to_resolve.getExpression());

    /** Replace lambda arguments with new arguments.
      * Additionally validate that there are no aliases with same name as lambda arguments.
      * Arguments are registered in current scope expression_argument_name_to_node map.
      */
    QueryTreeNodes lambda_new_arguments_nodes;
    lambda_new_arguments_nodes.reserve(lambda_arguments_nodes_size);

    for (size_t i = 0; i < lambda_arguments_nodes_size; ++i)
    {
        auto & lambda_argument_node = lambda_arguments_nodes[i];
        const auto * lambda_argument_identifier = lambda_argument_node->as<IdentifierNode>();
        const auto * lambda_argument_column = lambda_argument_node->as<ColumnNode>();
        if (!lambda_argument_identifier && !lambda_argument_column)
            throw Exception(ErrorCodes::LOGICAL_ERROR, "Expected IDENTIFIER or COLUMN as lambda argument, got {}", lambda_node->dumpTree());
        const auto & lambda_argument_name = lambda_argument_identifier ? lambda_argument_identifier->getIdentifier().getFullName()
                                                                       : lambda_argument_column->getColumnName();

        bool has_expression_node = scope.aliases.alias_name_to_expression_node->contains(lambda_argument_name);
        bool has_alias_node = scope.aliases.alias_name_to_lambda_node.contains(lambda_argument_name);

        if (has_expression_node || has_alias_node)
        {
            throw Exception(ErrorCodes::BAD_ARGUMENTS,
                "Alias name '{}' inside lambda {} cannot have same name as lambda argument. In scope {}",
                lambda_argument_name,
                lambda_argument_node->formatASTForErrorMessage(),
                scope.scope_node->formatASTForErrorMessage());
        }

        scope.expression_argument_name_to_node.emplace(lambda_argument_name, lambda_arguments[i]);
        lambda_new_arguments_nodes.push_back(lambda_arguments[i]);
    }

    lambda_to_resolve.getArguments().getNodes() = std::move(lambda_new_arguments_nodes);

    /// Lambda body expression is resolved as standard query expression node.
    auto result_projection_names = resolveExpressionNode(lambda_to_resolve.getExpression(), scope, false /*allow_lambda_expression*/, false /*allow_table_expression*/);

    lambdas_in_resolve_process.erase(lambda_node.get());

    return result_projection_names;
}

namespace
{
void checkFunctionNodeHasEmptyNullsAction(FunctionNode const & node)
{
    if (node.getNullsAction() != NullsAction::EMPTY)
        throw Exception(
            ErrorCodes::SYNTAX_ERROR,
            "Function with name {} cannot use {} NULLS",
            backQuote(node.getFunctionName()),
            node.getNullsAction() == NullsAction::IGNORE_NULLS ? "IGNORE" : "RESPECT");
}
}

/** Resolve function node in scope.
  * During function node resolve, function node can be replaced with another expression (if it match lambda or sql user defined function),
  * with constant (if it allow constant folding), or with expression list. It is caller responsibility to handle such cases appropriately.
  *
  * Steps:
  * 1. Resolve function parameters. Validate that each function parameter must be constant node.
  * 2. Try to lookup function as lambda in current scope. If it is lambda we can skip `in` and `count` special handling.
  * 3. If function is count function, that take unqualified ASTERISK matcher, remove it from its arguments. Example: SELECT count(*) FROM test_table;
  * 4. If function is `IN` function, then right part of `IN` function is replaced as subquery.
  * 5. Resolve function arguments list, lambda expressions are allowed as function arguments.
  * For `IN` function table expressions are allowed as function arguments.
  * 6. Initialize argument_columns, argument_types, function_lambda_arguments_indexes arrays from function arguments.
  * 7. If function name identifier was not resolved as function in current scope, try to lookup lambda from sql user defined functions factory.
  * 8. If function was resolve as lambda from step 2 or 7, then resolve lambda using function arguments and replace function node with lambda result.
  * After than function node is resolved.
  * 9. If function was not resolved during step 6 as lambda, then try to resolve function as window function or executable user defined function
  * or ordinary function or aggregate function.
  *
  * If function is resolved as window function or executable user defined function or aggregate function, function node is resolved
  * no additional special handling is required.
  *
  * 8. If function was resolved as non aggregate function. Then if some of function arguments are lambda expressions, their result types need to be initialized and
  * they must be resolved.
  * 9. If function is suitable for constant folding, try to perform constant folding for function node.
  */
ProjectionNames QueryAnalyzer::resolveFunction(QueryTreeNodePtr & node, IdentifierResolveScope & scope)
{
    FunctionNodePtr function_node_ptr = std::static_pointer_cast<FunctionNode>(node);
    auto function_name = function_node_ptr->getFunctionName();

    /// Resolve function parameters

    auto parameters_projection_names = resolveExpressionNodeList(function_node_ptr->getParametersNode(),
        scope,
        false /*allow_lambda_expression*/,
        false /*allow_table_expression*/);

    /// Convert function parameters into constant parameters array

    Array parameters;

    auto & parameters_nodes = function_node_ptr->getParameters().getNodes();
    parameters.reserve(parameters_nodes.size());

    for (auto & parameter_node : parameters_nodes)
    {
        const auto * constant_node = parameter_node->as<ConstantNode>();
        if (!constant_node)
            throw Exception(ErrorCodes::BAD_ARGUMENTS,
            "Parameter for function '{}' expected to have constant value. Actual {}. In scope {}",
            function_name,
            parameter_node->formatASTForErrorMessage(),
            scope.scope_node->formatASTForErrorMessage());

        parameters.push_back(constant_node->getValue());
    }

    //// If function node is not window function try to lookup function node name as lambda identifier.
    QueryTreeNodePtr lambda_expression_untyped;
    if (!function_node_ptr->isWindowFunction())
    {
        auto function_lookup_result = tryResolveIdentifier({Identifier{function_name}, IdentifierLookupContext::FUNCTION}, scope);
        lambda_expression_untyped = function_lookup_result.resolved_identifier;
    }

    bool is_special_function_in = false;
    bool is_special_function_dict_get = false;
    bool is_special_function_join_get = false;
    bool is_special_function_exists = false;
    bool is_special_function_if = false;

    if (!lambda_expression_untyped)
    {
        is_special_function_in = isNameOfInFunction(function_name);
        is_special_function_dict_get = functionIsDictGet(function_name);
        is_special_function_join_get = functionIsJoinGet(function_name);
        is_special_function_exists = function_name == "exists";
        is_special_function_if = function_name == "if";

        auto function_name_lowercase = Poco::toLower(function_name);

        /** Special handling for count and countState functions.
          *
          * Example: SELECT count(*) FROM test_table
          * Example: SELECT countState(*) FROM test_table;
          */
        if (function_node_ptr->getArguments().getNodes().size() == 1 &&
            (function_name_lowercase == "count" || function_name_lowercase == "countstate"))
        {
            auto * matcher_node = function_node_ptr->getArguments().getNodes().front()->as<MatcherNode>();
            if (matcher_node && matcher_node->isUnqualified())
                function_node_ptr->getArguments().getNodes().clear();
        }
    }

    /** Special functions dictGet and its variations and joinGet can be executed when first argument is identifier.
      * Example: SELECT dictGet(identifier, 'value', toUInt64(0));
      *
      * Try to resolve identifier as expression identifier and if it is resolved use it.
      * Example: WITH 'dict_name' AS identifier SELECT dictGet(identifier, 'value', toUInt64(0));
      *
      * Otherwise replace identifier with identifier full name constant.
      * Validation that dictionary exists or table exists will be performed during function `getReturnType` method call.
      */
    if ((is_special_function_dict_get || is_special_function_join_get) &&
        !function_node_ptr->getArguments().getNodes().empty() &&
        function_node_ptr->getArguments().getNodes()[0]->getNodeType() == QueryTreeNodeType::IDENTIFIER)
    {
        auto & first_argument = function_node_ptr->getArguments().getNodes()[0];
        auto & first_argument_identifier = first_argument->as<IdentifierNode &>();
        auto identifier = first_argument_identifier.getIdentifier();

        IdentifierLookup identifier_lookup{identifier, IdentifierLookupContext::EXPRESSION};
        auto resolve_result = tryResolveIdentifier(identifier_lookup, scope);

        if (resolve_result.isResolved())
        {
            first_argument = std::move(resolve_result.resolved_identifier);
        }
        else
        {
            size_t parts_size = identifier.getPartsSize();
            if (parts_size < 1 || parts_size > 2)
                throw Exception(ErrorCodes::INVALID_IDENTIFIER,
                    "Expected {} function first argument identifier to contain 1 or 2 parts. Actual '{}'. In scope {}",
                    function_name,
                    identifier.getFullName(),
                    scope.scope_node->formatASTForErrorMessage());

            if (is_special_function_dict_get)
            {
                scope.context->getExternalDictionariesLoader().assertDictionaryStructureExists(identifier.getFullName(), scope.context);
            }
            else
            {
                auto table_node = IdentifierResolver::tryResolveTableIdentifierFromDatabaseCatalog(identifier, scope.context);
                if (!table_node)
                    throw Exception(ErrorCodes::ILLEGAL_TYPE_OF_ARGUMENT,
                        "Function {} first argument expected table identifier '{}'. In scope {}",
                        function_name,
                        identifier.getFullName(),
                        scope.scope_node->formatASTForErrorMessage());

                auto & table_node_typed = table_node->as<TableNode &>();
                if (!std::dynamic_pointer_cast<StorageJoin>(table_node_typed.getStorage()))
                    throw Exception(ErrorCodes::ILLEGAL_TYPE_OF_ARGUMENT,
                        "Function {} table '{}' should have engine StorageJoin. In scope {}",
                        function_name,
                        identifier.getFullName(),
                        scope.scope_node->formatASTForErrorMessage());
            }

            first_argument = std::make_shared<ConstantNode>(identifier.getFullName());
        }
    }

    if (is_special_function_exists)
    {
        checkFunctionNodeHasEmptyNullsAction(*function_node_ptr);
        /// Rewrite EXISTS (subquery) into 1 IN (SELECT 1 FROM (subquery) LIMIT 1).
        auto & exists_subquery_argument = function_node_ptr->getArguments().getNodes().at(0);

        auto constant_data_type = std::make_shared<DataTypeUInt64>();

        auto in_subquery = std::make_shared<QueryNode>(Context::createCopy(scope.context));
        in_subquery->setIsSubquery(true);
        in_subquery->getProjection().getNodes().push_back(std::make_shared<ConstantNode>(1UL, constant_data_type));
        in_subquery->getJoinTree() = exists_subquery_argument;
        in_subquery->getLimit() = std::make_shared<ConstantNode>(1UL, constant_data_type);

        function_node_ptr = std::make_shared<FunctionNode>("in");
        function_node_ptr->getArguments().getNodes() = {std::make_shared<ConstantNode>(1UL, constant_data_type), in_subquery};
        node = function_node_ptr;
        function_name = "in";
        is_special_function_in = true;
    }

    if (is_special_function_if && !function_node_ptr->getArguments().getNodes().empty())
    {
        checkFunctionNodeHasEmptyNullsAction(*function_node_ptr);
        /** Handle special case with constant If function, even if some of the arguments are invalid.
          *
          * SELECT if(hasColumnInTable('system', 'numbers', 'not_existing_column'), not_existing_column, 5) FROM system.numbers;
          */
        auto & if_function_arguments = function_node_ptr->getArguments().getNodes();
        auto if_function_condition = if_function_arguments[0];
        resolveExpressionNode(if_function_condition, scope, false /*allow_lambda_expression*/, false /*allow_table_expression*/);

        auto constant_condition = tryExtractConstantFromConditionNode(if_function_condition);

        if (constant_condition.has_value() && if_function_arguments.size() == 3)
        {
            QueryTreeNodePtr constant_if_result_node;
            QueryTreeNodePtr possibly_invalid_argument_node;

            if (*constant_condition)
            {
                possibly_invalid_argument_node = if_function_arguments[2];
                constant_if_result_node = if_function_arguments[1];
            }
            else
            {
                possibly_invalid_argument_node = if_function_arguments[1];
                constant_if_result_node = if_function_arguments[2];
            }

            bool apply_constant_if_optimization = false;

            try
            {
                resolveExpressionNode(possibly_invalid_argument_node,
                    scope,
                    false /*allow_lambda_expression*/,
                    false /*allow_table_expression*/);
            }
            catch (...)
            {
                apply_constant_if_optimization = true;
            }

            if (apply_constant_if_optimization)
            {
                auto result_projection_names = resolveExpressionNode(constant_if_result_node,
                    scope,
                    false /*allow_lambda_expression*/,
                    false /*allow_table_expression*/);
                node = std::move(constant_if_result_node);
                return result_projection_names;
            }
        }
    }

    /// Resolve function arguments
    bool allow_table_expressions = is_special_function_in;
    auto arguments_projection_names = resolveExpressionNodeList(function_node_ptr->getArgumentsNode(),
        scope,
        true /*allow_lambda_expression*/,
        allow_table_expressions /*allow_table_expression*/);

    /// Mask arguments if needed
    if (!scope.context->getSettingsRef()[Setting::format_display_secrets_in_show_and_select])
    {
        if (FunctionSecretArgumentsFinder::Result secret_arguments = FunctionSecretArgumentsFinderTreeNode(*function_node_ptr).getResult(); secret_arguments.count)
        {
            auto & argument_nodes = function_node_ptr->getArgumentsNode()->as<ListNode &>().getNodes();

            for (size_t n = secret_arguments.start; n < secret_arguments.start + secret_arguments.count; ++n)
            {
                if (auto * constant = argument_nodes[n]->as<ConstantNode>())
                {
                    auto mask = scope.projection_mask_map->insert({constant->getTreeHash(), scope.projection_mask_map->size() + 1}).first->second;
                    constant->setMaskId(mask);
                    arguments_projection_names[n] = "[HIDDEN id: " + std::to_string(mask) + "]";
                }
            }
        }
    }

    auto & function_node = *function_node_ptr;

    /// Replace right IN function argument if it is table or table function with subquery that read ordinary columns
    if (is_special_function_in)
    {
        checkFunctionNodeHasEmptyNullsAction(function_node);
        if (scope.context->getSettingsRef()[Setting::transform_null_in])
        {
            static constexpr std::array<std::pair<std::string_view, std::string_view>, 4> in_function_to_replace_null_in_function_map =
            {{
                {"in", "nullIn"},
                {"notIn", "notNullIn"},
                {"globalIn", "globalNullIn"},
                {"globalNotIn", "globalNotNullIn"},
            }};

            for (const auto & [in_function_name, in_function_name_to_replace] : in_function_to_replace_null_in_function_map)
            {
                if (function_name == in_function_name)
                {
                    function_name = in_function_name_to_replace;
                    break;
                }
            }
        }

        auto & function_in_arguments_nodes = function_node.getArguments().getNodes();
        if (function_in_arguments_nodes.size() != 2)
            throw Exception(ErrorCodes::NUMBER_OF_ARGUMENTS_DOESNT_MATCH, "Function '{}' expects 2 arguments", function_name);

        auto & in_second_argument = function_in_arguments_nodes[1];
        auto * table_node = in_second_argument->as<TableNode>();
        auto * table_function_node = in_second_argument->as<TableFunctionNode>();

        if (table_node)
        {
            /// If table is already prepared set, we do not replace it with subquery.
            /// If table is not a StorageSet, we'll create plan to build set in the Planner.
        }
        else if (table_function_node)
        {
            const auto & storage_snapshot = table_function_node->getStorageSnapshot();
            auto columns_to_select = storage_snapshot->getColumns(GetColumnsOptions(GetColumnsOptions::Ordinary));

            size_t columns_to_select_size = columns_to_select.size();

            auto column_nodes_to_select = std::make_shared<ListNode>();
            column_nodes_to_select->getNodes().reserve(columns_to_select_size);

            NamesAndTypes projection_columns;
            projection_columns.reserve(columns_to_select_size);

            for (auto & column : columns_to_select)
            {
                column_nodes_to_select->getNodes().emplace_back(std::make_shared<ColumnNode>(column, in_second_argument));
                projection_columns.emplace_back(column.name, column.type);
            }

            auto in_second_argument_query_node = std::make_shared<QueryNode>(Context::createCopy(scope.context));
            in_second_argument_query_node->setIsSubquery(true);
            in_second_argument_query_node->getProjectionNode() = std::move(column_nodes_to_select);
            in_second_argument_query_node->getJoinTree() = std::move(in_second_argument);
            in_second_argument_query_node->resolveProjectionColumns(std::move(projection_columns));

            in_second_argument = std::move(in_second_argument_query_node);
        }
        else
        {
            /// Replace storage with values storage of insertion block
            if (StoragePtr storage = scope.context->getViewSource())
            {
                QueryTreeNodePtr table_expression;
                /// Process possibly nested sub-selects
                for (auto * query_node = in_second_argument->as<QueryNode>(); query_node; query_node = table_expression->as<QueryNode>())
                    table_expression = extractLeftTableExpression(query_node->getJoinTree());

                if (table_expression)
                {
                    if (auto * query_table_node = table_expression->as<TableNode>())
                    {
                        if (query_table_node->getStorageID().getFullNameNotQuoted() == storage->getStorageID().getFullNameNotQuoted())
                        {
                            auto replacement_table_expression = std::make_shared<TableNode>(storage, scope.context);
                            if (std::optional<TableExpressionModifiers> table_expression_modifiers = query_table_node->getTableExpressionModifiers())
                                replacement_table_expression->setTableExpressionModifiers(*table_expression_modifiers);
                            in_second_argument = in_second_argument->cloneAndReplace(table_expression, std::move(replacement_table_expression));
                        }
                    }
                }
            }

            resolveExpressionNode(in_second_argument, scope, false /*allow_lambda_expression*/, true /*allow_table_expression*/);
        }

        /// Edge case when the first argument of IN is scalar subquery.
        auto & in_first_argument = function_in_arguments_nodes[0];
        auto first_argument_type = in_first_argument->getNodeType();
        if (first_argument_type == QueryTreeNodeType::QUERY || first_argument_type == QueryTreeNodeType::UNION)
        {
            IdentifierResolveScope subquery_scope(in_first_argument, &scope /*parent_scope*/);
            subquery_scope.subquery_depth = scope.subquery_depth + 1;

            evaluateScalarSubqueryIfNeeded(in_first_argument, subquery_scope);
        }
    }

    /// Initialize function argument columns

    ColumnsWithTypeAndName argument_columns;
    DataTypes argument_types;
    bool all_arguments_constants = true;
    std::vector<size_t> function_lambda_arguments_indexes;

    auto & function_arguments = function_node.getArguments().getNodes();
    size_t function_arguments_size = function_arguments.size();

    for (size_t function_argument_index = 0; function_argument_index < function_arguments_size; ++function_argument_index)
    {
        auto & function_argument = function_arguments[function_argument_index];

        ColumnWithTypeAndName argument_column;
        argument_column.name = arguments_projection_names[function_argument_index];

        /** If function argument is lambda, save lambda argument index and initialize argument type as DataTypeFunction
          * where function argument types are initialized with empty array of lambda arguments size.
          */
        if (const auto * lambda_node = function_argument->as<const LambdaNode>())
        {
            size_t lambda_arguments_size = lambda_node->getArguments().getNodes().size();
            argument_column.type = std::make_shared<DataTypeFunction>(DataTypes(lambda_arguments_size, nullptr), nullptr);
            function_lambda_arguments_indexes.push_back(function_argument_index);
        }
        else if (is_special_function_in && function_argument_index == 1)
        {
            argument_column.type = std::make_shared<DataTypeSet>();
        }
        else
        {
            argument_column.type = function_argument->getResultType();
        }

        if (!argument_column.type)
            throw Exception(ErrorCodes::LOGICAL_ERROR,
                "Function '{}' argument is not resolved. In scope {}",
                function_name,
                scope.scope_node->formatASTForErrorMessage());

        bool argument_is_constant = false;
        const auto * constant_node = function_argument->as<ConstantNode>();
        if (constant_node)
        {
            argument_column.column = constant_node->getResultType()->createColumnConst(1, constant_node->getValue());
            argument_column.type = constant_node->getResultType();
            argument_is_constant = true;
        }
        else if (const auto * get_scalar_function_node = function_argument->as<FunctionNode>();
                get_scalar_function_node && get_scalar_function_node->getFunctionName() == "__getScalar")
        {
            /// Allow constant folding through getScalar
            const auto * get_scalar_const_arg = get_scalar_function_node->getArguments().getNodes().at(0)->as<ConstantNode>();
            if (get_scalar_const_arg && scope.context->hasQueryContext())
            {
                auto query_context = scope.context->getQueryContext();
                auto scalar_string = toString(get_scalar_const_arg->getValue());
                if (query_context->hasScalar(scalar_string))
                {
                    auto scalar = query_context->getScalar(scalar_string);
                    argument_column.column = ColumnConst::create(scalar.getByPosition(0).column, 1);
                    argument_column.type = get_scalar_function_node->getResultType();
                    argument_is_constant = true;
                }
            }
        }

        all_arguments_constants &= argument_is_constant;

        argument_types.push_back(argument_column.type);
        argument_columns.emplace_back(std::move(argument_column));
    }

    /// Calculate function projection name
    ProjectionNames result_projection_names = { calculateFunctionProjectionName(node, parameters_projection_names, arguments_projection_names) };

    /** Try to resolve function as
      * 1. Lambda function in current scope. Example: WITH (x -> x + 1) AS lambda SELECT lambda(1);
      * 2. Lambda function from sql user defined functions.
      * 3. Special `untuple` function.
      * 4. Special `grouping` function.
      * 5. Window function.
      * 6. Executable user defined function.
      * 7. Ordinary function.
      * 8. Aggregate function.
      *
      * TODO: Provide better error hints.
      */
    if (!function_node.isWindowFunction())
    {
        if (!lambda_expression_untyped)
            lambda_expression_untyped = tryGetLambdaFromSQLUserDefinedFunctions(function_node.getFunctionName(), scope.context);

        /** If function is resolved as lambda.
          * Clone lambda before resolve.
          * Initialize lambda arguments as function arguments.
          * Resolve lambda and then replace function node with resolved lambda expression body.
          * Example: WITH (x -> x + 1) AS lambda SELECT lambda(value) FROM test_table;
          * Result: SELECT value + 1 FROM test_table;
          */
        if (lambda_expression_untyped)
        {
            auto * lambda_expression = lambda_expression_untyped->as<LambdaNode>();
            if (!lambda_expression)
                throw Exception(ErrorCodes::LOGICAL_ERROR,
                    "Function identifier '{}' must be resolved as lambda. Actual {}. In scope {}",
                    function_node.getFunctionName(),
                    lambda_expression_untyped->formatASTForErrorMessage(),
                    scope.scope_node->formatASTForErrorMessage());

            checkFunctionNodeHasEmptyNullsAction(function_node);

            if (!parameters.empty())
            {
                throw Exception(
                    ErrorCodes::FUNCTION_CANNOT_HAVE_PARAMETERS, "Function {} is not parametric", function_node.formatASTForErrorMessage());
            }

            auto lambda_expression_clone = lambda_expression_untyped->clone();

            IdentifierResolveScope lambda_scope(lambda_expression_clone, &scope /*parent_scope*/);
            ProjectionNames lambda_projection_names = resolveLambda(lambda_expression_untyped, lambda_expression_clone, function_arguments, lambda_scope);

            auto & resolved_lambda = lambda_expression_clone->as<LambdaNode &>();
            node = resolved_lambda.getExpression();

            if (node->getNodeType() == QueryTreeNodeType::LIST)
                result_projection_names = std::move(lambda_projection_names);

            return result_projection_names;
        }

        if (function_name == "untuple")
        {
            /// Special handling of `untuple` function

            if (function_arguments.size() != 1)
                throw Exception(ErrorCodes::UNSUPPORTED_METHOD,
                    "Function 'untuple' must have 1 argument. In scope {}",
                    scope.scope_node->formatASTForErrorMessage());

            checkFunctionNodeHasEmptyNullsAction(function_node);

            const auto & untuple_argument = function_arguments[0];
            /// Handle this special case first as `getResultType()` might return nullptr
            if (untuple_argument->as<LambdaNode>())
                throw Exception(ErrorCodes::ILLEGAL_TYPE_OF_ARGUMENT, "Function untuple can't have lambda-expressions as arguments");

            auto result_type = untuple_argument->getResultType();
            const auto * tuple_data_type = typeid_cast<const DataTypeTuple *>(result_type.get());
            if (!tuple_data_type)
                throw Exception(ErrorCodes::UNSUPPORTED_METHOD,
                    "Function 'untuple' argument must have compound type. Actual type {}. In scope {}",
                    result_type->getName(),
                    scope.scope_node->formatASTForErrorMessage());

            const auto & element_names = tuple_data_type->getElementNames();

            auto result_list = std::make_shared<ListNode>();
            result_list->getNodes().reserve(element_names.size());

            for (const auto & element_name : element_names)
            {
                auto tuple_element_function = std::make_shared<FunctionNode>("tupleElement");
                tuple_element_function->getArguments().getNodes().push_back(untuple_argument);
                tuple_element_function->getArguments().getNodes().push_back(std::make_shared<ConstantNode>(element_name));

                QueryTreeNodePtr function_query_node = tuple_element_function;
                resolveFunction(function_query_node, scope);

                result_list->getNodes().push_back(std::move(function_query_node));
            }

            auto untuple_argument_projection_name = arguments_projection_names.at(0);
            result_projection_names.clear();

            for (const auto & element_name : element_names)
            {
                if (node->hasAlias())
                    result_projection_names.push_back(node->getAlias() + '.' + element_name);
                else
                    result_projection_names.push_back(fmt::format("tupleElement({}, '{}')", untuple_argument_projection_name, element_name));
            }

            node = std::move(result_list);
            return result_projection_names;
        }
        if (function_name == "grouping")
        {
            /// It is responsibility of planner to perform additional handling of grouping function
            if (function_arguments_size == 0)
                throw Exception(ErrorCodes::TOO_FEW_ARGUMENTS_FOR_FUNCTION, "Function GROUPING expects at least one argument");
            if (function_arguments_size > 64)
                throw Exception(
                    ErrorCodes::TOO_MANY_ARGUMENTS_FOR_FUNCTION,
                    "Function GROUPING can have up to 64 arguments, but {} provided",
                    function_arguments_size);
            checkFunctionNodeHasEmptyNullsAction(function_node);

            bool force_grouping_standard_compatibility = scope.context->getSettingsRef()[Setting::force_grouping_standard_compatibility];
            auto grouping_function = std::make_shared<FunctionGrouping>(force_grouping_standard_compatibility);
            auto grouping_function_adaptor = std::make_shared<FunctionToOverloadResolverAdaptor>(std::move(grouping_function));
            function_node.resolveAsFunction(grouping_function_adaptor->build(argument_columns));

            return result_projection_names;
        }
    }

    if (function_node.isWindowFunction())
    {
        if (!AggregateFunctionFactory::instance().isAggregateFunctionName(function_name))
        {
            throw Exception(ErrorCodes::UNKNOWN_AGGREGATE_FUNCTION, "Aggregate function with name '{}' does not exist. In scope {}{}",
                            function_name, scope.scope_node->formatASTForErrorMessage(),
                            getHintsErrorMessageSuffix(AggregateFunctionFactory::instance().getHints(function_name)));
        }

        if (!function_lambda_arguments_indexes.empty())
            throw Exception(ErrorCodes::UNSUPPORTED_METHOD,
                "Window function '{}' does not support lambda arguments",
                function_name);

        auto action = function_node_ptr->getNullsAction();
        std::string aggregate_function_name = rewriteAggregateFunctionNameIfNeeded(function_name, action, scope.context);

        AggregateFunctionProperties properties;
        auto aggregate_function
            = AggregateFunctionFactory::instance().get(aggregate_function_name, action, argument_types, parameters, properties);

        function_node.resolveAsWindowFunction(std::move(aggregate_function));

        bool window_node_is_identifier = function_node.getWindowNode()->getNodeType() == QueryTreeNodeType::IDENTIFIER;
        ProjectionName window_projection_name = resolveWindow(function_node.getWindowNode(), scope);

        if (window_node_is_identifier)
            result_projection_names[0] += " OVER " + window_projection_name;
        else
            result_projection_names[0] += " OVER (" + window_projection_name + ')';

        return result_projection_names;
    }

    FunctionOverloadResolverPtr function = UserDefinedExecutableFunctionFactory::instance().tryGet(function_name, scope.context, parameters); /// NOLINT(readability-static-accessed-through-instance)
    bool is_executable_udf = true;

    IdentifierResolveScope::ResolvedFunctionsCache * function_cache = nullptr;

    if (!function)
    {
        /// This is a hack to allow a query like `select randConstant(), randConstant(), randConstant()`.
        /// Function randConstant() would return the same value for the same arguments (in scope).

        auto hash = function_node_ptr->getTreeHash();
        function_cache = &scope.functions_cache[hash];
        if (!function_cache->resolver)
            function_cache->resolver = FunctionFactory::instance().tryGet(function_name, scope.context);

        function = function_cache->resolver;

        is_executable_udf = false;
    }

    if (function)
    {
        checkFunctionNodeHasEmptyNullsAction(function_node);
    }
    else
    {
        if (!AggregateFunctionFactory::instance().isAggregateFunctionName(function_name))
        {
            std::vector<std::string> possible_function_names;

            auto function_names = UserDefinedExecutableFunctionFactory::instance().getRegisteredNames(scope.context); /// NOLINT(readability-static-accessed-through-instance)
            possible_function_names.insert(possible_function_names.end(), function_names.begin(), function_names.end());

            function_names = UserDefinedSQLFunctionFactory::instance().getAllRegisteredNames();
            possible_function_names.insert(possible_function_names.end(), function_names.begin(), function_names.end());

            function_names = FunctionFactory::instance().getAllRegisteredNames();
            possible_function_names.insert(possible_function_names.end(), function_names.begin(), function_names.end());

            function_names = AggregateFunctionFactory::instance().getAllRegisteredNames();
            possible_function_names.insert(possible_function_names.end(), function_names.begin(), function_names.end());

            for (auto & [name, lambda_node] : scope.aliases.alias_name_to_lambda_node)
            {
                if (lambda_node->getNodeType() == QueryTreeNodeType::LAMBDA)
                    possible_function_names.push_back(name);
            }

            auto hints = NamePrompter<2>::getHints(function_name, possible_function_names);

            throw Exception(ErrorCodes::UNKNOWN_FUNCTION,
                "Function with name {} does not exist. In scope {}{}",
                backQuote(function_name),
                scope.scope_node->formatASTForErrorMessage(),
                getHintsErrorMessageSuffix(hints));
        }

        if (!function_lambda_arguments_indexes.empty())
            throw Exception(ErrorCodes::UNSUPPORTED_METHOD,
                "Aggregate function {} does not support lambda arguments",
                backQuote(function_name));

        auto action = function_node_ptr->getNullsAction();
        std::string aggregate_function_name = rewriteAggregateFunctionNameIfNeeded(function_name, action, scope.context);

        AggregateFunctionProperties properties;
        auto aggregate_function
            = AggregateFunctionFactory::instance().get(aggregate_function_name, action, argument_types, parameters, properties);

        function_node.resolveAsAggregateFunction(std::move(aggregate_function));

        return result_projection_names;
    }

    /// Executable UDFs may have parameters. They are checked in UserDefinedExecutableFunctionFactory.
    if (!parameters.empty() && !is_executable_udf)
    {
        throw Exception(ErrorCodes::FUNCTION_CANNOT_HAVE_PARAMETERS, "Function {} is not parametric", function_name);
    }

    /** For lambda arguments we need to initialize lambda argument types DataTypeFunction using `getLambdaArgumentTypes` function.
      * Then each lambda arguments are initialized with columns, where column source is lambda.
      * This information is important for later steps of query processing.
      * Example: SELECT arrayMap(x -> x + 1, [1, 2, 3]).
      * lambda node x -> x + 1 identifier x is resolved as column where source is lambda node.
      */
    bool has_lambda_arguments = !function_lambda_arguments_indexes.empty();
    if (has_lambda_arguments)
    {
        function->getLambdaArgumentTypes(argument_types);

        ProjectionNames lambda_projection_names;
        for (auto & function_lambda_argument_index : function_lambda_arguments_indexes)
        {
            auto & lambda_argument = function_arguments[function_lambda_argument_index];
            auto lambda_to_resolve = lambda_argument->clone();
            auto & lambda_to_resolve_typed = lambda_to_resolve->as<LambdaNode &>();

            const auto & lambda_argument_names = lambda_to_resolve_typed.getArgumentNames();
            size_t lambda_arguments_size = lambda_to_resolve_typed.getArguments().getNodes().size();

            const auto * function_data_type = typeid_cast<const DataTypeFunction *>(argument_types[function_lambda_argument_index].get());
            if (!function_data_type)
                throw Exception(ErrorCodes::LOGICAL_ERROR,
                    "Function '{}' expected function data type for lambda argument with index {}. Actual {}. In scope {}",
                    function_name,
                    function_lambda_argument_index,
                    argument_types[function_lambda_argument_index]->getName(),
                    scope.scope_node->formatASTForErrorMessage());

            const auto & function_data_type_argument_types = function_data_type->getArgumentTypes();
            size_t function_data_type_arguments_size = function_data_type_argument_types.size();
            if (function_data_type_arguments_size != lambda_arguments_size)
                throw Exception(ErrorCodes::LOGICAL_ERROR,
                                "Function '{}"
                                "' function data type for lambda argument with index {} arguments size mismatch. "
                                "Actual {}. Expected {}. In scope {}",
                                function_name,
                                function_data_type_arguments_size,
                                lambda_arguments_size,
                                argument_types[function_lambda_argument_index]->getName(),
                                scope.scope_node->formatASTForErrorMessage());

            QueryTreeNodes lambda_arguments;
            lambda_arguments.reserve(lambda_arguments_size);

            for (size_t i = 0; i < lambda_arguments_size; ++i)
            {
                const auto & argument_type = function_data_type_argument_types[i];
                auto column_name_and_type = NameAndTypePair{lambda_argument_names[i], argument_type};
                lambda_arguments.push_back(std::make_shared<ColumnNode>(std::move(column_name_and_type), lambda_to_resolve));
            }

            IdentifierResolveScope lambda_scope(lambda_to_resolve, &scope /*parent_scope*/);
            lambda_projection_names = resolveLambda(lambda_argument, lambda_to_resolve, lambda_arguments, lambda_scope);

            if (auto * lambda_list_node_result = lambda_to_resolve_typed.getExpression()->as<ListNode>())
            {
                size_t lambda_list_node_result_nodes_size = lambda_list_node_result->getNodes().size();

                if (lambda_list_node_result_nodes_size != 1)
                    throw Exception(ErrorCodes::UNSUPPORTED_METHOD,
                        "Lambda as function argument resolved as list node with size {}. Expected 1. In scope {}",
                        lambda_list_node_result_nodes_size,
                        lambda_to_resolve->formatASTForErrorMessage());

                lambda_to_resolve_typed.getExpression() = lambda_list_node_result->getNodes().front();
            }

            if (arguments_projection_names.at(function_lambda_argument_index) == PROJECTION_NAME_PLACEHOLDER)
            {
                size_t lambda_projection_names_size =lambda_projection_names.size();
                if (lambda_projection_names_size != 1)
                    throw Exception(ErrorCodes::LOGICAL_ERROR,
                        "Lambda argument inside function expected to have 1 projection name. Actual {}",
                        lambda_projection_names_size);

                WriteBufferFromOwnString lambda_argument_projection_name_buffer;
                lambda_argument_projection_name_buffer << "lambda(";
                lambda_argument_projection_name_buffer << "tuple(";

                size_t lambda_argument_names_size = lambda_argument_names.size();

                for (size_t i = 0; i < lambda_argument_names_size; ++i)
                {
                    const auto & lambda_argument_name = lambda_argument_names[i];
                    lambda_argument_projection_name_buffer << lambda_argument_name;

                    if (i + 1 != lambda_argument_names_size)
                        lambda_argument_projection_name_buffer << ", ";
                }

                lambda_argument_projection_name_buffer << "), ";
                lambda_argument_projection_name_buffer << lambda_projection_names[0];
                lambda_argument_projection_name_buffer << ")";

                lambda_projection_names.clear();

                arguments_projection_names[function_lambda_argument_index] = lambda_argument_projection_name_buffer.str();
            }

            auto lambda_resolved_type = std::make_shared<DataTypeFunction>(function_data_type_argument_types, lambda_to_resolve_typed.getExpression()->getResultType());
            lambda_to_resolve_typed.resolve(lambda_resolved_type);

            argument_types[function_lambda_argument_index] = lambda_resolved_type;
            argument_columns[function_lambda_argument_index].type = lambda_resolved_type;
            function_arguments[function_lambda_argument_index] = std::move(lambda_to_resolve);
        }

        /// Recalculate function projection name after lambda resolution
        result_projection_names = { calculateFunctionProjectionName(node, parameters_projection_names, arguments_projection_names) };
    }

    /** Create SET column for special function IN to allow constant folding
      * if left and right arguments are constants.
      *
      * Example: SELECT * FROM test_table LIMIT 1 IN 1;
      */
    if (is_special_function_in)
    {
        const auto * first_argument_constant_node = function_arguments[0]->as<ConstantNode>();
        const auto * second_argument_constant_node = function_arguments[1]->as<ConstantNode>();

        if (first_argument_constant_node && second_argument_constant_node)
        {
            const auto & first_argument_constant_type = first_argument_constant_node->getResultType();
            const auto & second_argument_constant_literal = second_argument_constant_node->getValue();
            const auto & second_argument_constant_type = second_argument_constant_node->getResultType();

            const auto & settings = scope.context->getSettingsRef();

            auto result_block = getSetElementsForConstantValue(
                first_argument_constant_type, second_argument_constant_literal, second_argument_constant_type, settings[Setting::transform_null_in]);

            SizeLimits size_limits_for_set = {settings[Setting::max_rows_in_set], settings[Setting::max_bytes_in_set], settings[Setting::set_overflow_mode]};

            auto set = std::make_shared<Set>(size_limits_for_set, 0, settings[Setting::transform_null_in]);

            set->setHeader(result_block.cloneEmpty().getColumnsWithTypeAndName());
            set->insertFromBlock(result_block.getColumnsWithTypeAndName());
            set->finishInsert();

            auto future_set = std::make_shared<FutureSetFromStorage>(std::move(set));

            /// Create constant set column for constant folding

            auto column_set = ColumnSet::create(1, std::move(future_set));
            argument_columns[1].column = ColumnConst::create(std::move(column_set), 1);
        }

        argument_columns[1].type = std::make_shared<DataTypeSet>();
    }

    std::shared_ptr<ConstantValue> constant_value;

    try
    {
        FunctionBasePtr function_base;
        if (function_cache)
        {
            auto & cached_function = function_cache->function_base;
            if (!cached_function)
                cached_function = function->build(argument_columns);

            function_base = cached_function;
        }
        else
            function_base = function->build(argument_columns);

        /// Do not constant fold get scalar functions
        // bool disable_constant_folding = function_name == "__getScalar" || function_name == "shardNum" ||
        //     function_name == "shardCount" || function_name == "hostName" || function_name == "tcpPort";

        /** If function is suitable for constant folding try to convert it to constant.
          * Example: SELECT plus(1, 1);
          * Result: SELECT 2;
          */
        if (function_base->isSuitableForConstantFolding()) // && !disable_constant_folding)
        {
            auto result_type = function_base->getResultType();
            auto executable_function = function_base->prepare(argument_columns);

            ColumnPtr column;

            if (all_arguments_constants)
            {
                size_t num_rows = function_arguments.empty() ? 0 : argument_columns.front().column->size();
                column = executable_function->execute(argument_columns, result_type, num_rows, true);
            }
            else
            {
                column = function_base->getConstantResultForNonConstArguments(argument_columns, result_type);
            }

            if (column && column->getDataType() != result_type->getColumnType())
                throw Exception(
                    ErrorCodes::LOGICAL_ERROR,
                    "Unexpected return type from {}. Expected {}. Got {}",
                    function->getName(),
                    result_type->getColumnType(),
                    column->getDataType());

            /** Do not perform constant folding if there are aggregate or arrayJoin functions inside function.
              * Example: SELECT toTypeName(sum(number)) FROM numbers(10);
              */
            if (column && isColumnConst(*column) && !typeid_cast<const ColumnConst *>(column.get())->getDataColumn().isDummy() &&
                !hasAggregateFunctionNodes(node) && !hasFunctionNode(node, "arrayJoin") &&
                /// Sanity check: do not convert large columns to constants
                column->byteSize() < 1_MiB)
            {
                /// Replace function node with result constant node
                Field column_constant_value;
                column->get(0, column_constant_value);
                constant_value = std::make_shared<ConstantValue>(std::move(column_constant_value), result_type);
            }
        }

        function_node.resolveAsFunction(std::move(function_base));
    }
    catch (Exception & e)
    {
        e.addMessage("In scope {}", scope.scope_node->formatASTForErrorMessage());
        throw;
    }

    if (constant_value)
        node = std::make_shared<ConstantNode>(std::move(constant_value), node);

    return result_projection_names;
}

/** Resolve expression node.
  * Argument node can be replaced with different node, or even with list node in case of matcher resolution.
  * Example: SELECT * FROM test_table;
  * * - is matcher node, and it can be resolved into ListNode.
  *
  * Steps:
  * 1. If node has alias, replace node with its value in scope alias map. Register alias in expression_aliases_in_resolve_process, to prevent resolving identifier
  * which can bind to expression alias name. Check tryResolveIdentifierFromAliases documentation for additional explanation.
  * Example:
  * SELECT id AS id FROM test_table;
  * SELECT value.value1 AS value FROM test_table;
  *
  * 2. Call specific resolve method depending on node type.
  *
  * If allow_table_expression = true and node is query node, then it is not evaluated as scalar subquery.
  * Although if node is identifier that is resolved into query node that query is evaluated as scalar subquery.
  * SELECT id, (SELECT 1) AS c FROM test_table WHERE a IN c;
  * SELECT id, FROM test_table WHERE a IN (SELECT 1);
  *
  * 3. Special case identifier node.
  * Try resolve it as expression identifier.
  * Then if allow_lambda_expression = true try to resolve it as function.
  * Then if allow_table_expression = true try to resolve it as table expression.
  *
  * 4. If node has alias, update its value in scope alias map. Deregister alias from expression_aliases_in_resolve_process.
  */
ProjectionNames QueryAnalyzer::resolveExpressionNode(
    QueryTreeNodePtr & node, IdentifierResolveScope & scope, bool allow_lambda_expression, bool allow_table_expression, bool ignore_alias)
{
    checkStackSize();

    auto resolved_expression_it = resolved_expressions.find(node);
    if (resolved_expression_it != resolved_expressions.end())
    {
        /** There can be edge case, when subquery for IN function is resolved multiple times in different context.
          * SELECT id IN (subquery AS value), value FROM test_table;
          * When we start to resolve `value` identifier, subquery is already resolved but constant folding is not performed.
          */
        auto node_type = node->getNodeType();
        if (!allow_table_expression && (node_type == QueryTreeNodeType::QUERY || node_type == QueryTreeNodeType::UNION))
        {
            IdentifierResolveScope subquery_scope(node, &scope /*parent_scope*/);
            subquery_scope.subquery_depth = scope.subquery_depth + 1;

            evaluateScalarSubqueryIfNeeded(node, subquery_scope);
        }

        return resolved_expression_it->second;
    }

    String node_alias = node->getAlias();
    ProjectionNames result_projection_names;

    if (node_alias.empty())
    {
        auto projection_name_it = node_to_projection_name.find(node);
        if (projection_name_it != node_to_projection_name.end())
            result_projection_names.push_back(projection_name_it->second);
    }
    else
    {
        result_projection_names.push_back(node_alias);
    }

    bool is_duplicated_alias = scope.aliases.nodes_with_duplicated_aliases.contains(node);
    if (is_duplicated_alias)
        scope.non_cached_identifier_lookups_during_expression_resolve.insert({Identifier{node_alias}, IdentifierLookupContext::EXPRESSION});

    /** Do not use alias table if node has alias same as some other node.
      * Example: WITH x -> x + 1 AS lambda SELECT 1 AS lambda;
      * During 1 AS lambda resolve if we use alias table we replace node with x -> x + 1 AS lambda.
      *
      * Do not use alias table if allow_table_expression = true and we resolve query node directly.
      * Example: SELECT a FROM test_table WHERE id IN (SELECT 1) AS a;
      * To support both (SELECT 1) AS expression in projection and (SELECT 1) as subquery in IN, do not use
      * alias table because in alias table subquery could be evaluated as scalar.
      */
    bool use_alias_table = !ignore_alias;
    if (is_duplicated_alias || (allow_table_expression && IdentifierResolver::isSubqueryNodeType(node->getNodeType())))
        use_alias_table = false;

    if (!node_alias.empty() && use_alias_table)
    {
        /** Node could be potentially resolved by resolving other nodes.
          * SELECT b, a as b FROM test_table;
          *
          * To resolve b we need to resolve a.
          */
        auto it = scope.aliases.alias_name_to_expression_node->find(node_alias);
        if (it != scope.aliases.alias_name_to_expression_node->end())
            node = it->second;

        if (allow_lambda_expression)
        {
            it = scope.aliases.alias_name_to_lambda_node.find(node_alias);
            if (it != scope.aliases.alias_name_to_lambda_node.end())
                node = it->second;
        }
    }

    scope.pushExpressionNode(node);

    auto node_type = node->getNodeType();

    switch (node_type)
    {
        case QueryTreeNodeType::IDENTIFIER:
        {
            auto & identifier_node = node->as<IdentifierNode &>();
            auto unresolved_identifier = identifier_node.getIdentifier();
            auto resolve_identifier_expression_result = tryResolveIdentifier({unresolved_identifier, IdentifierLookupContext::EXPRESSION}, scope);
            auto resolved_identifier_node = resolve_identifier_expression_result.resolved_identifier;

            if (resolved_identifier_node && result_projection_names.empty() &&
                (resolve_identifier_expression_result.isResolvedFromJoinTree() || resolve_identifier_expression_result.isResolvedFromExpressionArguments()))
            {
                auto projection_name_it = node_to_projection_name.find(resolved_identifier_node);
                if (projection_name_it != node_to_projection_name.end())
                    result_projection_names.push_back(projection_name_it->second);
            }

            if (!resolved_identifier_node && allow_lambda_expression)
                resolved_identifier_node = tryResolveIdentifier({unresolved_identifier, IdentifierLookupContext::FUNCTION}, scope).resolved_identifier;

            if (!resolved_identifier_node && allow_table_expression)
            {
                resolved_identifier_node = tryResolveIdentifier({unresolved_identifier, IdentifierLookupContext::TABLE_EXPRESSION}, scope).resolved_identifier;

                if (resolved_identifier_node)
                {
                    /// If table identifier is resolved as CTE clone it and resolve
                    auto * subquery_node = resolved_identifier_node->as<QueryNode>();
                    auto * union_node = resolved_identifier_node->as<UnionNode>();
                    bool resolved_as_cte = (subquery_node && subquery_node->isCTE()) || (union_node && union_node->isCTE());

                    if (resolved_as_cte)
                    {
                        resolved_identifier_node = resolved_identifier_node->clone();
                        subquery_node = resolved_identifier_node->as<QueryNode>();
                        union_node = resolved_identifier_node->as<UnionNode>();

                        std::string_view cte_name = subquery_node ? subquery_node->getCTEName() : union_node->getCTEName();

                        if (subquery_node)
                            subquery_node->setIsCTE(false);
                        else
                            union_node->setIsCTE(false);

                        IdentifierResolveScope subquery_scope(resolved_identifier_node, &scope /*parent_scope*/);
                        subquery_scope.subquery_depth = scope.subquery_depth + 1;

                        /// CTE is being resolved, it's required to forbid to resolve to it again
                        /// because recursive CTEs are not supported, e.g.:
                        ///
                        /// WITH test1 AS (SELECT i + 1, j + 1 FROM test1) SELECT toInt64(4) i, toInt64(5) j FROM numbers(3) WHERE (i, j) IN test1;
                        ///
                        /// In this example argument of function `in` is being resolve here. If CTE `test1` is not forbidden,
                        /// `test1` is resolved to CTE (not to the table) in `initializeQueryJoinTreeNode` function.
                        ctes_in_resolve_process.insert(cte_name);

                        if (subquery_node)
                            resolveQuery(resolved_identifier_node, subquery_scope);
                        else
                            resolveUnion(resolved_identifier_node, subquery_scope);

                        ctes_in_resolve_process.erase(cte_name);
                    }
                }
            }

            if (!resolved_identifier_node)
            {
                std::string message_clarification;
                if (allow_lambda_expression)
                    message_clarification = std::string(" or ") + toStringLowercase(IdentifierLookupContext::FUNCTION);

                if (allow_table_expression)
                    message_clarification = std::string(" or ") + toStringLowercase(IdentifierLookupContext::TABLE_EXPRESSION);

                std::unordered_set<Identifier> valid_identifiers;
                IdentifierResolver::collectScopeWithParentScopesValidIdentifiersForTypoCorrection(unresolved_identifier,
                    scope,
                    true,
                    allow_lambda_expression,
                    allow_table_expression,
                    valid_identifiers);

                auto hints = IdentifierResolver::collectIdentifierTypoHints(unresolved_identifier, valid_identifiers);

                throw Exception(ErrorCodes::UNKNOWN_IDENTIFIER, "Unknown {}{} identifier {} in scope {}{}",
                    toStringLowercase(IdentifierLookupContext::EXPRESSION),
                    message_clarification,
                    backQuote(unresolved_identifier.getFullName()),
                    scope.scope_node->formatASTForErrorMessage(),
                    getHintsErrorMessageSuffix(hints));
            }

            node = std::move(resolved_identifier_node);

            if (node->getNodeType() == QueryTreeNodeType::LIST)
            {
                result_projection_names.clear();
                resolved_expression_it = resolved_expressions.find(node);
                if (resolved_expression_it != resolved_expressions.end())
                    return resolved_expression_it->second;
                throw Exception(
                    ErrorCodes::LOGICAL_ERROR,
                    "Identifier '{}' resolve into list node and list node projection names are not initialized. In scope {}",
                    unresolved_identifier.getFullName(),
                    scope.scope_node->formatASTForErrorMessage());
            }

            if (result_projection_names.empty())
                result_projection_names.push_back(unresolved_identifier.getFullName());

            break;
        }
        case QueryTreeNodeType::MATCHER:
        {
            result_projection_names = resolveMatcher(node, scope);
            break;
        }
        case QueryTreeNodeType::LIST:
        {
            /** Edge case if list expression has alias.
              * Matchers cannot have aliases, but `untuple` function can.
              * Example: SELECT a, untuple(CAST(('hello', 1) AS Tuple(name String, count UInt32))) AS a;
              * During resolveFunction `untuple` function is replaced by list of 2 constants 'hello', 1.
              */
            result_projection_names = resolveExpressionNodeList(node, scope, allow_lambda_expression, allow_lambda_expression);
            break;
        }
        case QueryTreeNodeType::CONSTANT:
        {
            if (result_projection_names.empty())
            {
                const auto & constant_node = node->as<ConstantNode &>();
                result_projection_names.push_back(constant_node.getValueStringRepresentation());
            }

            /// Already resolved
            break;
        }
        case QueryTreeNodeType::COLUMN:
        {
            auto & column_node = node->as<ColumnNode &>();
            if (column_node.hasExpression())
                resolveExpressionNode(column_node.getExpression(), scope, false /*allow_lambda_expression*/, false /*allow_table_expression*/);

            if (result_projection_names.empty())
                result_projection_names.push_back(column_node.getColumnName());

            break;
        }
        case QueryTreeNodeType::FUNCTION:
        {
            auto function_projection_names = resolveFunction(node, scope);

            if (result_projection_names.empty() || node->getNodeType() == QueryTreeNodeType::LIST)
                result_projection_names = std::move(function_projection_names);

            break;
        }
        case QueryTreeNodeType::LAMBDA:
        {
            if (!allow_lambda_expression)
                throw Exception(ErrorCodes::BAD_ARGUMENTS,
                    "Lambda {} is not allowed in expression context. In scope {}",
                    node->formatASTForErrorMessage(),
                    scope.scope_node->formatASTForErrorMessage());

            if (result_projection_names.empty())
                result_projection_names.push_back(PROJECTION_NAME_PLACEHOLDER);

            /// Lambda must be resolved by caller
            break;
        }
        case QueryTreeNodeType::QUERY:
            [[fallthrough]];
        case QueryTreeNodeType::UNION:
        {
            IdentifierResolveScope subquery_scope(node, &scope /*parent_scope*/);
            subquery_scope.subquery_depth = scope.subquery_depth + 1;

            std::string projection_name = "_subquery_" + std::to_string(subquery_counter);
            ++subquery_counter;

            if (node_type == QueryTreeNodeType::QUERY)
                resolveQuery(node, subquery_scope);
            else
                resolveUnion(node, subquery_scope);

            if (!allow_table_expression)
                evaluateScalarSubqueryIfNeeded(node, subquery_scope);

            if (result_projection_names.empty())
                result_projection_names.push_back(std::move(projection_name));

            break;
        }
        case QueryTreeNodeType::TABLE:
        {
            if (!allow_table_expression)
                throw Exception(ErrorCodes::BAD_ARGUMENTS,
                    "Table {} is not allowed in expression context. In scope {}",
                    node->formatASTForErrorMessage(),
                    scope.scope_node->formatASTForErrorMessage());

            auto & table_node = node->as<TableNode &>();
            if (result_projection_names.empty())
                result_projection_names.push_back(table_node.getStorageID().getFullNameNotQuoted());

            break;
        }
        case QueryTreeNodeType::TRANSFORMER:
            [[fallthrough]];
        case QueryTreeNodeType::SORT:
            [[fallthrough]];
        case QueryTreeNodeType::INTERPOLATE:
            [[fallthrough]];
        case QueryTreeNodeType::WINDOW:
            [[fallthrough]];
        case QueryTreeNodeType::TABLE_FUNCTION:
            [[fallthrough]];
        case QueryTreeNodeType::ARRAY_JOIN:
            [[fallthrough]];
        case QueryTreeNodeType::JOIN:
        {
            throw Exception(ErrorCodes::LOGICAL_ERROR,
                "{} {} is not allowed in expression context. In scope {}",
                node->getNodeType(),
                node->formatASTForErrorMessage(),
                scope.scope_node->formatASTForErrorMessage());
        }
    }

    validateTreeSize(node, scope.context->getSettingsRef()[Setting::max_expanded_ast_elements], node_to_tree_size);

    /// Lambda can be inside the aggregate function, so we should check parent scopes.
    /// Most likely only the root scope can have an aggregate function, but let's check all just in case.
    bool in_aggregate_function_scope = false;
    for (const auto * scope_ptr = &scope; scope_ptr; scope_ptr = scope_ptr->parent_scope)
        in_aggregate_function_scope = in_aggregate_function_scope || scope_ptr->expressions_in_resolve_process_stack.hasAggregateFunction();

    if (!in_aggregate_function_scope)
    {
        for (const auto * scope_ptr = &scope; scope_ptr; scope_ptr = scope_ptr->parent_scope)
        {
            auto it = scope_ptr->nullable_group_by_keys.find(node);
            if (it != scope_ptr->nullable_group_by_keys.end())
            {
                node = it->node->clone();
                node->convertToNullable();
                break;
            }

            /// Check parent scopes until find current query scope.
            if (scope_ptr->scope_node->getNodeType() == QueryTreeNodeType::QUERY)
                break;
        }
    }

    /** Update aliases after expression node was resolved.
      * Do not update node in alias table if we resolve it for duplicate alias.
      */
    if (!node_alias.empty() && use_alias_table && !scope.group_by_use_nulls)
    {
        auto it = scope.aliases.alias_name_to_expression_node->find(node_alias);
        if (it != scope.aliases.alias_name_to_expression_node->end())
            it->second = node;

        if (allow_lambda_expression)
        {
            it = scope.aliases.alias_name_to_lambda_node.find(node_alias);
            if (it != scope.aliases.alias_name_to_lambda_node.end())
                it->second = node;
        }
    }

    if (is_duplicated_alias)
        scope.non_cached_identifier_lookups_during_expression_resolve.erase({Identifier{node_alias}, IdentifierLookupContext::EXPRESSION});

    if (!ignore_alias)
        resolved_expressions.emplace(node, result_projection_names);

    scope.popExpressionNode();
    bool expression_was_root = scope.expressions_in_resolve_process_stack.empty();
    if (expression_was_root)
        scope.non_cached_identifier_lookups_during_expression_resolve.clear();

    return result_projection_names;
}

/** Resolve expression node list.
  * If expression is CTE subquery node it is skipped.
  * If expression is resolved in list, it is flattened into initial node list.
  *
  * Such examples must work:
  * Example: CREATE TABLE test_table (id UInt64, value UInt64) ENGINE=TinyLog; SELECT plus(*) FROM test_table;
  * Example: SELECT *** FROM system.one;
  */
ProjectionNames QueryAnalyzer::resolveExpressionNodeList(QueryTreeNodePtr & node_list, IdentifierResolveScope & scope, bool allow_lambda_expression, bool allow_table_expression)
{
    auto & node_list_typed = node_list->as<ListNode &>();
    size_t node_list_size = node_list_typed.getNodes().size();

    QueryTreeNodes result_nodes;
    result_nodes.reserve(node_list_size);

    ProjectionNames result_projection_names;

    for (auto & node : node_list_typed.getNodes())
    {
        auto node_to_resolve = node;
        auto expression_node_projection_names = resolveExpressionNode(node_to_resolve, scope, allow_lambda_expression, allow_table_expression);
        size_t expected_projection_names_size = 1;
        if (auto * expression_list = node_to_resolve->as<ListNode>())
        {
            expected_projection_names_size = expression_list->getNodes().size();
            for (auto & expression_list_node : expression_list->getNodes())
                result_nodes.push_back(expression_list_node);
        }
        else
        {
            result_nodes.push_back(std::move(node_to_resolve));
        }

        if (expression_node_projection_names.size() != expected_projection_names_size)
            throw Exception(ErrorCodes::LOGICAL_ERROR,
                "Expression nodes list expected {} projection names. Actual {}",
                expected_projection_names_size,
                expression_node_projection_names.size());

        result_projection_names.insert(result_projection_names.end(), expression_node_projection_names.begin(), expression_node_projection_names.end());
        expression_node_projection_names.clear();
    }

    node_list_typed.getNodes() = std::move(result_nodes);

    return result_projection_names;
}

/** Resolve sort columns nodes list.
  */
ProjectionNames QueryAnalyzer::resolveSortNodeList(QueryTreeNodePtr & sort_node_list, IdentifierResolveScope & scope)
{
    ProjectionNames result_projection_names;
    ProjectionNames sort_expression_projection_names;
    ProjectionNames fill_from_expression_projection_names;
    ProjectionNames fill_to_expression_projection_names;
    ProjectionNames fill_step_expression_projection_names;

    auto & sort_node_list_typed = sort_node_list->as<ListNode &>();
    for (auto & node : sort_node_list_typed.getNodes())
    {
        auto & sort_node = node->as<SortNode &>();
        sort_expression_projection_names = resolveExpressionNode(sort_node.getExpression(), scope, false /*allow_lambda_expression*/, false /*allow_table_expression*/);

        if (auto * sort_column_list_node = sort_node.getExpression()->as<ListNode>())
        {
            size_t sort_column_list_node_size = sort_column_list_node->getNodes().size();
            if (sort_column_list_node_size != 1)
            {
                throw Exception(ErrorCodes::UNSUPPORTED_METHOD,
                    "Sort column node expression resolved into list with size {}. Expected 1. In scope {}",
                    sort_column_list_node_size,
                    scope.scope_node->formatASTForErrorMessage());
            }

            sort_node.getExpression() = sort_column_list_node->getNodes().front();
        }

        validateSortingKeyType(sort_node.getExpression()->getResultType(), scope);

        size_t sort_expression_projection_names_size = sort_expression_projection_names.size();
        if (sort_expression_projection_names_size != 1)
            throw Exception(ErrorCodes::LOGICAL_ERROR,
                "Sort expression expected 1 projection name. Actual {}",
                sort_expression_projection_names_size);

        if (sort_node.hasFillFrom())
        {
            fill_from_expression_projection_names = resolveExpressionNode(sort_node.getFillFrom(), scope, false /*allow_lambda_expression*/, false /*allow_table_expression*/);

            const auto * constant_node = sort_node.getFillFrom()->as<ConstantNode>();
            if (!constant_node || !isColumnedAsNumber(constant_node->getResultType()))
                throw Exception(ErrorCodes::INVALID_WITH_FILL_EXPRESSION,
                    "Sort FILL FROM expression must be constant with numeric type. Actual {}. In scope {}",
                    sort_node.getFillFrom()->formatASTForErrorMessage(),
                    scope.scope_node->formatASTForErrorMessage());

            size_t fill_from_expression_projection_names_size = fill_from_expression_projection_names.size();
            if (fill_from_expression_projection_names_size != 1)
                throw Exception(ErrorCodes::LOGICAL_ERROR,
                    "Sort node FILL FROM expression expected 1 projection name. Actual {}",
                    fill_from_expression_projection_names_size);
        }

        if (sort_node.hasFillTo())
        {
            fill_to_expression_projection_names = resolveExpressionNode(sort_node.getFillTo(), scope, false /*allow_lambda_expression*/, false /*allow_table_expression*/);

            const auto * constant_node = sort_node.getFillTo()->as<ConstantNode>();
            if (!constant_node || !isColumnedAsNumber(constant_node->getResultType()))
                throw Exception(
                    ErrorCodes::INVALID_WITH_FILL_EXPRESSION,
                    "Sort FILL TO expression must be constant with numeric type. Actual {}. In scope {}",
                    sort_node.getFillTo()->formatASTForErrorMessage(),
                    scope.scope_node->formatASTForErrorMessage());

            size_t fill_to_expression_projection_names_size = fill_to_expression_projection_names.size();
            if (fill_to_expression_projection_names_size != 1)
                throw Exception(ErrorCodes::LOGICAL_ERROR,
                    "Sort node FILL TO expression expected 1 projection name. Actual {}",
                    fill_to_expression_projection_names_size);
        }

        if (sort_node.hasFillStep())
        {
            fill_step_expression_projection_names = resolveExpressionNode(sort_node.getFillStep(), scope, false /*allow_lambda_expression*/, false /*allow_table_expression*/);

            const auto * constant_node = sort_node.getFillStep()->as<ConstantNode>();
            if (!constant_node)
                throw Exception(ErrorCodes::INVALID_WITH_FILL_EXPRESSION,
                    "Sort FILL STEP expression must be constant with numeric or interval type. Actual {}. In scope {}",
                    sort_node.getFillStep()->formatASTForErrorMessage(),
                    scope.scope_node->formatASTForErrorMessage());

            bool is_number = isColumnedAsNumber(constant_node->getResultType());
            bool is_interval = WhichDataType(constant_node->getResultType()).isInterval();
            if (!is_number && !is_interval)
                throw Exception(ErrorCodes::INVALID_WITH_FILL_EXPRESSION,
                    "Sort FILL STEP expression must be constant with numeric or interval type. Actual {}. In scope {}",
                    sort_node.getFillStep()->formatASTForErrorMessage(),
                    scope.scope_node->formatASTForErrorMessage());

            size_t fill_step_expression_projection_names_size = fill_step_expression_projection_names.size();
            if (fill_step_expression_projection_names_size != 1)
                throw Exception(ErrorCodes::LOGICAL_ERROR,
                    "Sort FILL STEP expression expected 1 projection name. Actual {}",
                    fill_step_expression_projection_names_size);
        }

        auto sort_column_projection_name = calculateSortColumnProjectionName(node,
            sort_expression_projection_names[0],
            fill_from_expression_projection_names.empty() ? "" : fill_from_expression_projection_names.front(),
            fill_to_expression_projection_names.empty() ? "" : fill_to_expression_projection_names.front(),
            fill_step_expression_projection_names.empty() ? "" : fill_step_expression_projection_names.front());

        result_projection_names.push_back(std::move(sort_column_projection_name));

        sort_expression_projection_names.clear();
        fill_from_expression_projection_names.clear();
        fill_to_expression_projection_names.clear();
        fill_step_expression_projection_names.clear();
    }

    return result_projection_names;
}

void QueryAnalyzer::validateSortingKeyType(const DataTypePtr & sorting_key_type, const IdentifierResolveScope & scope) const
{
    if (scope.context->getSettingsRef()[Setting::allow_suspicious_types_in_order_by])
        return;

    auto check = [](const IDataType & type)
    {
        if (isDynamic(type) || isVariant(type))
            throw Exception(
                ErrorCodes::ILLEGAL_COLUMN,
                "Data types Variant/Dynamic are not allowed in ORDER BY keys, because it can lead to unexpected results. "
                "Consider using a subcolumn with a specific data type instead (for example 'column.Int64' or 'json.some.path.:Int64' if "
                "its a JSON path subcolumn) or casting this column to a specific data type. "
                "Set setting allow_suspicious_types_in_order_by = 1 in order to allow it");
    };

    check(*sorting_key_type);
    sorting_key_type->forEachChild(check);
}

namespace
{

void expandTuplesInList(QueryTreeNodes & key_list)
{
    QueryTreeNodes expanded_keys;
    expanded_keys.reserve(key_list.size());
    for (auto const & key : key_list)
    {
        if (auto * function = key->as<FunctionNode>(); function != nullptr && function->getFunctionName() == "tuple")
        {
            std::copy(function->getArguments().begin(), function->getArguments().end(), std::back_inserter(expanded_keys));
        }
        else
            expanded_keys.push_back(key);
    }
    key_list = std::move(expanded_keys);
}

}

/** Resolve GROUP BY clause.
  */
void QueryAnalyzer::resolveGroupByNode(QueryNode & query_node_typed, IdentifierResolveScope & scope)
{
    if (query_node_typed.isGroupByWithGroupingSets())
    {
        for (auto & grouping_sets_keys_list_node : query_node_typed.getGroupBy().getNodes())
        {
            replaceNodesWithPositionalArguments(grouping_sets_keys_list_node, query_node_typed.getProjection().getNodes(), scope);

            resolveExpressionNodeList(grouping_sets_keys_list_node, scope, false /*allow_lambda_expression*/, false /*allow_table_expression*/);

            // Remove redundant calls to `tuple` function. It simplifies checking if expression is an aggregation key.
            // It's required to support queries like: SELECT number FROM numbers(3) GROUP BY (number, number % 2)
            auto & group_by_list = grouping_sets_keys_list_node->as<ListNode &>().getNodes();
            expandTuplesInList(group_by_list);
        }

        for (const auto & grouping_set : query_node_typed.getGroupBy().getNodes())
        {
            for (const auto & group_by_elem : grouping_set->as<ListNode>()->getNodes())
            {
                validateGroupByKeyType(group_by_elem->getResultType(), scope);
                if (scope.group_by_use_nulls)
                    scope.nullable_group_by_keys.insert(group_by_elem);
            }
        }
    }
    else
    {
        replaceNodesWithPositionalArguments(query_node_typed.getGroupByNode(), query_node_typed.getProjection().getNodes(), scope);

        resolveExpressionNodeList(query_node_typed.getGroupByNode(), scope, false /*allow_lambda_expression*/, false /*allow_table_expression*/);

        // Remove redundant calls to `tuple` function. It simplifies checking if expression is an aggregation key.
        // It's required to support queries like: SELECT number FROM numbers(3) GROUP BY (number, number % 2)
        auto & group_by_list = query_node_typed.getGroupBy().getNodes();
        expandTuplesInList(group_by_list);

        for (const auto & group_by_elem : query_node_typed.getGroupBy().getNodes())
        {
            validateGroupByKeyType(group_by_elem->getResultType(), scope);
            if (scope.group_by_use_nulls)
                scope.nullable_group_by_keys.insert(group_by_elem);
        }
    }
}

/** Validate data types of GROUP BY key.
  */
void QueryAnalyzer::validateGroupByKeyType(const DataTypePtr & group_by_key_type, const IdentifierResolveScope & scope) const
{
    if (scope.context->getSettingsRef()[Setting::allow_suspicious_types_in_group_by])
        return;

    auto check = [](const IDataType & type)
    {
        if (isDynamic(type) || isVariant(type))
            throw Exception(
                ErrorCodes::ILLEGAL_COLUMN,
                "Data types Variant/Dynamic are not allowed in GROUP BY keys, because it can lead to unexpected results. "
                "Consider using a subcolumn with a specific data type instead (for example 'column.Int64' or 'json.some.path.:Int64' if "
                "its a JSON path subcolumn) or casting this column to a specific data type. "
                "Set setting allow_suspicious_types_in_group_by = 1 in order to allow it");
    };

    check(*group_by_key_type);
    group_by_key_type->forEachChild(check);
}

/** Resolve interpolate columns nodes list.
  */
void QueryAnalyzer::resolveInterpolateColumnsNodeList(QueryTreeNodePtr & interpolate_node_list, IdentifierResolveScope & scope)
{
    auto & interpolate_node_list_typed = interpolate_node_list->as<ListNode &>();

    for (auto & interpolate_node : interpolate_node_list_typed.getNodes())
    {
        auto & interpolate_node_typed = interpolate_node->as<InterpolateNode &>();

        auto column_to_interpolate_name = interpolate_node_typed.getExpressionName();

        resolveExpressionNode(interpolate_node_typed.getExpression(), scope, false /*allow_lambda_expression*/, false /*allow_table_expression*/);

        bool is_column_constant = interpolate_node_typed.getExpression()->getNodeType() == QueryTreeNodeType::CONSTANT;

        auto & interpolation_to_resolve = interpolate_node_typed.getInterpolateExpression();
        IdentifierResolveScope interpolate_scope(interpolation_to_resolve, &scope /*parent_scope*/);

        auto fake_column_node = std::make_shared<ColumnNode>(NameAndTypePair(column_to_interpolate_name, interpolate_node_typed.getExpression()->getResultType()), interpolate_node);
        if (is_column_constant)
            interpolate_scope.expression_argument_name_to_node.emplace(column_to_interpolate_name, fake_column_node);

        resolveExpressionNode(interpolation_to_resolve, interpolate_scope, false /*allow_lambda_expression*/, false /*allow_table_expression*/);
    }
}

/** Resolve window nodes list.
  */
void QueryAnalyzer::resolveWindowNodeList(QueryTreeNodePtr & window_node_list, IdentifierResolveScope & scope)
{
    auto & window_node_list_typed = window_node_list->as<ListNode &>();
    for (auto & node : window_node_list_typed.getNodes())
        resolveWindow(node, scope);
}

NamesAndTypes QueryAnalyzer::resolveProjectionExpressionNodeList(QueryTreeNodePtr & projection_node_list, IdentifierResolveScope & scope)
{
    ProjectionNames projection_names = resolveExpressionNodeList(projection_node_list, scope, false /*allow_lambda_expression*/, false /*allow_table_expression*/);

    auto projection_nodes = projection_node_list->as<ListNode &>().getNodes();
    size_t projection_nodes_size = projection_nodes.size();

    NamesAndTypes projection_columns;
    projection_columns.reserve(projection_nodes_size);

    for (size_t i = 0; i < projection_nodes_size; ++i)
    {
        const auto & projection_node = projection_nodes[i];

        if (!IdentifierResolver::isExpressionNodeType(projection_node->getNodeType()))
            throw Exception(ErrorCodes::UNSUPPORTED_METHOD,
                "Projection node must be constant, function, column, query or union");

        projection_columns.emplace_back(projection_names[i], projection_node->getResultType());
    }

    return projection_columns;
}

/** Initialize query join tree node.
  *
  * 1. Resolve identifiers.
  * 2. Register table, table function, query, union, join, array join nodes in scope table expressions in resolve process.
  */
void QueryAnalyzer::initializeQueryJoinTreeNode(QueryTreeNodePtr & join_tree_node, IdentifierResolveScope & scope)
{
    std::deque<QueryTreeNodePtr *> join_tree_node_ptrs_to_process_queue;
    join_tree_node_ptrs_to_process_queue.push_back(&join_tree_node);

    while (!join_tree_node_ptrs_to_process_queue.empty())
    {
        auto * current_join_tree_node_ptr = join_tree_node_ptrs_to_process_queue.front();
        join_tree_node_ptrs_to_process_queue.pop_front();

        auto & current_join_tree_node = *current_join_tree_node_ptr;
        auto current_join_tree_node_type = current_join_tree_node->getNodeType();

        switch (current_join_tree_node_type)
        {
            case QueryTreeNodeType::IDENTIFIER:
            {
                auto & from_table_identifier = current_join_tree_node->as<IdentifierNode &>();
                auto table_identifier_lookup = IdentifierLookup{from_table_identifier.getIdentifier(), IdentifierLookupContext::TABLE_EXPRESSION};

                auto from_table_identifier_alias = from_table_identifier.getAlias();

                IdentifierResolveSettings resolve_settings;
                /// In join tree initialization ignore join tree as identifier lookup source
                resolve_settings.allow_to_check_join_tree = false;
                /** Disable resolve of subquery during identifier resolution.
                  * Example: SELECT * FROM (SELECT 1) AS t1, t1;
                  * During `t1` identifier resolution we resolve it into subquery SELECT 1, but we want to disable
                  * subquery resolution at this stage, because JOIN TREE of parent query is not resolved.
                  */
                resolve_settings.allow_to_resolve_subquery_during_identifier_resolution = false;

                scope.pushExpressionNode(current_join_tree_node);

                auto table_identifier_resolve_result = tryResolveIdentifier(table_identifier_lookup, scope, resolve_settings);

                scope.popExpressionNode();
                bool expression_was_root = scope.expressions_in_resolve_process_stack.empty();
                if (expression_was_root)
                    scope.non_cached_identifier_lookups_during_expression_resolve.clear();

                auto resolved_identifier = table_identifier_resolve_result.resolved_identifier;

                if (!resolved_identifier)
                    throw Exception(ErrorCodes::UNKNOWN_TABLE,
                        "Unknown table expression identifier '{}' in scope {}",
                        from_table_identifier.getIdentifier().getFullName(),
                        scope.scope_node->formatASTForErrorMessage());

                resolved_identifier = resolved_identifier->clone();

                /// Update alias name to table expression map
                auto table_expression_it = scope.aliases.alias_name_to_table_expression_node.find(from_table_identifier_alias);
                if (table_expression_it != scope.aliases.alias_name_to_table_expression_node.end())
                    table_expression_it->second = resolved_identifier;

                auto table_expression_modifiers = from_table_identifier.getTableExpressionModifiers();

                auto * resolved_identifier_query_node = resolved_identifier->as<QueryNode>();
                auto * resolved_identifier_union_node = resolved_identifier->as<UnionNode>();

                if (resolved_identifier_query_node || resolved_identifier_union_node)
                {
                    if (table_expression_modifiers.has_value())
                    {
                        throw Exception(ErrorCodes::UNSUPPORTED_METHOD,
                            "Table expression modifiers {} are not supported for subquery {}",
                            table_expression_modifiers->formatForErrorMessage(),
                            resolved_identifier->formatASTForErrorMessage());
                    }
                }
                else if (auto * resolved_identifier_table_node = resolved_identifier->as<TableNode>())
                {
                    if (table_expression_modifiers.has_value())
                        resolved_identifier_table_node->setTableExpressionModifiers(*table_expression_modifiers);
                }
                else if (auto * resolved_identifier_table_function_node = resolved_identifier->as<TableFunctionNode>())
                {
                    if (table_expression_modifiers.has_value())
                        resolved_identifier_table_function_node->setTableExpressionModifiers(*table_expression_modifiers);
                }
                else
                {
                    throw Exception(ErrorCodes::LOGICAL_ERROR,
                        "Identifier in JOIN TREE '{}' resolved into unexpected table expression. In scope {}",
                        from_table_identifier.getIdentifier().getFullName(),
                        scope.scope_node->formatASTForErrorMessage());
                }

                auto current_join_tree_node_alias = current_join_tree_node->getAlias();
                resolved_identifier->setAlias(current_join_tree_node_alias);
                current_join_tree_node = resolved_identifier;

                scope.table_expressions_in_resolve_process.insert(current_join_tree_node.get());
                break;
            }
            case QueryTreeNodeType::QUERY:
            {
                scope.table_expressions_in_resolve_process.insert(current_join_tree_node.get());
                break;
            }
            case QueryTreeNodeType::UNION:
            {
                scope.table_expressions_in_resolve_process.insert(current_join_tree_node.get());
                break;
            }
            case QueryTreeNodeType::TABLE_FUNCTION:
            {
                scope.table_expressions_in_resolve_process.insert(current_join_tree_node.get());
                break;
            }
            case QueryTreeNodeType::TABLE:
            {
                scope.table_expressions_in_resolve_process.insert(current_join_tree_node.get());
                break;
            }
            case QueryTreeNodeType::ARRAY_JOIN:
            {
                auto & array_join = current_join_tree_node->as<ArrayJoinNode &>();
                join_tree_node_ptrs_to_process_queue.push_back(&array_join.getTableExpression());
                scope.table_expressions_in_resolve_process.insert(current_join_tree_node.get());
                break;
            }
            case QueryTreeNodeType::JOIN:
            {
                auto & join = current_join_tree_node->as<JoinNode &>();
                join_tree_node_ptrs_to_process_queue.push_back(&join.getLeftTableExpression());
                join_tree_node_ptrs_to_process_queue.push_back(&join.getRightTableExpression());
                scope.table_expressions_in_resolve_process.insert(current_join_tree_node.get());
                ++scope.joins_count;
                break;
            }
            default:
            {
                throw Exception(ErrorCodes::BAD_ARGUMENTS,
                    "Query FROM section expected table, table function, query, UNION, ARRAY JOIN or JOIN. Actual {} {}. In scope {}",
                    current_join_tree_node->getNodeTypeName(),
                    current_join_tree_node->formatASTForErrorMessage(),
                    scope.scope_node->formatASTForErrorMessage());
            }
        }
    }
}

/// Initialize table expression data for table expression node
void QueryAnalyzer::initializeTableExpressionData(const QueryTreeNodePtr & table_expression_node, IdentifierResolveScope & scope)
{
    auto * table_node = table_expression_node->as<TableNode>();
    auto * query_node = table_expression_node->as<QueryNode>();
    auto * union_node = table_expression_node->as<UnionNode>();
    auto * table_function_node = table_expression_node->as<TableFunctionNode>();

    if (!table_node && !table_function_node && !query_node && !union_node)
        throw Exception(ErrorCodes::UNSUPPORTED_METHOD,
        "Unexpected table expression. Expected table, table function, query or union node. Actual {}. In scope {}",
        table_expression_node->formatASTForErrorMessage(),
        scope.scope_node->formatASTForErrorMessage());

    auto table_expression_data_it = scope.table_expression_node_to_data.find(table_expression_node);
    if (table_expression_data_it != scope.table_expression_node_to_data.end())
        return;

    AnalysisTableExpressionData table_expression_data;

    if (table_node)
    {
        if (!table_node->getTemporaryTableName().empty())
        {
            table_expression_data.table_name = table_node->getTemporaryTableName();
            table_expression_data.table_expression_name = table_node->getTemporaryTableName();
        }
        else
        {
            const auto & table_storage_id = table_node->getStorageID();
            table_expression_data.database_name = table_storage_id.database_name;
            table_expression_data.table_name = table_storage_id.table_name;
            table_expression_data.table_expression_name = table_storage_id.getFullNameNotQuoted();
        }

        table_expression_data.table_expression_description = "table";
    }
    else if (query_node || union_node)
    {
        table_expression_data.table_name = query_node ? query_node->getCTEName() : union_node->getCTEName();
        table_expression_data.table_expression_description = "subquery";
    }
    else if (table_function_node)
    {
        table_expression_data.table_expression_description = "table_function";
    }

    if (table_expression_node->hasAlias())
        table_expression_data.table_expression_name = table_expression_node->getAlias();

    if (table_node || table_function_node)
    {
        const auto & storage_snapshot = table_node ? table_node->getStorageSnapshot() : table_function_node->getStorageSnapshot();

        auto get_column_options = GetColumnsOptions(GetColumnsOptions::All).withExtendedObjects().withVirtuals();
        if (storage_snapshot->storage.supportsSubcolumns())
        {
            get_column_options.withSubcolumns();
            table_expression_data.supports_subcolumns = true;
        }

        auto column_names_and_types = storage_snapshot->getColumns(get_column_options);
        table_expression_data.column_names_and_types = NamesAndTypes(column_names_and_types.begin(), column_names_and_types.end());

        const auto & columns_description = storage_snapshot->metadata->getColumns();

        std::vector<std::pair<std::string, ColumnNodePtr>> alias_columns_to_resolve;
        ColumnNameToColumnNodeMap column_name_to_column_node;
        column_name_to_column_node.reserve(column_names_and_types.size());

        /** For ALIAS columns in table we must additionally analyze ALIAS expressions.
          * Example: CREATE TABLE test_table (id UInt64, alias_value_1 ALIAS id + 5);
          *
          * To do that we collect alias columns and build table column name to column node map.
          * For each alias column we build identifier resolve scope, initialize it with table column name to node map
          * and resolve alias column.
          */
        for (const auto & column_name_and_type : table_expression_data.column_names_and_types)
        {
            for (const auto & subcolumn : columns_description.getSubcolumns(column_name_and_type.name))
                table_expression_data.subcolumn_names.insert(subcolumn.name);
            const auto & column_default = columns_description.getDefault(column_name_and_type.name);

            if (column_default && column_default->kind == ColumnDefaultKind::Alias)
            {
                auto alias_expression = buildQueryTree(column_default->expression, scope.context);
                auto column_node = std::make_shared<ColumnNode>(column_name_and_type, std::move(alias_expression), table_expression_node);
                column_name_to_column_node.emplace(column_name_and_type.name, column_node);
                alias_columns_to_resolve.emplace_back(column_name_and_type.name, column_node);
            }
            else
            {
                auto column_node = std::make_shared<ColumnNode>(column_name_and_type, table_expression_node);
                column_name_to_column_node.emplace(column_name_and_type.name, column_node);
            }
        }

        for (auto & [alias_column_to_resolve_name, alias_column_to_resolve] : alias_columns_to_resolve)
        {
            /** Alias column could be potentially resolved during resolve of other ALIAS column.
              * Example: CREATE TABLE test_table (id UInt64, alias_value_1 ALIAS id + alias_value_2, alias_value_2 ALIAS id + 5) ENGINE=TinyLog;
              *
              * During resolve of alias_value_1, alias_value_2 column will be resolved.
              */
            alias_column_to_resolve = column_name_to_column_node[alias_column_to_resolve_name];

            IdentifierResolveScope alias_column_resolve_scope(alias_column_to_resolve, nullptr /*parent_scope*/);
            alias_column_resolve_scope.column_name_to_column_node = std::move(column_name_to_column_node);
            alias_column_resolve_scope.context = scope.context;

            /// Initialize aliases in alias column scope
            QueryExpressionsAliasVisitor visitor(alias_column_resolve_scope.aliases);
            visitor.visit(alias_column_to_resolve->getExpression());

            resolveExpressionNode(alias_column_resolve_scope.scope_node,
                alias_column_resolve_scope,
                false /*allow_lambda_expression*/,
                false /*allow_table_expression*/);
            auto & resolved_expression = alias_column_to_resolve->getExpression();
            if (!resolved_expression->getResultType()->equals(*alias_column_to_resolve->getResultType()))
                resolved_expression = buildCastFunction(resolved_expression, alias_column_to_resolve->getResultType(), scope.context, true);
            column_name_to_column_node = std::move(alias_column_resolve_scope.column_name_to_column_node);
            column_name_to_column_node[alias_column_to_resolve_name] = alias_column_to_resolve;
        }

        table_expression_data.column_name_to_column_node = std::move(column_name_to_column_node);
    }
    else if (query_node || union_node)
    {
        table_expression_data.column_names_and_types = query_node ? query_node->getProjectionColumns() : union_node->computeProjectionColumns();
        table_expression_data.column_name_to_column_node.reserve(table_expression_data.column_names_and_types.size());

        for (const auto & column_name_and_type : table_expression_data.column_names_and_types)
        {
            auto column_node = std::make_shared<ColumnNode>(column_name_and_type, table_expression_node);
            table_expression_data.column_name_to_column_node.emplace(column_name_and_type.name, column_node);
        }
    }

    table_expression_data.column_identifier_first_parts.reserve(table_expression_data.column_name_to_column_node.size());

    for (auto & [column_name, _] : table_expression_data.column_name_to_column_node)
    {
        Identifier column_name_identifier(column_name);
        table_expression_data.column_identifier_first_parts.insert(column_name_identifier.at(0));
    }

    if (auto * scope_query_node = scope.scope_node->as<QueryNode>())
    {
        auto left_table_expression = extractLeftTableExpression(scope_query_node->getJoinTree());
        if (table_expression_node.get() == left_table_expression.get() && scope.joins_count == 1
            && scope.context->getSettingsRef()[Setting::single_join_prefer_left_table])
            table_expression_data.should_qualify_columns = false;
    }

    scope.table_expression_node_to_data.emplace(table_expression_node, std::move(table_expression_data));
}

bool findIdentifier(const FunctionNode & function)
{
    for (const auto & argument : function.getArguments())
    {
        if (argument->as<IdentifierNode>())
            return true;
        if (const auto * f = argument->as<FunctionNode>(); f && findIdentifier(*f))
            return true;
    }
    return false;
}

/// Resolve table function node in scope
void QueryAnalyzer::resolveTableFunction(QueryTreeNodePtr & table_function_node,
    IdentifierResolveScope & scope,
    QueryExpressionsAliasVisitor & expressions_visitor,
    bool nested_table_function)
{
    auto & table_function_node_typed = table_function_node->as<TableFunctionNode &>();

    if (!nested_table_function)
        expressions_visitor.visit(table_function_node_typed.getArgumentsNode());

    const auto & table_function_name = table_function_node_typed.getTableFunctionName();

    auto & scope_context = scope.context;

    TableFunctionPtr table_function_ptr = TableFunctionFactory::instance().tryGet(table_function_name, scope_context);
    if (!table_function_ptr)
    {
        String database_name = scope_context->getCurrentDatabase();
        String table_name;

        auto function_ast = table_function_node->toAST();
        Identifier table_identifier{table_function_name};
        if (table_identifier.getPartsSize() == 1)
        {
            table_name = table_identifier[0];
        }
        else if (table_identifier.getPartsSize() == 2)
        {
            database_name = table_identifier[0];
            table_name = table_identifier[1];
        }

        /// Collect parametrized view arguments
        NameToNameMap view_params;
        for (const auto & argument : table_function_node_typed.getArguments())
        {
            if (auto * arg_func = argument->as<FunctionNode>())
            {
                if (arg_func->getFunctionName() != "equals")
                    continue;

                auto nodes = arg_func->getArguments().getNodes();
                if (nodes.size() != 2)
                    continue;

                if (auto * identifier_node = nodes[0]->as<IdentifierNode>())
                {
                    resolveExpressionNode(nodes[1], scope, /* allow_lambda_expression */false, /* allow_table_function */false);
                    if (auto * constant = nodes[1]->as<ConstantNode>())
                    {
                        /// Serialize the constant value using datatype specific
                        /// interfaces to match the deserialization in ReplaceQueryParametersVistor.
                        WriteBufferFromOwnString buf;
                        const auto & value = constant->getValue();
                        auto real_type = constant->getResultType();
                        auto temporary_column  = real_type->createColumn();
                        temporary_column->insert(value);
                        real_type->getDefaultSerialization()->serializeTextEscaped(*temporary_column, 0, buf, {});
                        view_params[identifier_node->getIdentifier().getFullName()] = buf.str();
                    }
                }
            }
        }

        auto context = scope_context->getQueryContext();
        auto parametrized_view_storage = context->buildParametrizedViewStorage(
            database_name,
            table_name,
            view_params);

        if (parametrized_view_storage)
        {
            auto fake_table_node = std::make_shared<TableNode>(parametrized_view_storage, scope_context);
            fake_table_node->setAlias(table_function_node->getAlias());
            table_function_node = fake_table_node;
            return;
        }

        auto hints = TableFunctionFactory::instance().getHints(table_function_name);
        if (!hints.empty())
            throw Exception(ErrorCodes::UNKNOWN_FUNCTION,
                "Unknown table function {}. Maybe you meant: {}",
                table_function_name,
                DB::toString(hints));
        throw Exception(ErrorCodes::UNKNOWN_FUNCTION, "Unknown table function {}", table_function_name);
    }

    QueryTreeNodes result_table_function_arguments;

    auto skip_analysis_arguments_indexes = table_function_ptr->skipAnalysisForArguments(table_function_node, scope_context);

    auto & table_function_arguments = table_function_node_typed.getArguments().getNodes();
    size_t table_function_arguments_size = table_function_arguments.size();

    for (size_t table_function_argument_index = 0; table_function_argument_index < table_function_arguments_size; ++table_function_argument_index)
    {
        auto & table_function_argument = table_function_arguments[table_function_argument_index];

        auto skip_argument_index_it = std::find(skip_analysis_arguments_indexes.begin(),
            skip_analysis_arguments_indexes.end(),
            table_function_argument_index);
        if (skip_argument_index_it != skip_analysis_arguments_indexes.end())
        {
            result_table_function_arguments.push_back(table_function_argument);
            continue;
        }

        if (auto * identifier_node = table_function_argument->as<IdentifierNode>())
        {
            const auto & unresolved_identifier = identifier_node->getIdentifier();
            auto identifier_resolve_result = tryResolveIdentifier({unresolved_identifier, IdentifierLookupContext::EXPRESSION}, scope);
            auto resolved_identifier = std::move(identifier_resolve_result.resolved_identifier);

            if (resolved_identifier && resolved_identifier->getNodeType() == QueryTreeNodeType::CONSTANT)
                result_table_function_arguments.push_back(std::move(resolved_identifier));
            else
                result_table_function_arguments.push_back(table_function_argument);

            continue;
        }
        if (auto * table_function_argument_function = table_function_argument->as<FunctionNode>())
        {
            const auto & table_function_argument_function_name = table_function_argument_function->getFunctionName();
            if (TableFunctionFactory::instance().isTableFunctionName(table_function_argument_function_name))
            {
                auto table_function_node_to_resolve_typed = std::make_shared<TableFunctionNode>(table_function_argument_function_name);
                table_function_node_to_resolve_typed->getArgumentsNode() = table_function_argument_function->getArgumentsNode();

                QueryTreeNodePtr table_function_node_to_resolve = std::move(table_function_node_to_resolve_typed);
                resolveTableFunction(table_function_node_to_resolve, scope, expressions_visitor, true /*nested_table_function*/);

                result_table_function_arguments.push_back(std::move(table_function_node_to_resolve));
                continue;
            }
        }

        /** Table functions arguments can contain expressions with invalid identifiers.
          * We cannot skip analysis for such arguments, because some table functions cannot provide
          * information if analysis for argument should be skipped until other arguments will be resolved.
          *
          * Example: SELECT key from remote('127.0.0.{1,2}', view(select number AS key from numbers(2)), cityHash64(key));
          * Example: SELECT id from remote('127.0.0.{1,2}', 'default', 'test_table', cityHash64(id));
          */
        try
        {
            resolveExpressionNode(table_function_argument, scope, false /*allow_lambda_expression*/, false /*allow_table_expression*/);
        }
        catch (const Exception & exception)
        {
            if (exception.code() == ErrorCodes::UNKNOWN_IDENTIFIER)
            {
                result_table_function_arguments.push_back(table_function_argument);
                continue;
            }

            throw;
        }

        if (auto * expression_list = table_function_argument->as<ListNode>())
        {
            for (auto & expression_list_node : expression_list->getNodes())
                result_table_function_arguments.push_back(expression_list_node);
        }
        else
        {
            result_table_function_arguments.push_back(table_function_argument);
        }
    }

    table_function_node_typed.getArguments().getNodes() = std::move(result_table_function_arguments);

    auto table_function_ast = table_function_node_typed.toAST();
    table_function_ptr->parseArguments(table_function_ast, scope_context);


    uint64_t use_structure_from_insertion_table_in_table_functions
        = scope_context->getSettingsRef()[Setting::use_structure_from_insertion_table_in_table_functions];
    if (!nested_table_function && use_structure_from_insertion_table_in_table_functions && scope_context->hasInsertionTable()
        && table_function_ptr->needStructureHint())
    {
        const auto & insertion_table = scope_context->getInsertionTable();
        if (!insertion_table.empty())
        {
            const auto & insert_columns = DatabaseCatalog::instance()
                                              .getTable(insertion_table, scope_context)
                                              ->getInMemoryMetadataPtr()
                                              ->getColumns();
            const auto & insert_column_names = scope_context->hasInsertionTableColumnNames() ? *scope_context->getInsertionTableColumnNames() : insert_columns.getOrdinary().getNames();
            DB::ColumnsDescription structure_hint;

            bool use_columns_from_insert_query = true;

            /// Insert table matches columns against SELECT expression by position, so we want to map
            /// insert table columns to table function columns through names from SELECT expression.

            auto insert_column_name_it = insert_column_names.begin();
            auto insert_column_names_end = insert_column_names.end();  /// end iterator of the range covered by possible asterisk
            auto virtual_column_names = table_function_ptr->getVirtualsToCheckBeforeUsingStructureHint();
            bool asterisk = false;
            const auto & expression_list = scope.scope_node->as<QueryNode &>().getProjection();
            auto expression = expression_list.begin();

            /// We want to go through SELECT expression list and correspond each expression to column in insert table
            /// which type will be used as a hint for the file structure inference.
            for (; expression != expression_list.end() && insert_column_name_it != insert_column_names_end; ++expression)
            {
                if (auto * identifier_node = (*expression)->as<IdentifierNode>())
                {

                    if (!virtual_column_names.contains(identifier_node->getIdentifier().getFullName()))
                    {
                        if (asterisk)
                        {
                            if (use_structure_from_insertion_table_in_table_functions == 1)
                                throw Exception(ErrorCodes::ILLEGAL_COLUMN, "Asterisk cannot be mixed with column list in INSERT SELECT query.");

                            use_columns_from_insert_query = false;
                            break;
                        }

                        ColumnDescription column = insert_columns.get(*insert_column_name_it);
                        column.name = identifier_node->getIdentifier().getFullName();
                        /// Change ephemeral columns to default columns.
                        column.default_desc.kind = ColumnDefaultKind::Default;
                        structure_hint.add(std::move(column));
                    }

                    /// Once we hit asterisk we want to find end of the range covered by asterisk
                    /// contributing every further SELECT expression to the tail of insert structure
                    if (asterisk)
                        --insert_column_names_end;
                    else
                        ++insert_column_name_it;
                }
                else if (auto * matcher_node = (*expression)->as<MatcherNode>(); matcher_node && matcher_node->getMatcherType() == MatcherNodeType::ASTERISK)
                {
                    if (asterisk)
                    {
                        if (use_structure_from_insertion_table_in_table_functions == 1)
                            throw Exception(ErrorCodes::ILLEGAL_COLUMN, "Only one asterisk can be used in INSERT SELECT query.");

                        use_columns_from_insert_query = false;
                        break;
                    }
                    if (!structure_hint.empty())
                    {
                        if (use_structure_from_insertion_table_in_table_functions == 1)
                            throw Exception(ErrorCodes::ILLEGAL_COLUMN, "Asterisk cannot be mixed with column list in INSERT SELECT query.");

                        use_columns_from_insert_query = false;
                        break;
                    }

                    asterisk = true;
                }
                else if (auto * function = (*expression)->as<FunctionNode>())
                {
                    if (use_structure_from_insertion_table_in_table_functions == 2 && findIdentifier(*function))
                    {
                        use_columns_from_insert_query = false;
                        break;
                    }

                    /// Once we hit asterisk we want to find end of the range covered by asterisk
                    /// contributing every further SELECT expression to the tail of insert structure
                    if (asterisk)
                        --insert_column_names_end;
                    else
                        ++insert_column_name_it;
                }
                else
                {
                    /// Once we hit asterisk we want to find end of the range covered by asterisk
                    /// contributing every further SELECT expression to the tail of insert structure
                    if (asterisk)
                        --insert_column_names_end;
                    else
                        ++insert_column_name_it;
                }
            }

            if (use_structure_from_insertion_table_in_table_functions == 2 && !asterisk)
            {
                /// For input function we should check if input format supports reading subset of columns.
                if (table_function_ptr->getName() == "input")
                    use_columns_from_insert_query = FormatFactory::instance().checkIfFormatSupportsSubsetOfColumns(scope.context->getInsertFormat(), scope.context);
                else
                    use_columns_from_insert_query = table_function_ptr->supportsReadingSubsetOfColumns(scope.context);
            }

            if (use_columns_from_insert_query)
            {
                if (expression == expression_list.end())
                {
                    /// Append tail of insert structure to the hint
                    if (asterisk)
                    {
                        for (; insert_column_name_it != insert_column_names_end; ++insert_column_name_it)
                        {
                            ColumnDescription column = insert_columns.get(*insert_column_name_it);
                            /// Change ephemeral columns to default columns.
                            column.default_desc.kind = ColumnDefaultKind::Default;
                            structure_hint.add(std::move(column));
                        }
                    }

                    if (!structure_hint.empty())
                        table_function_ptr->setStructureHint(structure_hint);
                }
                else if (use_structure_from_insertion_table_in_table_functions == 1)
                    throw Exception(ErrorCodes::NUMBER_OF_COLUMNS_DOESNT_MATCH, "Number of columns in insert table less than required by SELECT expression.");
            }
        }
    }

    auto table_function_storage = scope_context->getQueryContext()->executeTableFunction(table_function_ast, table_function_ptr);
    table_function_node_typed.resolve(std::move(table_function_ptr), std::move(table_function_storage), scope_context, std::move(skip_analysis_arguments_indexes));
}

/// Resolve array join node in scope
void QueryAnalyzer::resolveArrayJoin(QueryTreeNodePtr & array_join_node, IdentifierResolveScope & scope, QueryExpressionsAliasVisitor & expressions_visitor)
{
    auto & array_join_node_typed = array_join_node->as<ArrayJoinNode &>();
    resolveQueryJoinTreeNode(array_join_node_typed.getTableExpression(), scope, expressions_visitor);

    std::unordered_set<String> array_join_column_names;

    /// Wrap array join expressions into column nodes, where array join expression is inner expression

    auto & array_join_nodes = array_join_node_typed.getJoinExpressions().getNodes();
    size_t array_join_nodes_size = array_join_nodes.size();

    if (array_join_nodes_size == 0)
        throw Exception(ErrorCodes::NUMBER_OF_ARGUMENTS_DOESNT_MATCH,
            "ARRAY JOIN requires at least single expression");

    std::vector<QueryTreeNodePtr> array_join_column_expressions;
    array_join_column_expressions.reserve(array_join_nodes_size);

    for (auto & array_join_expression : array_join_nodes)
    {
        auto array_join_expression_alias = array_join_expression->getAlias();

        for (const auto & elem : array_join_nodes)
        {
            if (elem->hasAlias())
                scope.aliases.array_join_aliases.insert(elem->getAlias());

            for (auto & child : elem->getChildren())
            {
                if (child)
                    expressions_visitor.visit(child);
            }
        }

        std::string identifier_full_name;

        if (auto * identifier_node = array_join_expression->as<IdentifierNode>())
            identifier_full_name = identifier_node->getIdentifier().getFullName();

        resolveExpressionNode(array_join_expression, scope, false /*allow_lambda_expression*/, false /*allow_table_expression*/, true /*ignore_alias*/);

        auto process_array_join_expression = [&](QueryTreeNodePtr & expression)
        {
            auto result_type = expression->getResultType();
            bool is_array_type = isArray(result_type);
            bool is_map_type = isMap(result_type);

            if (!is_array_type && !is_map_type)
                throw Exception(ErrorCodes::TYPE_MISMATCH,
                    "ARRAY JOIN {} requires expression {} with Array or Map type. Actual {}. In scope {}",
                    array_join_node_typed.formatASTForErrorMessage(),
                    expression->formatASTForErrorMessage(),
                    result_type->getName(),
                    scope.scope_node->formatASTForErrorMessage());

            if (is_map_type)
                result_type = assert_cast<const DataTypeMap &>(*result_type).getNestedType();

            result_type = assert_cast<const DataTypeArray &>(*result_type).getNestedType();

            String array_join_column_name;

            if (!array_join_expression_alias.empty())
            {
                array_join_column_name = array_join_expression_alias;
            }
            else if (auto * array_join_expression_inner_column = array_join_expression->as<ColumnNode>())
            {
                array_join_column_name = array_join_expression_inner_column->getColumnName();
            }
            else if (!identifier_full_name.empty())
            {
                array_join_column_name = identifier_full_name;
            }
            else
            {
                array_join_column_name = "__array_join_expression_" + std::to_string(array_join_expressions_counter);
                ++array_join_expressions_counter;
            }

            if (array_join_column_names.contains(array_join_column_name))
                throw Exception(ErrorCodes::BAD_ARGUMENTS,
                    "ARRAY JOIN {} multiple columns with name {}. In scope {}",
                    array_join_node_typed.formatASTForErrorMessage(),
                    array_join_column_name,
                    scope.scope_node->formatASTForErrorMessage());
            array_join_column_names.emplace(array_join_column_name);

            NameAndTypePair array_join_column(array_join_column_name, result_type);
            auto array_join_column_node = std::make_shared<ColumnNode>(std::move(array_join_column), expression, array_join_node);
            array_join_column_node->setAlias(array_join_expression_alias);
            array_join_column_expressions.push_back(std::move(array_join_column_node));
        };

        // Support ARRAY JOIN COLUMNS(...). COLUMNS transformer is resolved to list of columns.
        if (auto * columns_list = array_join_expression->as<ListNode>())
        {
            for (auto & array_join_subexpression : columns_list->getNodes())
                process_array_join_expression(array_join_subexpression);
        }
        else
        {
            process_array_join_expression(array_join_expression);
        }
    }

    array_join_nodes = std::move(array_join_column_expressions);
}

void QueryAnalyzer::checkDuplicateTableNamesOrAlias(const QueryTreeNodePtr & join_node, QueryTreeNodePtr & left_table_expr, QueryTreeNodePtr & right_table_expr, IdentifierResolveScope & scope)
{
    Names column_names;
    if (!scope.context->getSettingsRef()[Setting::joined_subquery_requires_alias])
        return;

    if (join_node->as<JoinNode &>().getKind() != JoinKind::Paste)
        return;

    auto * left_node = left_table_expr->as<QueryNode>();
    auto * right_node = right_table_expr->as<QueryNode>();

    if (!left_node && !right_node)
        return;

    if (left_node)
        for (const auto & name_and_type : left_node->getProjectionColumns())
            column_names.push_back(name_and_type.name);
    if (right_node)
        for (const auto & name_and_type : right_node->getProjectionColumns())
            column_names.push_back(name_and_type.name);

    if (column_names.empty())
        throw Exception(ErrorCodes::LOGICAL_ERROR, "Names of projection columns cannot be empty");

    std::sort(column_names.begin(), column_names.end());
    for (size_t i = 0; i < column_names.size() - 1; i++) // Check if there is no any duplicates because it will lead to broken result
        if (column_names[i] == column_names[i+1])
            throw Exception(ErrorCodes::BAD_ARGUMENTS,
                            "Name of columns and aliases should be unique for this query (you can add/change aliases to avoid duplication)"
                            "While processing '{}'", join_node->formatASTForErrorMessage());
}

/// Resolve join node in scope
void QueryAnalyzer::resolveJoin(QueryTreeNodePtr & join_node, IdentifierResolveScope & scope, QueryExpressionsAliasVisitor & expressions_visitor)
{
    auto & join_node_typed = join_node->as<JoinNode &>();

    resolveQueryJoinTreeNode(join_node_typed.getLeftTableExpression(), scope, expressions_visitor);
    validateJoinTableExpressionWithoutAlias(join_node, join_node_typed.getLeftTableExpression(), scope);

    resolveQueryJoinTreeNode(join_node_typed.getRightTableExpression(), scope, expressions_visitor);
    validateJoinTableExpressionWithoutAlias(join_node, join_node_typed.getRightTableExpression(), scope);

    if (!join_node_typed.getLeftTableExpression()->hasAlias() && !join_node_typed.getRightTableExpression()->hasAlias())
        checkDuplicateTableNamesOrAlias(join_node, join_node_typed.getLeftTableExpression(), join_node_typed.getRightTableExpression(), scope);

    if (join_node_typed.isOnJoinExpression())
    {
        expressions_visitor.visit(join_node_typed.getJoinExpression());
        auto join_expression = join_node_typed.getJoinExpression();
        resolveExpressionNode(join_expression, scope, false /*allow_lambda_expression*/, false /*allow_table_expression*/);
        join_node_typed.getJoinExpression() = std::move(join_expression);
    }
    else if (join_node_typed.isUsingJoinExpression())
    {
        auto & join_using_list = join_node_typed.getJoinExpression()->as<ListNode &>();
        std::unordered_set<std::string> join_using_identifiers;

        for (auto & join_using_node : join_using_list.getNodes())
        {
            auto * identifier_node = join_using_node->as<IdentifierNode>();
            if (!identifier_node)
                throw Exception(ErrorCodes::BAD_ARGUMENTS,
                    "JOIN {} USING clause expected identifier. Actual {}",
                    join_node_typed.formatASTForErrorMessage(),
                    join_using_node->formatASTForErrorMessage());

            const auto & identifier_full_name = identifier_node->getIdentifier().getFullName();

            if (join_using_identifiers.contains(identifier_full_name))
                throw Exception(ErrorCodes::BAD_ARGUMENTS,
                    "JOIN {} identifier '{}' appears more than once in USING clause",
                    join_node_typed.formatASTForErrorMessage(),
                    identifier_full_name);

            join_using_identifiers.insert(identifier_full_name);

            const auto & settings = scope.context->getSettingsRef();

            /** While resolving JOIN USING identifier, try to resolve identifier from parent subquery projection.
              * Example: SELECT a + 1 AS b FROM (SELECT 1 AS a) t1 JOIN (SELECT 2 AS b) USING b
              * In this case `b` is not in the left table expression, but it is in the parent subquery projection.
              */
            auto try_resolve_identifier_from_query_projection = [this](const String & identifier_full_name_,
                                                                       const QueryTreeNodePtr & left_table_expression,
                                                                       const IdentifierResolveScope & scope_) -> QueryTreeNodePtr
            {
                const QueryNode * query_node = scope_.scope_node ? scope_.scope_node->as<QueryNode>() : nullptr;
                if (!query_node)
                    return nullptr;

                const auto & projection_list = query_node->getProjection();
                for (const auto & projection_node : projection_list.getNodes())
                {
                    if (projection_node->hasAlias() && identifier_full_name_ == projection_node->getAlias())
                    {
                        auto left_subquery = std::make_shared<QueryNode>(query_node->getMutableContext());
                        left_subquery->getProjection().getNodes().push_back(projection_node->clone());
                        left_subquery->getJoinTree() = left_table_expression;

                        IdentifierResolveScope left_subquery_scope(left_subquery, nullptr /*parent_scope*/);
                        resolveQuery(left_subquery, left_subquery_scope);

                        const auto & resolved_nodes = left_subquery->getProjection().getNodes();
                        if (resolved_nodes.size() == 1)
                        {
                            /// Create ColumnNode with expression from parent projection
                            return std::make_shared<ColumnNode>(
                                NameAndTypePair{identifier_full_name_, resolved_nodes.front()->getResultType()},
                                resolved_nodes.front(), left_table_expression);
                        }
                    }
                }
                return nullptr;
            };

            QueryTreeNodePtr result_left_table_expression = nullptr;
            /** With `analyzer_compatibility_join_using_top_level_identifier` alias in projection has higher priority than column from left table.
              * But if aliased expression cannot be resolved from left table, we get UNKNOW_IDENTIFIER error,
              * despite the fact that column from USING could be resolved from left table.
              * It's compatibility with a default behavior for old analyzer.
              */
            if (settings[Setting::analyzer_compatibility_join_using_top_level_identifier])
                result_left_table_expression = try_resolve_identifier_from_query_projection(identifier_full_name, join_node_typed.getLeftTableExpression(), scope);

            IdentifierLookup identifier_lookup{identifier_node->getIdentifier(), IdentifierLookupContext::EXPRESSION};
            if (!result_left_table_expression)
                result_left_table_expression = identifier_resolver.tryResolveIdentifierFromJoinTreeNode(identifier_lookup, join_node_typed.getLeftTableExpression(), scope);

            /** Here we may try to resolve identifier from projection in case it's not resolved from left table expression
              * and analyzer_compatibility_join_using_top_level_identifier is disabled.
              * For now we do not do this, because not all corner cases are clear.
              * But let's at least mention it in error message
              */
            /// if (!settings.analyzer_compatibility_join_using_top_level_identifier && !result_left_table_expression)
            ///     result_left_table_expression = try_resolve_identifier_from_query_projection(identifier_full_name, join_node_typed.getLeftTableExpression(), scope);

            if (!result_left_table_expression)
            {
                String extra_message;
                const QueryNode * query_node = scope.scope_node ? scope.scope_node->as<QueryNode>() : nullptr;
                if (settings[Setting::analyzer_compatibility_join_using_top_level_identifier] && query_node)
                {
                    for (const auto & projection_node : query_node->getProjection().getNodes())
                    {
                        if (projection_node->hasAlias() && identifier_full_name == projection_node->getAlias())
                        {
                            extra_message = fmt::format(
                                ", but alias '{}' is present in SELECT list."
                                " You may try to SET analyzer_compatibility_join_using_top_level_identifier = 1, to allow to use it in USING clause",
                                projection_node->formatASTForErrorMessage());
                            break;
                        }
                    }
                }

                throw Exception(ErrorCodes::UNKNOWN_IDENTIFIER,
                    "JOIN {} using identifier '{}' cannot be resolved from left table expression{}. In scope {}",
                    join_node_typed.formatASTForErrorMessage(),
                    identifier_full_name,
                    extra_message,
                    scope.scope_node->formatASTForErrorMessage());
            }

            if (result_left_table_expression->getNodeType() != QueryTreeNodeType::COLUMN)
                throw Exception(ErrorCodes::UNSUPPORTED_METHOD,
                    "JOIN {} using identifier '{}' must be resolved into column node from left table expression. In scope {}",
                    join_node_typed.formatASTForErrorMessage(),
                    identifier_full_name,
                    scope.scope_node->formatASTForErrorMessage());

            auto result_right_table_expression = identifier_resolver.tryResolveIdentifierFromJoinTreeNode(identifier_lookup, join_node_typed.getRightTableExpression(), scope);
            if (!result_right_table_expression)
                throw Exception(ErrorCodes::UNKNOWN_IDENTIFIER,
                    "JOIN {} using identifier '{}' cannot be resolved from right table expression. In scope {}",
                    join_node_typed.formatASTForErrorMessage(),
                    identifier_full_name,
                    scope.scope_node->formatASTForErrorMessage());

            if (result_right_table_expression->getNodeType() != QueryTreeNodeType::COLUMN)
                throw Exception(ErrorCodes::UNSUPPORTED_METHOD,
                    "JOIN {} using identifier '{}' must be resolved into column node from right table expression. In scope {}",
                    join_node_typed.formatASTForErrorMessage(),
                    identifier_full_name,
                    scope.scope_node->formatASTForErrorMessage());

            auto expression_types = DataTypes{result_left_table_expression->getResultType(), result_right_table_expression->getResultType()};
            DataTypePtr common_type = tryGetLeastSupertype(expression_types);

            if (!common_type)
                throw Exception(ErrorCodes::NO_COMMON_TYPE,
                    "JOIN {} cannot infer common type for {} and {} in USING for identifier '{}'. In scope {}",
                    join_node_typed.formatASTForErrorMessage(),
                    result_left_table_expression->getResultType()->getName(),
                    result_right_table_expression->getResultType()->getName(),
                    identifier_full_name,
                    scope.scope_node->formatASTForErrorMessage());

            NameAndTypePair join_using_column(identifier_full_name, common_type);
            ListNodePtr join_using_expression = std::make_shared<ListNode>(QueryTreeNodes{result_left_table_expression, result_right_table_expression});
            auto join_using_column_node = std::make_shared<ColumnNode>(std::move(join_using_column), std::move(join_using_expression), join_node);
            join_using_node = std::move(join_using_column_node);
        }
    }
}

/** Resolve query join tree.
  *
  * Query join tree must be initialized before calling this function.
  */
void QueryAnalyzer::resolveQueryJoinTreeNode(QueryTreeNodePtr & join_tree_node, IdentifierResolveScope & scope, QueryExpressionsAliasVisitor & expressions_visitor)
{
    auto from_node_type = join_tree_node->getNodeType();

    switch (from_node_type)
    {
        case QueryTreeNodeType::QUERY:
            [[fallthrough]];
        case QueryTreeNodeType::UNION:
        {
            resolveExpressionNode(join_tree_node, scope, false /*allow_lambda_expression*/, true /*allow_table_expression*/);
            break;
        }
        case QueryTreeNodeType::TABLE_FUNCTION:
        {
            resolveTableFunction(join_tree_node, scope, expressions_visitor, false /*nested_table_function*/);
            break;
        }
        case QueryTreeNodeType::TABLE:
        {
            break;
        }
        case QueryTreeNodeType::ARRAY_JOIN:
        {
            resolveArrayJoin(join_tree_node, scope, expressions_visitor);
            break;
        }
        case QueryTreeNodeType::JOIN:
        {
            resolveJoin(join_tree_node, scope, expressions_visitor);
            break;
        }
        case QueryTreeNodeType::IDENTIFIER:
        {
            throw Exception(ErrorCodes::LOGICAL_ERROR,
                "Identifiers in FROM section must be already resolved. Node {}, scope {}",
                join_tree_node->formatASTForErrorMessage(),
                scope.scope_node->formatASTForErrorMessage());
        }
        default:
        {
            throw Exception(ErrorCodes::BAD_ARGUMENTS,
                "Query FROM section expected table, table function, query, ARRAY JOIN or JOIN. Actual {}. In scope {}",
                join_tree_node->formatASTForErrorMessage(),
                scope.scope_node->formatASTForErrorMessage());
        }
    }

    auto join_tree_node_type = join_tree_node->getNodeType();
    if (IdentifierResolver::isTableExpressionNodeType(join_tree_node_type))
    {
        validateTableExpressionModifiers(join_tree_node, scope);
        initializeTableExpressionData(join_tree_node, scope);

        auto & query_node = scope.scope_node->as<QueryNode &>();
        auto & mutable_context = query_node.getMutableContext();

        if (!mutable_context->isDistributed())
        {
            bool is_distributed = false;

            if (auto * table_node = join_tree_node->as<TableNode>())
                is_distributed = table_node->getStorage()->isRemote();
            else if (auto * table_function_node = join_tree_node->as<TableFunctionNode>())
                is_distributed = table_function_node->getStorage()->isRemote();

            mutable_context->setDistributed(is_distributed);
        }
    }

    auto add_table_expression_alias_into_scope = [&](const QueryTreeNodePtr & table_expression_node)
    {
        const auto & alias_name = table_expression_node->getAlias();
        if (alias_name.empty())
            return;

        auto [it, inserted] = scope.aliases.alias_name_to_table_expression_node.emplace(alias_name, table_expression_node);
        if (!inserted)
            throw Exception(ErrorCodes::MULTIPLE_EXPRESSIONS_FOR_ALIAS,
                "Duplicate aliases {} for table expressions in FROM section are not allowed. Try to register {}. Already registered {}.",
                alias_name,
                table_expression_node->formatASTForErrorMessage(),
                it->second->formatASTForErrorMessage());
    };

    add_table_expression_alias_into_scope(join_tree_node);
    scope.table_expressions_in_resolve_process.erase(join_tree_node.get());
}

/** Resolve query.
  * This function modifies query node during resolve. It is caller responsibility to clone query node before resolve
  * if it is needed for later use.
  *
  * query_node - query_tree_node that must have QueryNode type.
  * scope - query scope. It is caller responsibility to create it.
  *
  * Resolve steps:
  * 1. Validate subqueries depth, perform GROUP BY validation that does not depend on information about aggregate functions.
  * 2. Initialize query scope with aliases.
  * 3. Register CTE subqueries from WITH section in scope and remove them from WITH section.
  * 4. Resolve JOIN TREE.
  * 5. Resolve projection columns.
  * 6. Resolve expressions in other query parts.
  * 7. Validate nodes with duplicate aliases.
  * 8. Validate aggregate functions, GROUPING function, window functions.
  * 9. Remove WITH and WINDOW sections from query.
  * 10. Remove aliases from expression and lambda nodes.
  * 11. Resolve query tree node with projection columns.
  */
void QueryAnalyzer::resolveQuery(const QueryTreeNodePtr & query_node, IdentifierResolveScope & scope)
{
    size_t max_subquery_depth = scope.context->getSettingsRef()[Setting::max_subquery_depth];
    if (max_subquery_depth && scope.subquery_depth > max_subquery_depth)
        throw Exception(ErrorCodes::TOO_DEEP_SUBQUERIES, "Too deep subqueries. Maximum: {}", max_subquery_depth);

    auto & query_node_typed = query_node->as<QueryNode &>();

    if (query_node_typed.isCTE())
        ctes_in_resolve_process.insert(query_node_typed.getCTEName());

    bool is_rollup_or_cube = query_node_typed.isGroupByWithRollup() || query_node_typed.isGroupByWithCube();

    if (query_node_typed.isGroupByWithGroupingSets()
        && query_node_typed.isGroupByWithTotals()
        && query_node_typed.getGroupBy().getNodes().size() != 1)
        throw Exception(ErrorCodes::NOT_IMPLEMENTED, "WITH TOTALS and GROUPING SETS are not supported together");

    if (query_node_typed.isGroupByWithGroupingSets() && is_rollup_or_cube)
        throw Exception(ErrorCodes::NOT_IMPLEMENTED, "GROUPING SETS are not supported together with ROLLUP and CUBE");

    if (query_node_typed.isGroupByWithRollup() && (query_node_typed.isGroupByWithGroupingSets() || query_node_typed.isGroupByWithCube()))
        throw Exception(ErrorCodes::NOT_IMPLEMENTED, "ROLLUP is not supported together with GROUPING SETS and CUBE");

    if (query_node_typed.isGroupByWithCube() && (query_node_typed.isGroupByWithGroupingSets() || query_node_typed.isGroupByWithRollup()))
        throw Exception(ErrorCodes::NOT_IMPLEMENTED, "CUBE is not supported together with GROUPING SETS and ROLLUP");

    if (query_node_typed.hasHaving() && query_node_typed.isGroupByWithTotals() && is_rollup_or_cube)
        throw Exception(ErrorCodes::NOT_IMPLEMENTED, "WITH TOTALS and WITH ROLLUP or CUBE are not supported together in presence of HAVING");

    if (query_node_typed.hasQualify() && query_node_typed.isGroupByWithTotals() && is_rollup_or_cube)
        throw Exception(ErrorCodes::NOT_IMPLEMENTED, "WITH TOTALS and WITH ROLLUP or CUBE are not supported together in presence of QUALIFY");

    /// Initialize aliases in query node scope
    QueryExpressionsAliasVisitor visitor(scope.aliases);

    if (query_node_typed.hasWith())
        visitor.visit(query_node_typed.getWithNode());

    if (!query_node_typed.getProjection().getNodes().empty())
        visitor.visit(query_node_typed.getProjectionNode());

    if (query_node_typed.getPrewhere())
        visitor.visit(query_node_typed.getPrewhere());

    if (query_node_typed.getWhere())
        visitor.visit(query_node_typed.getWhere());

    if (query_node_typed.hasGroupBy())
        visitor.visit(query_node_typed.getGroupByNode());

    if (query_node_typed.hasHaving())
        visitor.visit(query_node_typed.getHaving());

    if (query_node_typed.hasWindow())
        visitor.visit(query_node_typed.getWindowNode());

    if (query_node_typed.hasQualify())
        visitor.visit(query_node_typed.getQualify());

    if (query_node_typed.hasOrderBy())
        visitor.visit(query_node_typed.getOrderByNode());

    if (query_node_typed.hasInterpolate())
        visitor.visit(query_node_typed.getInterpolate());

    if (query_node_typed.hasLimitByLimit())
        visitor.visit(query_node_typed.getLimitByLimit());

    if (query_node_typed.hasLimitByOffset())
        visitor.visit(query_node_typed.getLimitByOffset());

    if (query_node_typed.hasLimitBy())
        visitor.visit(query_node_typed.getLimitByNode());

    if (query_node_typed.hasLimit())
        visitor.visit(query_node_typed.getLimit());

    if (query_node_typed.hasOffset())
        visitor.visit(query_node_typed.getOffset());

    /// Register CTE subqueries and remove them from WITH section

    auto & with_nodes = query_node_typed.getWith().getNodes();

    for (auto & node : with_nodes)
    {
        auto * subquery_node = node->as<QueryNode>();
        auto * union_node = node->as<UnionNode>();

        bool subquery_is_cte = (subquery_node && subquery_node->isCTE()) || (union_node && union_node->isCTE());
        if (!subquery_is_cte)
            continue;

        const auto & cte_name = subquery_node ? subquery_node->getCTEName() : union_node->getCTEName();

        auto [_, inserted] = scope.cte_name_to_query_node.emplace(cte_name, node);
        if (!inserted)
            throw Exception(ErrorCodes::MULTIPLE_EXPRESSIONS_FOR_ALIAS,
                "CTE with name {} already exists. In scope {}",
                cte_name,
                scope.scope_node->formatASTForErrorMessage());
    }

    /** WITH section can be safely removed, because WITH section only can provide aliases to query expressions
      * and CTE for other sections to use.
      *
      * Example: WITH 1 AS constant, (x -> x + 1) AS lambda, a AS (SELECT * FROM test_table);
      */
    query_node_typed.getWith().getNodes().clear();

    for (auto & window_node : query_node_typed.getWindow().getNodes())
    {
        auto & window_node_typed = window_node->as<WindowNode &>();
        auto parent_window_name = window_node_typed.getParentWindowName();
        if (!parent_window_name.empty())
        {
            auto window_node_it = scope.window_name_to_window_node.find(parent_window_name);
            if (window_node_it == scope.window_name_to_window_node.end())
                throw Exception(ErrorCodes::BAD_ARGUMENTS,
                    "Window '{}' does not exist. In scope {}",
                    parent_window_name,
                    scope.scope_node->formatASTForErrorMessage());

            mergeWindowWithParentWindow(window_node, window_node_it->second, scope);
            window_node_typed.setParentWindowName({});
        }

        auto [_, inserted] = scope.window_name_to_window_node.emplace(window_node_typed.getAlias(), window_node);
        if (!inserted)
            throw Exception(ErrorCodes::BAD_ARGUMENTS,
                "Window '{}' is already defined. In scope {}",
                window_node_typed.getAlias(),
                scope.scope_node->formatASTForErrorMessage());
    }

    /** Disable identifier cache during JOIN TREE resolve.
      * Depending on JOIN expression section, identifier with same name
      * can be resolved in different columns.
      *
      * Example: SELECT id FROM test_table AS t1 INNER JOIN test_table AS t2 ON t1.id = t2.id INNER JOIN test_table AS t3 ON t1.id = t3.id
      * In first join expression ON t1.id = t2.id t1.id is resolved into test_table.id column.
      * In second join expression ON t1.id = t3.id t1.id must be resolved into test_table.id column after first JOIN.
      */
    scope.use_identifier_lookup_to_result_cache = false;

    if (query_node_typed.getJoinTree())
    {
        TableExpressionsAliasVisitor table_expressions_visitor(scope);
        table_expressions_visitor.visit(query_node_typed.getJoinTree());

        initializeQueryJoinTreeNode(query_node_typed.getJoinTree(), scope);
        scope.aliases.alias_name_to_table_expression_node.clear();

        resolveQueryJoinTreeNode(query_node_typed.getJoinTree(), scope, visitor);
    }

    if (!scope.group_by_use_nulls)
        scope.use_identifier_lookup_to_result_cache = true;

    /// Resolve query node sections.

    NamesAndTypes projection_columns;

    if (!scope.group_by_use_nulls)
    {
        projection_columns = resolveProjectionExpressionNodeList(query_node_typed.getProjectionNode(), scope);
        if (query_node_typed.getProjection().getNodes().empty())
            throw Exception(ErrorCodes::EMPTY_LIST_OF_COLUMNS_QUERIED,
                "Empty list of columns in projection. In scope {}",
                scope.scope_node->formatASTForErrorMessage());
    }

    if (auto & prewhere_node = query_node_typed.getPrewhere())
    {
        resolveExpressionNode(prewhere_node, scope, false /*allow_lambda_expression*/, false /*allow_table_expression*/);

        /** Expressions in PREWHERE with JOIN should not change their type.
          * Example: SELECT * FROM t1 JOIN t2 USING (a) PREWHERE a = 1
          * Column `a` in PREWHERE should be resolved from the left table
          * and should not change its type to Nullable or to the supertype of `a` from t1 and t2.
          * Here's a more complicated example where the column is somewhere inside an expression:
          * SELECT a + 1 as b FROM t1 JOIN t2 USING (id) PREWHERE b = 1
          * The expression `a + 1 as b` in the projection and in PREWHERE should have different `a`.
          */
        prewhere_node = prewhere_node->clone();
        ReplaceColumnsVisitor replace_visitor(scope.join_columns_with_changed_types, scope.context);
        replace_visitor.visit(prewhere_node);
    }

    if (query_node_typed.getWhere())
        resolveExpressionNode(query_node_typed.getWhere(), scope, false /*allow_lambda_expression*/, false /*allow_table_expression*/);

    if (query_node_typed.hasGroupBy())
        resolveGroupByNode(query_node_typed, scope);

    if (scope.group_by_use_nulls)
    {
        resolved_expressions.clear();
        /// Clone is needed cause aliases share subtrees.
        /// If not clone, the same (shared) subtree could be resolved again with different (Nullable) type
        /// See 03023_group_by_use_nulls_analyzer_crashes
        for (auto & [key, node] : scope.aliases.alias_name_to_expression_node_before_group_by)
            scope.aliases.alias_name_to_expression_node_after_group_by[key] = node->clone();

        scope.aliases.alias_name_to_expression_node = &scope.aliases.alias_name_to_expression_node_after_group_by;
    }

    if (query_node_typed.hasHaving())
        resolveExpressionNode(query_node_typed.getHaving(), scope, false /*allow_lambda_expression*/, false /*allow_table_expression*/);

    if (query_node_typed.hasWindow())
        resolveWindowNodeList(query_node_typed.getWindowNode(), scope);

    if (query_node_typed.hasQualify())
        resolveExpressionNode(query_node_typed.getQualify(), scope, false /*allow_lambda_expression*/, false /*allow_table_expression*/);

    if (query_node_typed.hasOrderBy())
    {
        replaceNodesWithPositionalArguments(query_node_typed.getOrderByNode(), query_node_typed.getProjection().getNodes(), scope);

        const auto & settings = scope.context->getSettingsRef();

        expandOrderByAll(query_node_typed, settings);
        resolveSortNodeList(query_node_typed.getOrderByNode(), scope);
    }

    if (query_node_typed.hasInterpolate())
        resolveInterpolateColumnsNodeList(query_node_typed.getInterpolate(), scope);

    if (query_node_typed.hasLimitByLimit())
    {
        resolveExpressionNode(query_node_typed.getLimitByLimit(), scope, false /*allow_lambda_expression*/, false /*allow_table_expression*/);
        convertLimitOffsetExpression(query_node_typed.getLimitByLimit(), "LIMIT BY LIMIT", scope);
    }

    if (query_node_typed.hasLimitByOffset())
    {
        resolveExpressionNode(query_node_typed.getLimitByOffset(), scope, false /*allow_lambda_expression*/, false /*allow_table_expression*/);
        convertLimitOffsetExpression(query_node_typed.getLimitByOffset(), "LIMIT BY OFFSET", scope);
    }

    if (query_node_typed.hasLimitBy())
    {
        replaceNodesWithPositionalArguments(query_node_typed.getLimitByNode(), query_node_typed.getProjection().getNodes(), scope);

        resolveExpressionNodeList(query_node_typed.getLimitByNode(), scope, false /*allow_lambda_expression*/, false /*allow_table_expression*/);
    }

    if (query_node_typed.hasLimit())
    {
        resolveExpressionNode(query_node_typed.getLimit(), scope, false /*allow_lambda_expression*/, false /*allow_table_expression*/);
        convertLimitOffsetExpression(query_node_typed.getLimit(), "LIMIT", scope);
    }

    if (query_node_typed.hasOffset())
    {
        resolveExpressionNode(query_node_typed.getOffset(), scope, false /*allow_lambda_expression*/, false /*allow_table_expression*/);
        convertLimitOffsetExpression(query_node_typed.getOffset(), "OFFSET", scope);
    }

    if (scope.group_by_use_nulls)
    {
        projection_columns = resolveProjectionExpressionNodeList(query_node_typed.getProjectionNode(), scope);
        if (query_node_typed.getProjection().getNodes().empty())
            throw Exception(ErrorCodes::EMPTY_LIST_OF_COLUMNS_QUERIED,
                "Empty list of columns in projection. In scope {}",
                scope.scope_node->formatASTForErrorMessage());
    }

    /** Resolve nodes with duplicate aliases.
      * Table expressions cannot have duplicate aliases.
      *
      * Such nodes during scope aliases collection are placed into duplicated array.
      * After scope nodes are resolved, we can compare node with duplicate alias with
      * node from scope alias table.
      */
    for (const auto & node_with_duplicated_alias : scope.aliases.cloned_nodes_with_duplicated_aliases)
    {
        auto node = node_with_duplicated_alias;
        auto node_alias = node->getAlias();

        /// Add current alias to non cached set, because in case of cyclic alias identifier should not be substituted from cache.
        /// See 02896_cyclic_aliases_crash.
        resolveExpressionNode(node, scope, true /*allow_lambda_expression*/, true /*allow_table_expression*/);

        bool has_node_in_alias_table = false;

        auto it = scope.aliases.alias_name_to_expression_node->find(node_alias);
        if (it != scope.aliases.alias_name_to_expression_node->end())
        {
            has_node_in_alias_table = true;

            bool matched = it->second->isEqual(*node);
            if (!matched)
                /// Table expression could be resolved as scalar subquery,
                /// but for duplicating alias we allow table expression to be returned.
                /// So, check constant node source expression as well.
                if (const auto * constant_node = it->second->as<ConstantNode>())
                    if (const auto & source_expression = constant_node->getSourceExpression())
                        matched = source_expression->isEqual(*node);

            if (!matched)
                throw Exception(ErrorCodes::MULTIPLE_EXPRESSIONS_FOR_ALIAS,
                    "Multiple expressions {} and {} for alias {}. In scope {}",
                    node->formatASTForErrorMessage(),
                    it->second->formatASTForErrorMessage(),
                    node_alias,
                    scope.scope_node->formatASTForErrorMessage());
        }

        it = scope.aliases.alias_name_to_lambda_node.find(node_alias);
        if (it != scope.aliases.alias_name_to_lambda_node.end())
        {
            has_node_in_alias_table = true;

            if (!it->second->isEqual(*node))
                throw Exception(ErrorCodes::MULTIPLE_EXPRESSIONS_FOR_ALIAS,
                    "Multiple expressions {} and {} for alias {}. In scope {}",
                    node->formatASTForErrorMessage(),
                    it->second->formatASTForErrorMessage(),
                    node_alias,
                    scope.scope_node->formatASTForErrorMessage());
        }

        if (!has_node_in_alias_table)
            throw Exception(ErrorCodes::LOGICAL_ERROR,
                "Node {} with duplicate alias {} does not exist in alias table. In scope {}",
                node->formatASTForErrorMessage(),
                node_alias,
                scope.scope_node->formatASTForErrorMessage());

        node->removeAlias();
    }

    expandGroupByAll(query_node_typed);

    validateFilters(query_node);
    validateAggregates(query_node, {.group_by_use_nulls = scope.group_by_use_nulls});

    for (const auto & column : projection_columns)
    {
        if (isNotCreatable(column.type))
            throw Exception(ErrorCodes::ILLEGAL_TYPE_OF_ARGUMENT,
                "Invalid projection column with type {}. In scope {}",
                column.type->getName(),
                scope.scope_node->formatASTForErrorMessage());
    }

    /** WINDOW section can be safely removed, because WINDOW section can only provide window definition to window functions.
      *
      * Example: SELECT count(*) OVER w FROM test_table WINDOW w AS (PARTITION BY id);
      */
    query_node_typed.getWindow().getNodes().clear();

    /// Remove aliases from expression and lambda nodes

    for (auto & [_, node] : *scope.aliases.alias_name_to_expression_node)
        node->removeAlias();

    for (auto & [_, node] : scope.aliases.alias_name_to_lambda_node)
        node->removeAlias();

    query_node_typed.resolveProjectionColumns(std::move(projection_columns));

    if (query_node_typed.isCTE())
        ctes_in_resolve_process.erase(query_node_typed.getCTEName());
}

void QueryAnalyzer::resolveUnion(const QueryTreeNodePtr & union_node, IdentifierResolveScope & scope)
{
    auto & union_node_typed = union_node->as<UnionNode &>();

    if (union_node_typed.isCTE())
        ctes_in_resolve_process.insert(union_node_typed.getCTEName());

    auto & queries_nodes = union_node_typed.getQueries().getNodes();

    std::optional<RecursiveCTETable> recursive_cte_table;
    TableNodePtr recursive_cte_table_node;

    if (union_node_typed.isCTE() && union_node_typed.isRecursiveCTE())
    {
        auto & non_recursive_query = queries_nodes[0];
        bool non_recursive_query_is_query_node = non_recursive_query->getNodeType() == QueryTreeNodeType::QUERY;
        auto & non_recursive_query_mutable_context = non_recursive_query_is_query_node ? non_recursive_query->as<QueryNode &>().getMutableContext()
            :  non_recursive_query->as<UnionNode &>().getMutableContext();

        IdentifierResolveScope non_recursive_subquery_scope(non_recursive_query, &scope /*parent_scope*/);
        non_recursive_subquery_scope.subquery_depth = scope.subquery_depth + 1;

        if (non_recursive_query_is_query_node)
            resolveQuery(non_recursive_query, non_recursive_subquery_scope);
        else
            resolveUnion(non_recursive_query, non_recursive_subquery_scope);

        auto temporary_table_columns = non_recursive_query_is_query_node
            ? non_recursive_query->as<QueryNode &>().getProjectionColumns()
            : non_recursive_query->as<UnionNode &>().computeProjectionColumns();

        auto temporary_table_holder = std::make_shared<TemporaryTableHolder>(
            non_recursive_query_mutable_context,
            ColumnsDescription{NamesAndTypesList{temporary_table_columns.begin(), temporary_table_columns.end()}},
            ConstraintsDescription{},
            nullptr /*query*/,
            true /*create_for_global_subquery*/);
        auto temporary_table_storage = temporary_table_holder->getTable();

        recursive_cte_table_node = std::make_shared<TableNode>(temporary_table_storage, non_recursive_query_mutable_context);
        recursive_cte_table_node->setTemporaryTableName(union_node_typed.getCTEName());

        recursive_cte_table.emplace(std::move(temporary_table_holder), std::move(temporary_table_storage), std::move(temporary_table_columns));
    }

    size_t queries_nodes_size = queries_nodes.size();
    for (size_t i = recursive_cte_table.has_value(); i < queries_nodes_size; ++i)
    {
        auto & query_node = queries_nodes[i];

        IdentifierResolveScope subquery_scope(query_node, &scope /*parent_scope*/);

        if (recursive_cte_table_node)
            subquery_scope.expression_argument_name_to_node[union_node_typed.getCTEName()] = recursive_cte_table_node;

        auto query_node_type = query_node->getNodeType();

        if (query_node_type == QueryTreeNodeType::QUERY)
        {
            resolveQuery(query_node, subquery_scope);
        }
        else if (query_node_type == QueryTreeNodeType::UNION)
        {
            resolveUnion(query_node, subquery_scope);
        }
        else
        {
            throw Exception(ErrorCodes::UNSUPPORTED_METHOD,
                "UNION unsupported node {}. In scope {}",
                query_node->formatASTForErrorMessage(),
                scope.scope_node->formatASTForErrorMessage());
        }
    }

    if (recursive_cte_table && isStorageUsedInTree(recursive_cte_table->storage, union_node.get()))
    {
        if (union_node_typed.getUnionMode() != SelectUnionMode::UNION_ALL)
            throw Exception(ErrorCodes::UNSUPPORTED_METHOD,
            "Recursive CTE subquery {} with {} union mode is unsupported, only UNION ALL union mode is supported",
            union_node_typed.formatASTForErrorMessage(),
            toString(union_node_typed.getUnionMode()));

        union_node_typed.setRecursiveCTETable(std::move(*recursive_cte_table));
    }

    if (union_node_typed.isCTE())
        ctes_in_resolve_process.erase(union_node_typed.getCTEName());
}

}<|MERGE_RESOLUTION|>--- conflicted
+++ resolved
@@ -103,12 +103,9 @@
     extern const SettingsBool single_join_prefer_left_table;
     extern const SettingsBool transform_null_in;
     extern const SettingsUInt64 use_structure_from_insertion_table_in_table_functions;
-<<<<<<< HEAD
     extern const SettingsBool allow_suspicious_types_in_group_by;
     extern const SettingsBool allow_suspicious_types_in_order_by;
-=======
     extern const SettingsBool use_concurrency_control;
->>>>>>> 9aa17fe0
 }
 
 
