#pragma once

#include <vector>
#include <memory>
#include <cstddef>
#include <string>
#include <Core/Field.h>
#include <Core/SettingsEnums.h>
#include <Common/IntervalKind.h>
#include <DataTypes/IDataType.h>

class Collator;

namespace DB
{

namespace JSONBuilder
{
    class JSONMap;
    class IItem;
    using ItemPtr = std::unique_ptr<IItem>;
}

class Block;

struct FillColumnDescription
{
    /// All missed values in range [FROM, TO) will be filled
    /// Range [FROM, TO) respects sorting direction
    Field fill_from;        /// Fill value >= FILL_FROM
    Field fill_to;          /// Fill value + STEP < FILL_TO
    Field fill_step;        /// Default = +1 or -1 according to direction
    std::optional<IntervalKind> step_kind;

    using StepFunction = std::function<void(Field &)>;
    StepFunction step_func;
};

/// Description of the sorting rule by one column.
struct SortColumnDescription
{
    std::string column_name; /// The name of the column.
    int direction;           /// 1 - ascending, -1 - descending.
    int nulls_direction;     /// 1 - NULLs and NaNs are greater, -1 - less.
                             /// To achieve NULLS LAST, set it equal to direction, to achieve NULLS FIRST, set it opposite.
    std::shared_ptr<Collator> collator; /// Collator for locale-specific comparison of strings
    bool with_fill;
    FillColumnDescription fill_description;

    explicit SortColumnDescription(
<<<<<<< HEAD
            size_t column_number_, int direction_ = 1, int nulls_direction_ = 1,
            const std::shared_ptr<Collator> & collator_ = nullptr,
            bool with_fill_ = false, const FillColumnDescription & fill_description_ = FillColumnDescription{})
            : column_number(column_number_), direction(direction_), nulls_direction(nulls_direction_), collator(collator_)
            , with_fill(with_fill_), fill_description(fill_description_) {}

    explicit SortColumnDescription(
            const std::string & column_name_, int direction_ = 1, int nulls_direction_ = 1,
            const std::shared_ptr<Collator> & collator_ = nullptr,
            bool with_fill_ = false, const FillColumnDescription & fill_description_ = FillColumnDescription{})
            : column_name(column_name_), column_number(0), direction(direction_), nulls_direction(nulls_direction_)
            , collator(collator_), with_fill(with_fill_), fill_description(fill_description_) {}
=======
        const std::string & column_name_,
        int direction_ = 1,
        int nulls_direction_ = 1,
        const std::shared_ptr<Collator> & collator_ = nullptr,
        bool with_fill_ = false,
        const FillColumnDescription & fill_description_ = {})
        : column_name(column_name_)
        , direction(direction_)
        , nulls_direction(nulls_direction_)
        , collator(collator_)
        , with_fill(with_fill_)
        , fill_description(fill_description_)
    {
    }
>>>>>>> 2c12c93d

    bool operator == (const SortColumnDescription & other) const
    {
        return column_name == other.column_name && direction == other.direction && nulls_direction == other.nulls_direction;
    }

    bool operator != (const SortColumnDescription & other) const
    {
        return !(*this == other);
    }

    std::string dump() const { return fmt::format("{}:dir {}nulls {}", column_name, direction, nulls_direction); }

    void explain(JSONBuilder::JSONMap & map) const;
};

struct SortColumnDescriptionWithColumnIndex
{
    SortColumnDescription base;
    size_t column_number;

    SortColumnDescriptionWithColumnIndex(SortColumnDescription description_, size_t column_number_)
        : base(std::move(description_)), column_number(column_number_)
    {
    }
};

/// Description of the sorting rule for several columns.
using SortDescription = std::vector<SortColumnDescription>;
using SortDescriptionWithPositions = std::vector<SortColumnDescriptionWithColumnIndex>;

/// Outputs user-readable description into `out`.
void dumpSortDescription(const SortDescription & description, WriteBuffer & out);

std::string dumpSortDescription(const SortDescription & description);

JSONBuilder::ItemPtr explainSortDescription(const SortDescription & description);
}<|MERGE_RESOLUTION|>--- conflicted
+++ resolved
@@ -48,7 +48,6 @@
     FillColumnDescription fill_description;
 
     explicit SortColumnDescription(
-<<<<<<< HEAD
             size_t column_number_, int direction_ = 1, int nulls_direction_ = 1,
             const std::shared_ptr<Collator> & collator_ = nullptr,
             bool with_fill_ = false, const FillColumnDescription & fill_description_ = FillColumnDescription{})
@@ -61,22 +60,6 @@
             bool with_fill_ = false, const FillColumnDescription & fill_description_ = FillColumnDescription{})
             : column_name(column_name_), column_number(0), direction(direction_), nulls_direction(nulls_direction_)
             , collator(collator_), with_fill(with_fill_), fill_description(fill_description_) {}
-=======
-        const std::string & column_name_,
-        int direction_ = 1,
-        int nulls_direction_ = 1,
-        const std::shared_ptr<Collator> & collator_ = nullptr,
-        bool with_fill_ = false,
-        const FillColumnDescription & fill_description_ = {})
-        : column_name(column_name_)
-        , direction(direction_)
-        , nulls_direction(nulls_direction_)
-        , collator(collator_)
-        , with_fill(with_fill_)
-        , fill_description(fill_description_)
-    {
-    }
->>>>>>> 2c12c93d
 
     bool operator == (const SortColumnDescription & other) const
     {
