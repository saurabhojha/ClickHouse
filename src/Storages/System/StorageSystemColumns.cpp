--- conflicted
+++ resolved
@@ -303,11 +303,7 @@
             const DatabasePtr database = databases.at(database_name);
             offsets[i] = i ? offsets[i - 1] : 0;
 
-<<<<<<< HEAD
-            for (auto iterator = database->getTablesWithDictionaryTablesIterator(); iterator->isValid(); iterator->next())
-=======
-            for (auto iterator = database->getTablesIterator(context); iterator->isValid(); iterator->next())
->>>>>>> c5ca4c3b
+            for (auto iterator = database->getTablesIterator(); iterator->isValid(); iterator->next())
             {
                 const String & table_name = iterator->name();
                 storages.emplace(std::piecewise_construct,
