--- conflicted
+++ resolved
@@ -45,11 +45,6 @@
 #include <Storages/SelectQueryInfo.h>
 #include <Storages/StorageDistributed.h>
 #include <Storages/StorageDummy.h>
-<<<<<<< HEAD
-#include <Storages/StorageDistributed.h>
-#include <Storages/IStorage.h>
-=======
->>>>>>> 58824fb0
 
 #include <Analyzer/Utils.h>
 #include <Analyzer/ColumnNode.h>
@@ -149,10 +144,7 @@
   * getQueryProcessingStage method will be called.
   *
   * StorageDistributed skip unused shards optimization relies on this.
-<<<<<<< HEAD
-=======
   * Parallel replicas estimation relies on this too.
->>>>>>> 58824fb0
   *
   * To collect filters that will be applied to specific table in case we have JOINs requires
   * to run query plan optimization pipeline.
@@ -166,14 +158,11 @@
 void collectFiltersForAnalysis(const QueryTreeNodePtr & query_tree, const PlannerContextPtr & planner_context)
 {
     bool collect_filters = false;
-<<<<<<< HEAD
-=======
     const auto & query_context = planner_context->getQueryContext();
     const auto & settings = query_context->getSettingsRef();
 
     bool parallel_replicas_estimation_enabled
         = query_context->canUseParallelReplicasOnInitiator() && settings.parallel_replicas_min_number_of_rows_per_replica > 0;
->>>>>>> 58824fb0
 
     for (auto & [table_expression, table_expression_data] : planner_context->getTableExpressionNodeToData())
     {
@@ -183,12 +172,8 @@
             continue;
 
         const auto & storage = table_node ? table_node->getStorage() : table_function_node->getStorage();
-<<<<<<< HEAD
-        if (typeid_cast<const StorageDistributed *>(storage.get()))
-=======
         if (typeid_cast<const StorageDistributed *>(storage.get())
             || (parallel_replicas_estimation_enabled && std::dynamic_pointer_cast<MergeTreeData>(storage)))
->>>>>>> 58824fb0
         {
             collect_filters = true;
             break;
@@ -210,11 +195,6 @@
         dummy_storage_to_table_expression_data.emplace(dummy_storage, table_expression_data);
     }
 
-<<<<<<< HEAD
-    const auto & query_context = planner_context->getQueryContext();
-
-=======
->>>>>>> 58824fb0
     SelectQueryOptions select_query_options;
     Planner planner(updated_query_tree, select_query_options);
     planner.buildQueryPlanIfNeeded();
