#include <DataTypes/DataTypeString.h>

#include <utility>

#include <Backups/IRestoreCoordination.h>
#include <Backups/RestorerFromBackup.h>
#include <Core/ServerSettings.h>
#include <Core/Settings.h>
#include <Databases/DDLDependencyVisitor.h>
#include <Databases/DatabaseFactory.h>
#include <Databases/DatabaseReplicated.h>
#include <Databases/DatabaseReplicatedWorker.h>
#include <Databases/TablesDependencyGraph.h>
#include <Databases/enableAllExperimentalSettings.h>
#include <IO/ReadBufferFromFile.h>
#include <IO/ReadBufferFromString.h>
#include <IO/ReadHelpers.h>
#include <IO/SharedThreadPools.h>
#include <IO/WriteHelpers.h>
#include <Interpreters/Cluster.h>
#include <Interpreters/Context.h>
#include <Interpreters/DDLTask.h>
#include <Interpreters/DatabaseCatalog.h>
#include <Interpreters/InterpreterCreateQuery.h>
#include <Interpreters/ReplicatedDatabaseQueryStatusSource.h>
#include <Interpreters/evaluateConstantExpression.h>
#include <Interpreters/executeDDLQueryOnCluster.h>
#include <Interpreters/executeQuery.h>
#include <Parsers/ASTAlterQuery.h>
#include <Parsers/ASTDeleteQuery.h>
#include <Parsers/ASTDropQuery.h>
#include <Parsers/ASTFunction.h>
#include <Parsers/ParserCreateQuery.h>
#include <Parsers/formatAST.h>
#include <Parsers/parseQuery.h>
#include <Parsers/queryToString.h>
#include <Processors/Sinks/EmptySink.h>
#include <Storages/AlterCommands.h>
#include <Storages/StorageKeeperMap.h>
#include <base/chrono_io.h>
#include <base/getFQDNOrHostName.h>
#include <Common/Exception.h>
#include <Common/Macros.h>
#include <Common/OpenTelemetryTraceContext.h>
#include <Common/PoolId.h>
#include <Common/ZooKeeper/IKeeper.h>
#include <Common/ZooKeeper/KeeperException.h>
#include <Common/ZooKeeper/Types.h>
#include <Common/ZooKeeper/ZooKeeper.h>

namespace DB
{
namespace Setting
{
    extern const SettingsUInt64 database_replicated_allow_replicated_engine_arguments;
    extern const SettingsBool database_replicated_always_detach_permanently;
    extern const SettingsUInt64 max_parser_backtracks;
    extern const SettingsUInt64 max_parser_depth;
    extern const SettingsUInt64 max_query_size;
    extern const SettingsDistributedDDLOutputMode distributed_ddl_output_mode;
    extern const SettingsInt64 distributed_ddl_task_timeout;
    extern const SettingsBool throw_on_unsupported_query_inside_transaction;
}

namespace ServerSetting
{
    extern const ServerSettingsBool database_replicated_allow_detach_permanently;
    extern const ServerSettingsUInt32 max_database_replicated_create_table_thread_pool_size;
}

namespace DatabaseReplicatedSetting
{
    extern const DatabaseReplicatedSettingsString collection_name;
    extern const DatabaseReplicatedSettingsFloat max_broken_tables_ratio;
}

namespace ErrorCodes
{
    extern const int NO_ZOOKEEPER;
    extern const int LOGICAL_ERROR;
    extern const int BAD_ARGUMENTS;
    extern const int REPLICA_ALREADY_EXISTS;
    extern const int DATABASE_REPLICATION_FAILED;
    extern const int UNKNOWN_DATABASE;
    extern const int UNKNOWN_TABLE;
    extern const int NOT_IMPLEMENTED;
    extern const int INCORRECT_QUERY;
    extern const int ALL_CONNECTION_TRIES_FAILED;
    extern const int NO_ACTIVE_REPLICAS;
    extern const int CANNOT_GET_REPLICATED_DATABASE_SNAPSHOT;
    extern const int CANNOT_RESTORE_TABLE;
    extern const int QUERY_IS_PROHIBITED;
    extern const int SUPPORT_IS_DISABLED;
}

static constexpr const char * REPLICATED_DATABASE_MARK = "DatabaseReplicated";
static constexpr const char * DROPPED_MARK = "DROPPED";
static constexpr const char * BROKEN_TABLES_SUFFIX = "_broken_tables";
static constexpr const char * BROKEN_REPLICATED_TABLES_SUFFIX = "_broken_replicated_tables";
static constexpr const char * FIRST_REPLICA_DATABASE_NAME = "first_replica_database_name";

static constexpr size_t METADATA_FILE_BUFFER_SIZE = 32768;

zkutil::ZooKeeperPtr DatabaseReplicated::getZooKeeper() const
{
    return getContext()->getZooKeeper();
}

static inline String getHostID(ContextPtr global_context, const UUID & db_uuid, bool secure)
{
    UInt16 port = secure ? global_context->getTCPPortSecure().value_or(DBMS_DEFAULT_SECURE_PORT) : global_context->getTCPPort();
    return Cluster::Address::toString(getFQDNOrHostName(), port) + ':' + toString(db_uuid);
}

static inline UInt64 getMetadataHash(const String & table_name, const String & metadata)
{
    SipHash hash;
    hash.update(table_name);
    hash.update(metadata);
    return hash.get64();
}

DatabaseReplicated::~DatabaseReplicated() = default;

DatabaseReplicated::DatabaseReplicated(
    const String & name_,
    const String & metadata_path_,
    UUID uuid,
    const String & zookeeper_path_,
    const String & shard_name_,
    const String & replica_name_,
    DatabaseReplicatedSettings db_settings_,
    ContextPtr context_)
    : DatabaseAtomic(name_, metadata_path_, uuid, "DatabaseReplicated (" + name_ + ")", context_)
    , zookeeper_path(zookeeper_path_)
    , shard_name(shard_name_)
    , replica_name(replica_name_)
    , db_settings(std::move(db_settings_))
    , tables_metadata_digest(0)
{
    if (zookeeper_path.empty() || shard_name.empty() || replica_name.empty())
        throw Exception(ErrorCodes::BAD_ARGUMENTS, "ZooKeeper path, shard and replica names must be non-empty");
    if (shard_name.contains('/') || replica_name.contains('/'))
        throw Exception(ErrorCodes::BAD_ARGUMENTS, "Shard and replica names should not contain '/'");
    if (shard_name.contains('|') || replica_name.contains('|'))
        throw Exception(ErrorCodes::BAD_ARGUMENTS, "Shard and replica names should not contain '|'");

    if (zookeeper_path.back() == '/')
        zookeeper_path.resize(zookeeper_path.size() - 1);

    /// If zookeeper chroot prefix is used, path should start with '/', because chroot concatenates without it.
    if (zookeeper_path.front() != '/')
        zookeeper_path = "/" + zookeeper_path;

    if (!db_settings[DatabaseReplicatedSetting::collection_name].value.empty())
        fillClusterAuthInfo(db_settings[DatabaseReplicatedSetting::collection_name].value, context_->getConfigRef());

    replica_group_name = context_->getConfigRef().getString("replica_group_name", "");

    if (!replica_group_name.empty() && database_name.starts_with(DatabaseReplicated::ALL_GROUPS_CLUSTER_PREFIX))
    {
        context_->addWarningMessage(fmt::format("There's a Replicated database with a name starting from '{}', "
                                                "and replica_group_name is configured. It may cause collisions in cluster names.",
                                                ALL_GROUPS_CLUSTER_PREFIX));
    }
}

String DatabaseReplicated::getFullReplicaName(const String & shard, const String & replica)
{
    return shard + '|' + replica;
}

String DatabaseReplicated::getFullReplicaName() const
{
    return getFullReplicaName(shard_name, replica_name);
}

std::pair<String, String> DatabaseReplicated::parseFullReplicaName(const String & name)
{
    String shard;
    String replica;
    auto pos = name.find('|');
    if (pos == std::string::npos || name.find('|', pos + 1) != std::string::npos)
        throw Exception(ErrorCodes::LOGICAL_ERROR, "Incorrect replica identifier: {}", name);
    shard = name.substr(0, pos);
    replica = name.substr(pos + 1);
    return {shard, replica};
}

ClusterPtr DatabaseReplicated::tryGetCluster() const
{
    std::lock_guard lock{mutex};
    if (cluster)
        return cluster;

    /// Database is probably not created or not initialized yet, it's ok to return nullptr
    if (is_readonly)
        return cluster;

    try
    {
        /// A quick fix for stateless tests with DatabaseReplicated. Its ZK
        /// node can be destroyed at any time. If another test lists
        /// system.clusters to get client command line suggestions, it will
        /// get an error when trying to get the info about DB from ZK.
        /// Just ignore these inaccessible databases. A good example of a
        /// failing test is `01526_client_start_and_exit`.
        cluster = getClusterImpl();
    }
    catch (...)
    {
        tryLogCurrentException(log);
    }
    return cluster;
}

ClusterPtr DatabaseReplicated::tryGetAllGroupsCluster() const
{
    std::lock_guard lock{mutex};
    if (replica_group_name.empty())
        return nullptr;

    if (cluster_all_groups)
        return cluster_all_groups;

    /// Database is probably not created or not initialized yet, it's ok to return nullptr
    if (is_readonly)
        return cluster_all_groups;

    try
    {
        cluster_all_groups = getClusterImpl(/*all_groups*/ true);
    }
    catch (...)
    {
        tryLogCurrentException(log);
    }
    return cluster_all_groups;
}

void DatabaseReplicated::setCluster(ClusterPtr && new_cluster, bool all_groups)
{
    std::lock_guard lock{mutex};
    if (all_groups)
        cluster_all_groups = std::move(new_cluster);
    else
        cluster = std::move(new_cluster);
}

ClusterPtr DatabaseReplicated::getClusterImpl(bool all_groups) const
{
    Strings unfiltered_hosts;
    Strings hosts;
    Strings host_ids;

    auto zookeeper = getContext()->getZooKeeper();
    constexpr int max_retries = 10;
    int iteration = 0;
    bool success = false;
    while (++iteration <= max_retries)
    {
        host_ids.resize(0);
        Coordination::Stat stat;
        unfiltered_hosts = zookeeper->getChildren(zookeeper_path + "/replicas", &stat);
        if (unfiltered_hosts.empty())
            throw Exception(ErrorCodes::NO_ACTIVE_REPLICAS, "No replicas of database {} found. "
                            "It's possible if the first replica is not fully created yet "
                            "or if the last replica was just dropped or due to logical error", zookeeper_path);

        if (all_groups)
        {
            hosts = unfiltered_hosts;
        }
        else
        {
            hosts.clear();
            std::vector<String> paths;
            for (const auto & host : unfiltered_hosts)
                paths.push_back(zookeeper_path + "/replicas/" + host + "/replica_group");

            auto replica_groups = zookeeper->tryGet(paths);

            for (size_t i = 0; i < paths.size(); ++i)
            {
                if (replica_groups[i].data == replica_group_name)
                    hosts.push_back(unfiltered_hosts[i]);
            }
        }

        Int32 cversion = stat.cversion;
        ::sort(hosts.begin(), hosts.end());

        std::vector<zkutil::ZooKeeper::FutureGet> futures;
        futures.reserve(hosts.size());
        host_ids.reserve(hosts.size());
        for (const auto & host : hosts)
            futures.emplace_back(zookeeper->asyncTryGet(zookeeper_path + "/replicas/" + host));

        success = true;
        for (auto & future : futures)
        {
            auto res = future.get();
            if (res.error != Coordination::Error::ZOK)
                success = false;
            host_ids.emplace_back(res.data);
        }

        zookeeper->get(zookeeper_path + "/replicas", &stat);
        if (cversion != stat.cversion)
            success = false;
        if (success)
            break;
    }
    if (!success)
        throw Exception(ErrorCodes::ALL_CONNECTION_TRIES_FAILED, "Cannot get consistent cluster snapshot,"
                                                                 "because replicas are created or removed concurrently");

    LOG_TRACE(log, "Got a list of hosts after {} iterations. All hosts: [{}], filtered: [{}], ids: [{}]", iteration,
              fmt::join(unfiltered_hosts, ", "), fmt::join(hosts, ", "), fmt::join(host_ids, ", "));

    assert(!hosts.empty());
    assert(hosts.size() == host_ids.size());
    String current_shard = parseFullReplicaName(hosts.front()).first;
    std::vector<std::vector<DatabaseReplicaInfo>> shards;
    shards.emplace_back();
    for (size_t i = 0; i < hosts.size(); ++i)
    {
        const auto & id = host_ids[i];
        if (id == DROPPED_MARK)
            continue;
        auto [shard, replica] = parseFullReplicaName(hosts[i]);
        auto pos = id.rfind(':');
        String host_port = id.substr(0, pos);
        if (shard != current_shard)
        {
            current_shard = shard;
            if (!shards.back().empty())
                shards.emplace_back();
        }
        String hostname = unescapeForFileName(host_port);
        shards.back().push_back(DatabaseReplicaInfo{std::move(hostname), std::move(shard), std::move(replica)});
    }

    UInt16 default_port;
    if (cluster_auth_info.cluster_secure_connection)
        default_port = getContext()->getTCPPortSecure().value_or(DBMS_DEFAULT_SECURE_PORT);
    else
        default_port = getContext()->getTCPPort();

    bool treat_local_as_remote = false;
    bool treat_local_port_as_remote = getContext()->getApplicationType() == Context::ApplicationType::LOCAL;

    String cluster_name = TSA_SUPPRESS_WARNING_FOR_READ(database_name);     /// FIXME
    if (all_groups)
        cluster_name = ALL_GROUPS_CLUSTER_PREFIX + cluster_name;

    ClusterConnectionParameters params{
        cluster_auth_info.cluster_username,
        cluster_auth_info.cluster_password,
        default_port,
        treat_local_as_remote,
        treat_local_port_as_remote,
        cluster_auth_info.cluster_secure_connection,
        Priority{1},
        cluster_name,
        cluster_auth_info.cluster_secret};

    return std::make_shared<Cluster>(getContext()->getSettingsRef(), shards, params);
}

ReplicasInfo DatabaseReplicated::tryGetReplicasInfo(const ClusterPtr & cluster_) const
{
    Strings paths;

    paths.emplace_back(fs::path(zookeeper_path) / "max_log_ptr");

    const auto & addresses_with_failover = cluster_->getShardsAddresses();
    const auto & shards_info = cluster_->getShardsInfo();
    for (size_t shard_index = 0; shard_index < shards_info.size(); ++shard_index)
    {
        for (const auto & replica : addresses_with_failover[shard_index])
        {
            String full_name = getFullReplicaName(replica.database_shard_name, replica.database_replica_name);
            paths.emplace_back(fs::path(zookeeper_path) / "replicas" / full_name / "active");
            paths.emplace_back(fs::path(zookeeper_path) / "replicas" / full_name / "log_ptr");
        }
    }

    try
    {
        auto current_zookeeper = getZooKeeper();
        auto zk_res = current_zookeeper->tryGet(paths);

        auto max_log_ptr_zk = zk_res[0];
        if (max_log_ptr_zk.error != Coordination::Error::ZOK)
            throw Coordination::Exception(max_log_ptr_zk.error);

        UInt32 max_log_ptr = parse<UInt32>(max_log_ptr_zk.data);

        ReplicasInfo replicas_info;
        replicas_info.resize((zk_res.size() - 1) / 2);

        size_t global_replica_index = 0;
        for (size_t shard_index = 0; shard_index < shards_info.size(); ++shard_index)
        {
            for (const auto & replica : addresses_with_failover[shard_index])
            {
                auto replica_active = zk_res[2 * global_replica_index + 1];
                auto replica_log_ptr = zk_res[2 * global_replica_index + 2];

                UInt64 recovery_time = 0;
                {
                    std::lock_guard lock(ddl_worker_mutex);
                    if (replica.is_local && ddl_worker)
                        recovery_time = ddl_worker->getCurrentInitializationDurationMs();
                }

                replicas_info[global_replica_index] = ReplicaInfo{
                    .is_active = replica_active.error == Coordination::Error::ZOK,
                    .replication_lag = replica_log_ptr.error != Coordination::Error::ZNONODE ? std::optional(max_log_ptr - parse<UInt32>(replica_log_ptr.data)) : std::nullopt,
                    .recovery_time = recovery_time,
                };

                ++global_replica_index;
            }
        }

        return replicas_info;
    }
    catch (...)
    {
        tryLogCurrentException(log);
        return {};
    }
}

void DatabaseReplicated::fillClusterAuthInfo(String collection_name, const Poco::Util::AbstractConfiguration & config_ref)
{
    const auto & config_prefix = fmt::format("named_collections.{}", collection_name);

    if (!config_ref.has(config_prefix))
            throw Exception(ErrorCodes::BAD_ARGUMENTS, "There is no collection named `{}` in config", collection_name);

    cluster_auth_info.cluster_username = config_ref.getString(config_prefix + ".cluster_username", "");
    cluster_auth_info.cluster_password = config_ref.getString(config_prefix + ".cluster_password", "");
    cluster_auth_info.cluster_secret = config_ref.getString(config_prefix + ".cluster_secret", "");
    cluster_auth_info.cluster_secure_connection = config_ref.getBool(config_prefix + ".cluster_secure_connection", false);
}

void DatabaseReplicated::tryConnectToZooKeeperAndInitDatabase(LoadingStrictnessLevel mode)
{
    try
    {
        if (!getContext()->hasZooKeeper())
        {
            throw Exception(ErrorCodes::NO_ZOOKEEPER, "Can't create replicated database without ZooKeeper");
        }

        auto current_zookeeper = getContext()->getZooKeeper();

        if (!current_zookeeper->exists(zookeeper_path))
        {
            /// Create new database, multiple nodes can execute it concurrently
            createDatabaseNodesInZooKeeper(current_zookeeper);
        }

        replica_path = fs::path(zookeeper_path) / "replicas" / getFullReplicaName();
        bool is_create_query = mode == LoadingStrictnessLevel::CREATE;

        String replica_host_id;
        bool replica_exists_in_zk = current_zookeeper->tryGet(replica_path, replica_host_id);
        if (replica_exists_in_zk)
        {
            if (replica_host_id == DROPPED_MARK && !is_create_query)
            {
                LOG_WARNING(log, "Database {} exists locally, but marked dropped in ZooKeeper ({}). "
                                 "Will not try to start it up", getDatabaseName(), replica_path);
                is_probably_dropped = true;
                return;
            }

            String host_id = getHostID(getContext(), db_uuid, cluster_auth_info.cluster_secure_connection);
            String host_id_default = getHostID(getContext(), db_uuid, false);

            if (replica_host_id != host_id && replica_host_id != host_id_default)
            {
                throw Exception(
                    ErrorCodes::REPLICA_ALREADY_EXISTS,
                    "Replica {} of shard {} of replicated database at {} already exists. Replica host ID: '{}', current host ID: '{}'",
                    replica_name, shard_name, zookeeper_path, replica_host_id, host_id);
            }

            /// Before 24.6 we always created host_id with insecure port, even if cluster_auth_info.cluster_secure_connection was true.
            /// So not to break compatibility, we need to update host_id to secure one if cluster_auth_info.cluster_secure_connection is true.
            if (host_id != host_id_default && replica_host_id == host_id_default)
            {
                current_zookeeper->set(replica_path, host_id, -1);
                createEmptyLogEntry(current_zookeeper);
            }

            /// Check that replica_group_name in ZooKeeper matches the local one and change it if necessary.
            String zk_replica_group_name;
            if (!current_zookeeper->tryGet(replica_path + "/replica_group", zk_replica_group_name))
            {
                /// Replica groups were introduced in 23.10, so the node might not exist
                current_zookeeper->create(replica_path + "/replica_group", replica_group_name, zkutil::CreateMode::Persistent);
                if (!replica_group_name.empty())
                    createEmptyLogEntry(current_zookeeper);
            }
            else if (zk_replica_group_name != replica_group_name)
            {
                current_zookeeper->set(replica_path + "/replica_group", replica_group_name, -1);
                createEmptyLogEntry(current_zookeeper);
            }

            /// Needed to mark all the queries
            /// in the range (max log ptr at replica ZooKeeper nodes creation, max log ptr after replica recovery] as successful.
            String max_log_ptr_at_creation_str;
            if (current_zookeeper->tryGet(replica_path + "/max_log_ptr_at_creation", max_log_ptr_at_creation_str))
                max_log_ptr_at_creation = parse<UInt32>(max_log_ptr_at_creation_str);
        }

        if (is_create_query)
        {
            /// Create replica nodes in ZooKeeper. If newly initialized nodes already exist, reuse them.
            createReplicaNodesInZooKeeper(current_zookeeper);
        }
        else if (!replica_exists_in_zk)
        {
            /// It's not CREATE query, but replica does not exist. Probably it was dropped.
            /// Do not create anything, continue as readonly.
            LOG_WARNING(log, "Database {} exists locally, but its replica does not exist in ZooKeeper ({}). "
                             "Assuming it was dropped, will not try to start it up", getDatabaseName(), replica_path);
            is_probably_dropped = true;
            return;
        }

        /// If not exist, create a node with the database name for introspection.
        /// Technically, the database may have different names on different replicas, but this is not a usual case and we only save the first one
        auto db_name_path = fs::path(zookeeper_path) / FIRST_REPLICA_DATABASE_NAME;
        auto error_code = current_zookeeper->trySet(db_name_path, getDatabaseName());
        if (error_code == Coordination::Error::ZNONODE)
            current_zookeeper->tryCreate(db_name_path, getDatabaseName(), zkutil::CreateMode::Persistent);

        is_readonly = false;
    }
    catch (...)
    {
        if (mode < LoadingStrictnessLevel::FORCE_ATTACH)
            throw;

        /// It's server startup, ignore error.
        /// Worker thread will try to setup ZooKeeper connection
        tryLogCurrentException(log);
    }
}

bool DatabaseReplicated::createDatabaseNodesInZooKeeper(const zkutil::ZooKeeperPtr & current_zookeeper)
{
    current_zookeeper->createAncestors(zookeeper_path);

    Coordination::Requests ops;
    ops.emplace_back(zkutil::makeCreateRequest(zookeeper_path, REPLICATED_DATABASE_MARK, zkutil::CreateMode::Persistent));
    ops.emplace_back(zkutil::makeCreateRequest(zookeeper_path + "/log", "", zkutil::CreateMode::Persistent));
    ops.emplace_back(zkutil::makeCreateRequest(zookeeper_path + "/replicas", "", zkutil::CreateMode::Persistent));
    ops.emplace_back(zkutil::makeCreateRequest(zookeeper_path + "/counter", "", zkutil::CreateMode::Persistent));
    /// We create and remove counter/cnt- node to increment sequential number of counter/ node and make log entry numbers start from 1.
    /// New replicas are created with log pointer equal to 0 and log pointer is a number of the last executed entry.
    /// It means that we cannot have log entry with number 0.
    ops.emplace_back(zkutil::makeCreateRequest(zookeeper_path + "/counter/cnt-", "", zkutil::CreateMode::Persistent));
    ops.emplace_back(zkutil::makeRemoveRequest(zookeeper_path + "/counter/cnt-", -1));
    ops.emplace_back(zkutil::makeCreateRequest(zookeeper_path + "/metadata", "", zkutil::CreateMode::Persistent));
    ops.emplace_back(zkutil::makeCreateRequest(zookeeper_path + "/max_log_ptr", "1", zkutil::CreateMode::Persistent));
    ops.emplace_back(zkutil::makeCreateRequest(zookeeper_path + "/logs_to_keep", "1000", zkutil::CreateMode::Persistent));

    Coordination::Responses responses;
    auto res = current_zookeeper->tryMulti(ops, responses);
    if (res == Coordination::Error::ZOK)
        return true;    /// Created new database (it's the first replica)
    if (res == Coordination::Error::ZNODEEXISTS)
        return false;   /// Database exists, we will add new replica

    /// Other codes are unexpected, will throw
    zkutil::KeeperMultiException::check(res, ops, responses);
    UNREACHABLE();
}

bool DatabaseReplicated::looksLikeReplicatedDatabasePath(const ZooKeeperPtr & current_zookeeper, const String & path)
{
    Coordination::Stat stat;
    String maybe_database_mark;
    if (!current_zookeeper->tryGet(path, maybe_database_mark, &stat))
        return false;
    if (maybe_database_mark.starts_with(REPLICATED_DATABASE_MARK))
        return true;
    if (!maybe_database_mark.empty())
        return false;

    /// Old versions did not have REPLICATED_DATABASE_MARK. Check specific nodes exist and add mark.
    Coordination::Requests ops;
    ops.emplace_back(zkutil::makeCheckRequest(path + "/log", -1));
    ops.emplace_back(zkutil::makeCheckRequest(path + "/replicas", -1));
    ops.emplace_back(zkutil::makeCheckRequest(path + "/counter", -1));
    ops.emplace_back(zkutil::makeCheckRequest(path + "/metadata", -1));
    ops.emplace_back(zkutil::makeCheckRequest(path + "/max_log_ptr", -1));
    ops.emplace_back(zkutil::makeCheckRequest(path + "/logs_to_keep", -1));
    ops.emplace_back(zkutil::makeSetRequest(path, REPLICATED_DATABASE_MARK, stat.version));
    Coordination::Responses responses;
    auto res = current_zookeeper->tryMulti(ops, responses);
    if (res == Coordination::Error::ZOK)
        return true;

    /// Recheck database mark (just in case of concurrent update).
    if (!current_zookeeper->tryGet(path, maybe_database_mark, &stat))
        return false;

    return maybe_database_mark.starts_with(REPLICATED_DATABASE_MARK);
}

void DatabaseReplicated::createEmptyLogEntry(const ZooKeeperPtr & current_zookeeper)
{
    /// On replica creation add empty entry to log. Can be used to trigger some actions on other replicas (e.g. update cluster info).
    DDLLogEntry entry{};
    DatabaseReplicatedDDLWorker::enqueueQueryImpl(current_zookeeper, entry, this, true);
}

bool DatabaseReplicated::waitForReplicaToProcessAllEntries(UInt64 timeout_ms)
{
    {
        std::lock_guard lock{ddl_worker_mutex};
        if (!ddl_worker || is_probably_dropped)
            return false;
    }
    return ddl_worker->waitForReplicaToProcessAllEntries(timeout_ms);
}

void DatabaseReplicated::createReplicaNodesInZooKeeper(const zkutil::ZooKeeperPtr & current_zookeeper)
{
    if (!looksLikeReplicatedDatabasePath(current_zookeeper, zookeeper_path))
        throw Exception(ErrorCodes::BAD_ARGUMENTS, "Cannot add new database replica: provided path {} "
                        "already contains some data and it does not look like Replicated database path.", zookeeper_path);

    /// Write host name to replica_path, it will protect from multiple replicas with the same name
    const auto host_id = getHostID(getContext(), db_uuid, cluster_auth_info.cluster_secure_connection);

    const std::vector<String> check_paths = {
        replica_path,
        replica_path + "/replica_group",
        replica_path + "/digest",
    };
    bool nodes_exist = true;
    auto check_responses = current_zookeeper->tryGet(check_paths);
    for (size_t i = 0; i < check_responses.size(); ++i)
    {
        const auto response = check_responses[i];

        if (response.error == Coordination::Error::ZNONODE)
        {
            nodes_exist = false;
            break;
        }
        if (response.error != Coordination::Error::ZOK)
        {
            throw zkutil::KeeperException::fromPath(response.error, check_paths[i]);
        }
    }

    if (nodes_exist)
    {
        const std::vector<String> expected_data = {
            host_id,
            replica_group_name,
            "0",
        };
        for (size_t i = 0; i != expected_data.size(); ++i)
        {
            if (check_responses[i].data != expected_data[i])
            {
                throw Exception(
                    ErrorCodes::REPLICA_ALREADY_EXISTS,
                    "Replica node {} in ZooKeeper already exists and contains unexpected value: {}",
                    quoteString(check_paths[i]), quoteString(check_responses[i].data));
            }
        }

        LOG_DEBUG(log, "Newly initialized replica nodes found in ZooKeeper, reusing them");
        createEmptyLogEntry(current_zookeeper);
        return;
    }

    for (int attempts = 10; attempts > 0; --attempts)
    {
        Coordination::Stat stat;
        const String max_log_ptr_str = current_zookeeper->get(zookeeper_path + "/max_log_ptr", &stat);

        const Coordination::Requests ops = {
            zkutil::makeCreateRequest(replica_path, host_id, zkutil::CreateMode::Persistent),
            zkutil::makeCreateRequest(replica_path + "/log_ptr", "0", zkutil::CreateMode::Persistent),
            zkutil::makeCreateRequest(replica_path + "/digest", "0", zkutil::CreateMode::Persistent),
            zkutil::makeCreateRequest(replica_path + "/replica_group", replica_group_name, zkutil::CreateMode::Persistent),

            /// Previously, this method was not idempotent and max_log_ptr_at_creation could be stored in memory.
            /// we need to store max_log_ptr_at_creation in ZooKeeper to make this method idempotent during replica creation.
            zkutil::makeCreateRequest(replica_path + "/max_log_ptr_at_creation", max_log_ptr_str, zkutil::CreateMode::Persistent),
            zkutil::makeCheckRequest(zookeeper_path + "/max_log_ptr", stat.version),
        };

        Coordination::Responses ops_responses;
        const auto code = current_zookeeper->tryMulti(ops, ops_responses);

        if (code == Coordination::Error::ZOK)
        {
            max_log_ptr_at_creation = parse<UInt32>(max_log_ptr_str);
            createEmptyLogEntry(current_zookeeper);
            return;
        }

        if (attempts == 1)
        {
            zkutil::KeeperMultiException::check(code, ops, ops_responses);
        }
    }
}

void DatabaseReplicated::beforeLoadingMetadata(ContextMutablePtr context_, LoadingStrictnessLevel mode)
{
    DatabaseAtomic::beforeLoadingMetadata(context_, mode);
    tryConnectToZooKeeperAndInitDatabase(mode);
}

UInt64 DatabaseReplicated::getMetadataHash(const String & table_name) const
{
    return DB::getMetadataHash(table_name, readMetadataFile(table_name));
}

LoadTaskPtr DatabaseReplicated::startupDatabaseAsync(AsyncLoader & async_loader, LoadJobSet startup_after, LoadingStrictnessLevel mode)
{
    auto base = DatabaseAtomic::startupDatabaseAsync(async_loader, std::move(startup_after), mode);
    auto job = makeLoadJob(
        base->goals(),
        TablesLoaderBackgroundStartupPoolId,
        fmt::format("startup Replicated database {}", getDatabaseName()),
        [this] (AsyncLoader &, const LoadJobPtr &)
        {
            UInt64 digest = 0;
            {
                std::lock_guard lock{mutex};
                for (const auto & table : tables)
                    digest += getMetadataHash(table.first);
                LOG_DEBUG(log, "Calculated metadata digest of {} tables: {}", tables.size(), digest);
            }

            {
                std::lock_guard lock{metadata_mutex};
                chassert(!tables_metadata_digest);
                tables_metadata_digest = digest;
            }

            if (is_probably_dropped)
                return;

            {
                std::lock_guard lock{ddl_worker_mutex};
                ddl_worker = std::make_unique<DatabaseReplicatedDDLWorker>(this, getContext());
                ddl_worker->startup();
                ddl_worker_initialized = true;
            }
        });
    std::scoped_lock lock(mutex);
    startup_replicated_database_task = makeLoadTask(async_loader, {job});
    return startup_replicated_database_task;
}

void DatabaseReplicated::waitDatabaseStarted() const
{
    LoadTaskPtr task;
    {
        std::scoped_lock lock(mutex);
        task = startup_replicated_database_task;
    }
    if (task)
        waitLoad(currentPoolOr(TablesLoaderForegroundPoolId), task);
}

void DatabaseReplicated::stopLoading()
{
    LoadTaskPtr stop_startup_replicated_database;
    {
        std::scoped_lock lock(mutex);
        stop_startup_replicated_database.swap(startup_replicated_database_task);
    }
    stop_startup_replicated_database.reset();
    DatabaseAtomic::stopLoading();
}

void DatabaseReplicated::dumpLocalTablesForDebugOnly(const ContextPtr & local_context) const
{
    auto table_names = getAllTableNames(context.lock());
    for (const auto & table_name : table_names)
    {
        auto ast_ptr = tryGetCreateTableQuery(table_name, local_context);
        if (ast_ptr)
            LOG_DEBUG(log, "[local] Table {} create query is {}", table_name, queryToString(ast_ptr));
        else
            LOG_DEBUG(log, "[local] Table {} has no create query", table_name);
    }
}

void DatabaseReplicated::dumpTablesInZooKeeperForDebugOnly() const
{
    UInt32 max_log_ptr;
    auto table_name_to_metadata = tryGetConsistentMetadataSnapshot(getZooKeeper(), max_log_ptr);
    for (const auto & [table_name, create_table_query] : table_name_to_metadata)
    {
        auto query_ast = parseQueryFromMetadataInZooKeeper(table_name, create_table_query);
        if (query_ast)
        {
            LOG_DEBUG(log, "[zookeeper] Table {} create query is {}", table_name, queryToString(query_ast));
        }
        else
        {
            LOG_DEBUG(log, "[zookeeper] Table {} has no create query", table_name);
        }
    }
}

void DatabaseReplicated::tryCompareLocalAndZooKeeperTablesAndDumpDiffForDebugOnly(const ContextPtr & local_context) const
{
    UInt32 max_log_ptr;
    auto table_name_to_metadata_in_zk = tryGetConsistentMetadataSnapshot(getZooKeeper(), max_log_ptr);
    auto table_names_local = getAllTableNames(local_context);

    if (table_name_to_metadata_in_zk.size() != table_names_local.size())
        LOG_DEBUG(log, "Amount of tables in zk {} locally {}", table_name_to_metadata_in_zk.size(), table_names_local.size());

    std::unordered_set<std::string> checked_tables;

    for (const auto & table_name : table_names_local)
    {
        auto local_ast_ptr = tryGetCreateTableQuery(table_name, local_context);
        if (table_name_to_metadata_in_zk.contains(table_name))
        {
            checked_tables.insert(table_name);
            auto create_table_query_in_zk = table_name_to_metadata_in_zk[table_name];
            auto zk_ast_ptr = parseQueryFromMetadataInZooKeeper(table_name, create_table_query_in_zk);

            if (local_ast_ptr == nullptr && zk_ast_ptr == nullptr)
            {
                LOG_DEBUG(log, "AST for table {} is the same (nullptr) in local and ZK", table_name);
            }
            else if (local_ast_ptr != nullptr && zk_ast_ptr != nullptr && queryToString(local_ast_ptr) != queryToString(zk_ast_ptr))
            {
                LOG_DEBUG(log, "AST differs for table {}, local {}, in zookeeper {}", table_name, queryToString(local_ast_ptr), queryToString(zk_ast_ptr));
            }
            else if (local_ast_ptr == nullptr)
            {
                LOG_DEBUG(log, "AST differs for table {}, local nullptr, in zookeeper {}", table_name, queryToString(zk_ast_ptr));
            }
            else if (zk_ast_ptr == nullptr)
            {
                LOG_DEBUG(log, "AST differs for table {}, local {}, in zookeeper nullptr", table_name, queryToString(local_ast_ptr));
            }
            else
            {
                LOG_DEBUG(log, "AST for table {} is the same in local and ZK", table_name);
            }
        }
        else
        {
            if (local_ast_ptr == nullptr)
                LOG_DEBUG(log, "Table {} exists locally, but missing in ZK", table_name);
            else
                LOG_DEBUG(log, "Table {} exists locally with AST {}, but missing in ZK", table_name, queryToString(local_ast_ptr));
        }
    }
    for (const auto & [table_name, table_metadata] : table_name_to_metadata_in_zk)
    {
        if (!checked_tables.contains(table_name))
        {
            auto zk_ast_ptr = parseQueryFromMetadataInZooKeeper(table_name, table_metadata);
            if (zk_ast_ptr == nullptr)
                LOG_DEBUG(log, "Table {} exists in ZK with AST {}, but missing locally", table_name, queryToString(zk_ast_ptr));
            else
                LOG_DEBUG(log, "Table {} exists in ZK, but missing locally", table_name);
        }
    }
}

void DatabaseReplicated::checkTableEngine(const ASTCreateQuery & query, ASTStorage & storage, ContextPtr query_context) const
{
    bool replicated_table = storage.engine &&
        (startsWith(storage.engine->name, "Replicated") || startsWith(storage.engine->name, "Shared"));
    if (!replicated_table || !storage.engine->arguments)
        return;

    ASTs & args_ref = storage.engine->arguments->children;
    ASTs args = args_ref;
    if (args.size() < 2)
        return;

    /// It can be a constant expression. Try to evaluate it, ignore exception if we cannot.
    bool has_expression_argument = args_ref[0]->as<ASTFunction>() || args_ref[1]->as<ASTFunction>();
    if (has_expression_argument)
    {
        try
        {
            args[0] = evaluateConstantExpressionAsLiteral(args_ref[0]->clone(), query_context);
            args[1] = evaluateConstantExpressionAsLiteral(args_ref[1]->clone(), query_context);
        }
        catch (...) // NOLINT(bugprone-empty-catch)
        {
        }
    }

    ASTLiteral * arg1 = args[0]->as<ASTLiteral>();
    ASTLiteral * arg2 = args[1]->as<ASTLiteral>();
    if (!arg1 || !arg2 || arg1->value.getType() != Field::Types::String || arg2->value.getType() != Field::Types::String)
        return;

    String maybe_path = arg1->value.safeGet<String>();
    String maybe_replica = arg2->value.safeGet<String>();

    /// Looks like it's ReplicatedMergeTree with explicit zookeeper_path and replica_name arguments.
    /// Let's ensure that some macros are used.
    /// NOTE: we cannot check here that substituted values will be actually different on shards and replicas.

    Macros::MacroExpansionInfo info;
    info.table_id = {getDatabaseName(), query.getTable(), query.uuid};
    info.shard = getShardName();
    info.replica = getReplicaName();
    query_context->getMacros()->expand(maybe_path, info);
    bool maybe_shard_macros = info.expanded_other;
    info.expanded_other = false;
    query_context->getMacros()->expand(maybe_replica, info);
    bool maybe_replica_macros = info.expanded_other;
    bool enable_functional_tests_helper = getContext()->getConfigRef().has("_functional_tests_helper_database_replicated_replace_args_macros");

    if (maybe_shard_macros && maybe_replica_macros)
        return;

    if (enable_functional_tests_helper && !has_expression_argument)
    {
        if (maybe_path.empty() || maybe_path.back() != '/')
            maybe_path += '/';
        args_ref[0]->as<ASTLiteral>()->value = maybe_path + "auto_{shard}";
        args_ref[1]->as<ASTLiteral>()->value = maybe_replica + "auto_{replica}";
        return;
    }

    /// We will replace it with default arguments if the setting is 2
    if (query_context->getSettingsRef()[Setting::database_replicated_allow_replicated_engine_arguments] != 2)
        throw Exception(ErrorCodes::INCORRECT_QUERY,
                    "Explicit zookeeper_path and replica_name are specified in ReplicatedMergeTree arguments. "
                    "If you really want to specify it explicitly, then you should use some macros "
                    "to distinguish different shards and replicas");
}

bool DatabaseReplicated::checkDigestValid(const ContextPtr & local_context, bool debug_check /* = true */) const
{
    if (debug_check)
    {
        /// Reduce number of debug checks
        if (thread_local_rng() % 16)
            return true;
    }

    LOG_TEST(log, "Current in-memory metadata digest: {}", tables_metadata_digest);

    /// Database is probably being dropped
    if (!local_context->getZooKeeperMetadataTransaction() && (!ddl_worker || !ddl_worker->isCurrentlyActive()))
        return true;

    UInt64 local_digest = 0;
    {
        std::lock_guard lock{mutex};
        for (const auto & table : TSA_SUPPRESS_WARNING_FOR_READ(tables))
            local_digest += getMetadataHash(table.first);
    }

    if (local_digest != tables_metadata_digest)
    {
        LOG_ERROR(log, "Digest of local metadata ({}) is not equal to in-memory digest ({})", local_digest, tables_metadata_digest);

#ifndef NDEBUG
        dumpLocalTablesForDebugOnly(local_context);
        dumpTablesInZooKeeperForDebugOnly();
        tryCompareLocalAndZooKeeperTablesAndDumpDiffForDebugOnly(local_context);
#endif

        return false;
    }

    /// Do not check digest in Keeper after internal subquery, it's probably not committed yet
    if (local_context->isInternalSubquery())
        return true;

    /// Check does not make sense to check digest in Keeper during recovering
    if (is_recovering)
        return true;

    String zk_digest = getZooKeeper()->get(replica_path + "/digest");
    String local_digest_str = toString(local_digest);
    if (zk_digest != local_digest_str)
    {
        LOG_ERROR(log, "Digest of local metadata ({}) is not equal to digest in Keeper ({})", local_digest_str, zk_digest);
#ifndef NDEBUG
        dumpLocalTablesForDebugOnly(local_context);
        dumpTablesInZooKeeperForDebugOnly();
        tryCompareLocalAndZooKeeperTablesAndDumpDiffForDebugOnly(local_context);
#endif
        return false;
    }

    return true;
}

void DatabaseReplicated::checkQueryValid(const ASTPtr & query, ContextPtr query_context) const
{
    /// Replicas will set correct name of current database in query context (database name can be different on replicas)
    if (auto * ddl_query = dynamic_cast<ASTQueryWithTableAndOutput *>(query.get()))
    {
        if (ddl_query->getDatabase() != getDatabaseName())
            throw Exception(ErrorCodes::UNKNOWN_DATABASE, "Database was renamed");
        ddl_query->database.reset();

        if (auto * create = query->as<ASTCreateQuery>())
        {
            if (create->storage)
                checkTableEngine(*create, *create->storage, query_context);

            if (create->targets)
            {
                for (const auto & inner_table_engine : create->targets->getInnerEngines())
                    checkTableEngine(*create, *inner_table_engine, query_context);
            }
        }
    }

    if (const auto * query_alter = query->as<ASTAlterQuery>())
    {
        for (const auto & command : query_alter->command_list->children)
        {
            if (!isSupportedAlterTypeForOnClusterDDLQuery(command->as<ASTAlterCommand&>().type))
                throw Exception(ErrorCodes::NOT_IMPLEMENTED, "Unsupported type of ALTER query");
        }
    }

    if (auto * query_drop = query->as<ASTDropQuery>())
    {
        if (query_drop->kind == ASTDropQuery::Kind::Detach
            && query_context->getSettingsRef()[Setting::database_replicated_always_detach_permanently])
            query_drop->permanently = true;
        if (query_drop->kind == ASTDropQuery::Kind::Detach && !query_drop->permanently)
            throw Exception(ErrorCodes::INCORRECT_QUERY, "DETACH TABLE is not allowed for Replicated databases. "
                                                         "Use DETACH TABLE PERMANENTLY or SYSTEM RESTART REPLICA or set "
                                                         "database_replicated_always_detach_permanently to 1");
    }
}

BlockIO DatabaseReplicated::tryEnqueueReplicatedDDL(const ASTPtr & query, ContextPtr query_context, QueryFlags flags)
{
    waitDatabaseStarted();

    if (!DatabaseCatalog::instance().canPerformReplicatedDDLQueries())
        throw Exception(ErrorCodes::QUERY_IS_PROHIBITED, "Replicated DDL queries are disabled");

    if (query_context->getCurrentTransaction() && query_context->getSettingsRef()[Setting::throw_on_unsupported_query_inside_transaction])
        throw Exception(ErrorCodes::NOT_IMPLEMENTED, "Distributed DDL queries inside transactions are not supported");

    if (is_readonly)
        throw Exception(ErrorCodes::NO_ZOOKEEPER, "Database is in readonly mode, because it cannot connect to ZooKeeper");

    if (!flags.internal && (query_context->getClientInfo().query_kind != ClientInfo::QueryKind::INITIAL_QUERY))
        throw Exception(ErrorCodes::INCORRECT_QUERY, "It's not initial query. ON CLUSTER is not allowed for Replicated database.");

    checkQueryValid(query, query_context);
    LOG_DEBUG(log, "Proposing query: {}", queryToString(query));

    DDLLogEntry entry;
    entry.query = queryToString(query);
    entry.initiator = ddl_worker->getCommonHostID();
    entry.setSettingsIfRequired(query_context);
    entry.tracing_context = OpenTelemetry::CurrentContext();
    entry.is_backup_restore = flags.distributed_backup_restore;
    String node_path = ddl_worker->tryEnqueueAndExecuteEntry(entry, query_context);

    Strings hosts_to_wait;
    Strings unfiltered_hosts = getZooKeeper()->getChildren(zookeeper_path + "/replicas");

    std::vector<String> paths;
    for (const auto & host : unfiltered_hosts)
        paths.push_back(zookeeper_path + "/replicas/" + host + "/replica_group");

    auto replica_groups = getZooKeeper()->tryGet(paths);

    for (size_t i = 0; i < paths.size(); ++i)
    {
        if (replica_groups[i].data == replica_group_name)
            hosts_to_wait.push_back(unfiltered_hosts[i]);
    }


    return getQueryStatus(node_path, fs::path(zookeeper_path) / "replicas", query_context, hosts_to_wait);
}

static UUID getTableUUIDIfReplicated(const String & metadata, ContextPtr context)
{
    bool looks_like_replicated = metadata.contains("Replicated");
    bool looks_like_shared = metadata.contains("Shared");
    bool looks_like_merge_tree = metadata.contains("MergeTree");
    if (!(looks_like_replicated || looks_like_shared) || !looks_like_merge_tree)
        return UUIDHelpers::Nil;

    ParserCreateQuery parser;
    auto size = context->getSettingsRef()[Setting::max_query_size];
    auto depth = context->getSettingsRef()[Setting::max_parser_depth];
    auto backtracks = context->getSettingsRef()[Setting::max_parser_backtracks];
    ASTPtr query = parseQuery(parser, metadata, size, depth, backtracks);
    const ASTCreateQuery & create = query->as<const ASTCreateQuery &>();
    if (!create.storage || !create.storage->engine)
        return UUIDHelpers::Nil;
    if (!(startsWith(create.storage->engine->name, "Replicated") || startsWith(create.storage->engine->name, "Shared"))
        || !endsWith(create.storage->engine->name, "MergeTree"))
        return UUIDHelpers::Nil;
    chassert(create.uuid != UUIDHelpers::Nil);
    return create.uuid;
}

void DatabaseReplicated::recoverLostReplica(const ZooKeeperPtr & current_zookeeper, UInt32 our_log_ptr, UInt32 & max_log_ptr)
{
    waitDatabaseStarted();

    is_recovering = true;
    SCOPE_EXIT({ is_recovering = false; });

    /// Let's compare local (possibly outdated) metadata with (most actual) metadata stored in ZooKeeper
    /// and try to update the set of local tables.
    /// We could drop all local tables and create the new ones just like it's new replica.
    /// But it will cause all ReplicatedMergeTree tables to fetch all data parts again and data in other tables will be lost.

    bool new_replica = our_log_ptr == 0;
    if (new_replica)
        LOG_INFO(log, "Will create new replica from log pointer {}", max_log_ptr);
    else
        LOG_WARNING(log, "Will recover replica with staled log pointer {} from log pointer {}", our_log_ptr, max_log_ptr);

    auto table_name_to_metadata = tryGetConsistentMetadataSnapshot(current_zookeeper, max_log_ptr);

    /// For ReplicatedMergeTree tables we can compare only UUIDs to ensure that it's the same table.
    /// Metadata can be different, it's handled on table replication level.
    /// We need to handle renamed tables only.
    /// TODO maybe we should also update MergeTree SETTINGS if required?
    std::unordered_map<UUID, String> zk_replicated_id_to_name;
    for (const auto & zk_table : table_name_to_metadata)
    {
        UUID zk_replicated_id = getTableUUIDIfReplicated(zk_table.second, getContext());
        if (zk_replicated_id != UUIDHelpers::Nil)
            zk_replicated_id_to_name.emplace(zk_replicated_id, zk_table.first);
    }

    /// We will drop or move tables which exist only in local metadata
    Strings tables_to_detach;

    struct RenameEdge
    {
        String from;
        String intermediate;
        String to;
    };

    /// This is needed to generate intermediate name
    String salt = toString(thread_local_rng());

    std::vector<RenameEdge> replicated_tables_to_rename;
    size_t total_tables = 0;
    std::vector<UUID> replicated_ids;
    for (auto existing_tables_it = getTablesIterator(getContext(), {}, /*skip_not_loaded=*/false); existing_tables_it->isValid();
         existing_tables_it->next(), ++total_tables)
    {
        String name = existing_tables_it->name();
        UUID local_replicated_id = UUIDHelpers::Nil;
        if (existing_tables_it->table()->supportsReplication())
        {
            /// Check if replicated tables have the same UUID
            local_replicated_id = existing_tables_it->table()->getStorageID().uuid;
            auto it = zk_replicated_id_to_name.find(local_replicated_id);
            if (it != zk_replicated_id_to_name.end())
            {
                if (name != it->second)
                {
                    String intermediate_name;
                    /// Possibly we failed to rename it on previous iteration
                    /// And this table was already renamed to an intermediate name
                    if (startsWith(name, ".rename-") && !startsWith(it->second, ".rename-"))
                        intermediate_name = name;
                    else
                        intermediate_name = fmt::format(".rename-{}-{}", name, sipHash64(fmt::format("{}-{}", name, salt)));
                    /// Need just update table name
                    replicated_tables_to_rename.push_back({name, intermediate_name, it->second});
                }
                continue;
            }
        }

        auto in_zk = table_name_to_metadata.find(name);
        if (in_zk == table_name_to_metadata.end() || in_zk->second != readMetadataFile(name))
        {
            /// Local table does not exist in ZooKeeper or has different metadata
            tables_to_detach.emplace_back(std::move(name));
        }
    }

    auto make_query_context = [this, current_zookeeper]()
    {
        auto query_context = Context::createCopy(getContext());
        query_context->makeQueryContext();
        query_context->setQueryKind(ClientInfo::QueryKind::SECONDARY_QUERY);
        query_context->setQueryKindReplicatedDatabaseInternal();
        query_context->setCurrentDatabase(getDatabaseName());
        query_context->setCurrentQueryId("");

        /// We will execute some CREATE queries for recovery (not ATTACH queries),
        /// so we need to allow experimental features that can be used in a CREATE query
        enableAllExperimentalSettings(query_context);

        query_context->setSetting("database_replicated_allow_explicit_uuid", 3);
        query_context->setSetting("database_replicated_allow_replicated_engine_arguments", 3);

        auto txn = std::make_shared<ZooKeeperMetadataTransaction>(current_zookeeper, zookeeper_path, false, "");
        query_context->initZooKeeperMetadataTransaction(txn);
        return query_context;
    };

    String db_name = getDatabaseName();
    String to_db_name = getDatabaseName() + BROKEN_TABLES_SUFFIX;
    String to_db_name_replicated = getDatabaseName() + BROKEN_REPLICATED_TABLES_SUFFIX;
    if (total_tables * db_settings[DatabaseReplicatedSetting::max_broken_tables_ratio] < tables_to_detach.size())
        throw Exception(ErrorCodes::DATABASE_REPLICATION_FAILED, "Too many tables to recreate: {} of {}", tables_to_detach.size(), total_tables);
    if (!tables_to_detach.empty())
    {
        LOG_WARNING(log, "Will recreate {} broken tables to recover replica", tables_to_detach.size());
        /// It's too dangerous to automatically drop tables, so we will move them to special database.
        /// We use Ordinary engine for destination database, because it's the only way to discard table UUID
        /// and make possible creation of new table with the same UUID.
        String query = fmt::format("CREATE DATABASE IF NOT EXISTS {} ENGINE=Ordinary", backQuoteIfNeed(to_db_name));
        auto query_context = Context::createCopy(getContext());
        query_context->setSetting("allow_deprecated_database_ordinary", 1);
<<<<<<< HEAD
        executeQuery(query, nullptr, query_context, QueryFlags{.internal = true});
=======
        query_context->setSetting("cloud_mode", false);
        executeQuery(query, query_context, QueryFlags{ .internal = true });
>>>>>>> 4bbadf64

        /// But we want to avoid discarding UUID of ReplicatedMergeTree tables, because it will not work
        /// if zookeeper_path contains {uuid} macro. Replicated database do not recreate replicated tables on recovery,
        /// so it's ok to save UUID of replicated table.
        query = fmt::format("CREATE DATABASE IF NOT EXISTS {} ENGINE=Atomic", backQuoteIfNeed(to_db_name_replicated));
        query_context = Context::createCopy(getContext());
<<<<<<< HEAD
        executeQuery(query, nullptr, query_context, QueryFlags{.internal = true});
=======
        query_context->setSetting("cloud_mode", false);
        executeQuery(query, query_context, QueryFlags{ .internal = true });
>>>>>>> 4bbadf64
    }

    size_t moved_tables = 0;
    std::vector<UUID> dropped_tables;
    size_t dropped_dictionaries = 0;

    for (const auto & table_name : tables_to_detach)
    {
        DDLGuardPtr table_guard = DatabaseCatalog::instance().getDDLGuard(db_name, table_name);
        if (getDatabaseName() != db_name)
            throw Exception(ErrorCodes::UNKNOWN_DATABASE, "Database was renamed, will retry");

        auto table = tryGetTable(table_name, getContext());

        auto move_table_to_database = [&](const String & broken_table_name, const String & to_database_name)
        {
            /// Table probably stores some data. Let's move it to another database.
            String to_name = fmt::format("{}_{}_{}", broken_table_name, max_log_ptr, thread_local_rng() % 1000);
            LOG_DEBUG(log, "Will RENAME TABLE {} TO {}.{}", backQuoteIfNeed(broken_table_name), backQuoteIfNeed(to_database_name), backQuoteIfNeed(to_name));
            assert(db_name < to_database_name);
            DDLGuardPtr to_table_guard = DatabaseCatalog::instance().getDDLGuard(to_database_name, to_name);
            auto to_db_ptr = DatabaseCatalog::instance().getDatabase(to_database_name);

            std::lock_guard lock{metadata_mutex};
            UInt64 new_digest = tables_metadata_digest;
            new_digest -= getMetadataHash(broken_table_name);
            DatabaseAtomic::renameTable(make_query_context(), broken_table_name, *to_db_ptr, to_name, /* exchange */ false, /* dictionary */ false);
            tables_metadata_digest = new_digest;
            assert(checkDigestValid(getContext()));
            ++moved_tables;
        };

        if (!table->storesDataOnDisk())
        {
            LOG_DEBUG(log, "Will DROP TABLE {}, because it does not store data on disk and can be safely dropped", backQuoteIfNeed(table_name));
            dropped_tables.push_back(tryGetTableUUID(table_name));
            dropped_dictionaries += table->isDictionary();
            table->flushAndShutdown();

            if (table->getName() == "MaterializedView" || table->getName() == "WindowView")
            {
                /// We have to drop MV inner table, so MV will not try to do it implicitly breaking some invariants.
                /// Also we have to commit metadata transaction, because it's not committed by default for inner tables of MVs.
                /// Yep, I hate inner tables of materialized views.
                auto mv_drop_inner_table_context = make_query_context();
                table->dropInnerTableIfAny(/* sync */ true, mv_drop_inner_table_context);
                mv_drop_inner_table_context->getZooKeeperMetadataTransaction()->commit();
            }

            std::lock_guard lock{metadata_mutex};
            UInt64 new_digest = tables_metadata_digest;
            new_digest -= getMetadataHash(table_name);
            DatabaseAtomic::dropTableImpl(make_query_context(), table_name, /* sync */ true);
            tables_metadata_digest = new_digest;
            assert(checkDigestValid(getContext()));
        }
        else if (!table->supportsReplication())
        {
            move_table_to_database(table_name, to_db_name);
        }
        else
        {
            move_table_to_database(table_name, to_db_name_replicated);
        }
    }

    if (!tables_to_detach.empty())
        LOG_WARNING(log, "Cleaned {} outdated objects: dropped {} dictionaries and {} tables, moved {} tables",
                    tables_to_detach.size(), dropped_dictionaries, dropped_tables.size() - dropped_dictionaries, moved_tables);

    /// Now database is cleared from outdated tables, let's rename ReplicatedMergeTree tables to actual names
    /// We have to take into account that tables names could be changed with two general queries
    /// 1) RENAME TABLE. There could be multiple pairs of tables (e.g. RENAME b TO c, a TO b, c TO d)
    /// But it is equal to multiple subsequent RENAMEs each of which operates only with two tables
    /// 2) EXCHANGE TABLE. This query swaps two names atomically and could not be represented with two separate RENAMEs
    auto rename_table = [&](String from, String to)
    {
        LOG_DEBUG(log, "Will RENAME TABLE {} TO {}", backQuoteIfNeed(from), backQuoteIfNeed(to));
        DDLGuardPtr table_guard = DatabaseCatalog::instance().getDDLGuard(db_name, std::min(from, to));
        DDLGuardPtr to_table_guard = DatabaseCatalog::instance().getDDLGuard(db_name, std::max(from, to));

        std::lock_guard lock{metadata_mutex};
        UInt64 new_digest = tables_metadata_digest;
        String statement = readMetadataFile(from);
        new_digest -= DB::getMetadataHash(from, statement);
        new_digest += DB::getMetadataHash(to, statement);
        DatabaseAtomic::renameTable(make_query_context(), from, *this, to, false, false);
        tables_metadata_digest = new_digest;
        assert(checkDigestValid(getContext()));
    };

    LOG_DEBUG(log, "Starting first stage of renaming process. Will rename tables to intermediate names");
    for (auto & [from, intermediate, _] : replicated_tables_to_rename)
    {
        /// Due to some unknown failures there could be tables
        /// which are already in an intermediate state
        /// For them we skip the first stage
        if (from == intermediate)
            continue;
        rename_table(from, intermediate);
    }
    LOG_DEBUG(log, "Starting second stage of renaming process. Will rename tables from intermediate to desired names");
    for (auto & [_, intermediate, to] : replicated_tables_to_rename)
        rename_table(intermediate, to);

    LOG_DEBUG(log, "Renames completed successfully");

    for (const auto & id : dropped_tables)
        DatabaseCatalog::instance().waitTableFinallyDropped(id);


    /// Create all needed tables in a proper order
    TablesDependencyGraph tables_dependencies("DatabaseReplicated (" + getDatabaseName() + ")");
    for (const auto & [table_name, create_table_query] : table_name_to_metadata)
    {
        /// Note that table_name could contain a dot inside (e.g. .inner.1234-1234-1234-1234)
        /// And QualifiedTableName::parseFromString doesn't handle this.
        auto qualified_name = QualifiedTableName{.database = getDatabaseName(), .table = table_name};
        auto query_ast = parseQueryFromMetadataInZooKeeper(table_name, create_table_query);
        tables_dependencies.addDependencies(qualified_name, getDependenciesFromCreateQuery(getContext()->getGlobalContext(), qualified_name, query_ast, getContext()->getCurrentDatabase()));
    }

    tables_dependencies.checkNoCyclicDependencies();

    auto allow_concurrent_table_creation = getContext()->getServerSettings()[ServerSetting::max_database_replicated_create_table_thread_pool_size] > 1;
    auto tables_to_create_by_level = tables_dependencies.getTablesSplitByDependencyLevel();

    ThreadPoolCallbackRunnerLocal<void> runner(getDatabaseReplicatedCreateTablesThreadPool().get(), "CreateTables");

    for (const auto & tables_to_create : tables_to_create_by_level)
    {
        for (const auto & table_id : tables_to_create)
        {
            auto task = [&]()
            {
                auto table_name = table_id.getTableName();
                auto metadata_it = table_name_to_metadata.find(table_name);
                if (metadata_it == table_name_to_metadata.end())
                {
                    /// getTablesSortedByDependency() may return some not existing tables or tables from other databases
                    LOG_WARNING(log, "Got table name {} when resolving table dependencies, "
                                "but database {} does not have metadata for that table. Ignoring it", table_id.getNameForLogs(), getDatabaseName());
                    return;
                }

                const auto & create_query_string = metadata_it->second;
                if (isTableExist(table_name, getContext()))
                {
                    assert(create_query_string == readMetadataFile(table_name) || getTableUUIDIfReplicated(create_query_string, getContext()) != UUIDHelpers::Nil);
                    return;
                }

                auto query_ast = parseQueryFromMetadataInZooKeeper(table_name, create_query_string);
                LOG_INFO(log, "Executing {}", serializeAST(*query_ast));
                auto create_query_context = make_query_context();
                InterpreterCreateQuery(query_ast, create_query_context).execute();
            };

            if (allow_concurrent_table_creation)
                runner(std::move(task));
            else
                task();
        }

        runner.waitForAllToFinishAndRethrowFirstError();
    }
    LOG_INFO(log, "All tables are created successfully");

    UInt32 first_entry_to_mark_finished = new_replica ? max_log_ptr_at_creation : our_log_ptr;
    /// NOTE first_entry_to_mark_finished can be 0 if our replica has crashed just after creating its nodes in ZK,
    /// so it's a new replica, but after restarting we don't know max_log_ptr_at_creation anymore...
    /// It's a very rare case, and it's okay if some queries throw TIMEOUT_EXCEEDED when waiting for all replicas
    if (first_entry_to_mark_finished)
    {
        /// If the replica is new and some of the queries applied during recovery
        /// where issued after the replica was created, then other nodes might be
        /// waiting for this node to notify them that the query was applied.
        for (UInt32 ptr = first_entry_to_mark_finished; ptr <= max_log_ptr; ++ptr)
        {
            auto entry_name = DDLTaskBase::getLogEntryName(ptr);
            auto path = fs::path(zookeeper_path) / "log" / entry_name / "finished" / getFullReplicaName();
            auto status = ExecutionStatus(0).serializeText();
            auto res = current_zookeeper->tryCreate(path, status, zkutil::CreateMode::Persistent);
            if (res == Coordination::Error::ZOK)
                LOG_INFO(log, "Marked recovered {} as finished", entry_name);
        }
    }

    std::lock_guard lock{metadata_mutex};
    chassert(checkDigestValid(getContext()));
    current_zookeeper->set(replica_path + "/digest", toString(tables_metadata_digest));
}

std::map<String, String> DatabaseReplicated::tryGetConsistentMetadataSnapshot(const ZooKeeperPtr & zookeeper, UInt32 & max_log_ptr) const
{
    return getConsistentMetadataSnapshotImpl(zookeeper, {}, /* max_retries= */ 10, max_log_ptr);
}

std::map<String, String> DatabaseReplicated::getConsistentMetadataSnapshotImpl(
    const ZooKeeperPtr & zookeeper,
    const FilterByNameFunction & filter_by_table_name,
    size_t max_retries,
    UInt32 & max_log_ptr) const
{
    std::map<String, String> table_name_to_metadata;
    size_t iteration = 0;
    while (++iteration <= max_retries)
    {
        table_name_to_metadata.clear();
        LOG_DEBUG(log, "Trying to get consistent metadata snapshot for log pointer {}", max_log_ptr);

        Strings escaped_table_names;
        escaped_table_names = zookeeper->getChildren(zookeeper_path + "/metadata");
        if (filter_by_table_name)
            std::erase_if(escaped_table_names, [&](const String & table) { return !filter_by_table_name(unescapeForFileName(table)); });

        std::vector<zkutil::ZooKeeper::FutureGet> futures;
        futures.reserve(escaped_table_names.size());
        for (const auto & table : escaped_table_names)
            futures.emplace_back(zookeeper->asyncTryGet(zookeeper_path + "/metadata/" + table));

        for (size_t i = 0; i < escaped_table_names.size(); ++i)
        {
            auto res = futures[i].get();
            if (res.error != Coordination::Error::ZOK)
                break;
            table_name_to_metadata.emplace(unescapeForFileName(escaped_table_names[i]), res.data);
        }

        UInt32 new_max_log_ptr = parse<UInt32>(zookeeper->get(zookeeper_path + "/max_log_ptr"));
        if (new_max_log_ptr == max_log_ptr && escaped_table_names.size() == table_name_to_metadata.size())
            break;

        if (max_log_ptr < new_max_log_ptr)
        {
            LOG_DEBUG(log, "Log pointer moved from {} to {}, will retry", max_log_ptr, new_max_log_ptr);
            max_log_ptr = new_max_log_ptr;
        }
        else
        {
            chassert(max_log_ptr == new_max_log_ptr);
            chassert(escaped_table_names.size() != table_name_to_metadata.size());
            LOG_DEBUG(log, "Cannot get metadata of some tables due to ZooKeeper error, will retry");
        }
    }

    if (max_retries < iteration)
        throw Exception(ErrorCodes::CANNOT_GET_REPLICATED_DATABASE_SNAPSHOT, "Cannot get consistent metadata snapshot");

    LOG_DEBUG(log, "Got consistent metadata snapshot for log pointer {}", max_log_ptr);

    return table_name_to_metadata;
}

ASTPtr DatabaseReplicated::parseQueryFromMetadataInZooKeeper(const String & node_name, const String & query) const
{
    ParserCreateQuery parser;
    String description = "in ZooKeeper " + zookeeper_path + "/metadata/" + node_name;
    auto ast = parseQuery(
        parser,
        query,
        description,
        0,
        getContext()->getSettingsRef()[Setting::max_parser_depth],
        getContext()->getSettingsRef()[Setting::max_parser_backtracks]);

    auto & create = ast->as<ASTCreateQuery &>();
    if (create.uuid == UUIDHelpers::Nil || create.getTable() != TABLE_WITH_UUID_NAME_PLACEHOLDER || create.database)
        throw Exception(ErrorCodes::LOGICAL_ERROR, "Got unexpected query from {}: {}", node_name, query);

    create.setDatabase(getDatabaseName());
    create.setTable(unescapeForFileName(node_name));
    create.attach = create.is_materialized_view_with_inner_table();

    return ast;
}

void DatabaseReplicated::dropReplica(
    DatabaseReplicated * database, const String & database_zookeeper_path, const String & shard, const String & replica, bool throw_if_noop)
{
    assert(!database || database_zookeeper_path == database->zookeeper_path);

    String full_replica_name = shard.empty() ? replica : getFullReplicaName(shard, replica);

    if (full_replica_name.contains('/'))
        throw Exception(ErrorCodes::BAD_ARGUMENTS, "Invalid replica name, '/' is not allowed: {}", full_replica_name);

    auto zookeeper = Context::getGlobalContextInstance()->getZooKeeper();

    String database_mark;
    bool db_path_exists = zookeeper->tryGet(database_zookeeper_path, database_mark);
    if (!db_path_exists && !throw_if_noop)
        return;
    if (database_mark != REPLICATED_DATABASE_MARK)
        throw Exception(ErrorCodes::BAD_ARGUMENTS, "Path {} does not look like a path of Replicated database", database_zookeeper_path);

    String database_replica_path = fs::path(database_zookeeper_path) / "replicas" / full_replica_name;
    if (!zookeeper->exists(database_replica_path))
    {
        if (!throw_if_noop)
            return;
        throw Exception(ErrorCodes::BAD_ARGUMENTS, "Replica {} does not exist (database path: {})",
                        full_replica_name, database_zookeeper_path);
    }

    if (zookeeper->exists(database_replica_path + "/active"))
        throw Exception(ErrorCodes::BAD_ARGUMENTS, "Replica {} is active, cannot drop it (database path: {})",
                        full_replica_name, database_zookeeper_path);

    zookeeper->set(database_replica_path, DROPPED_MARK, -1);
    /// Notify other replicas that cluster configuration was changed (if we can)
    if (database)
        database->createEmptyLogEntry(zookeeper);

    zookeeper->tryRemoveRecursive(database_replica_path);
    if (zookeeper->tryRemove(database_zookeeper_path + "/replicas") == Coordination::Error::ZOK)
    {
        /// It was the last replica, remove all metadata
        zookeeper->tryRemoveRecursive(database_zookeeper_path);
    }
}

void DatabaseReplicated::drop(ContextPtr context_)
{
    if (is_probably_dropped)
    {
        /// Don't need to drop anything from ZooKeeper
        DatabaseAtomic::drop(context_);
        return;
    }

    waitDatabaseStarted();

    auto current_zookeeper = getZooKeeper();
    current_zookeeper->set(replica_path, DROPPED_MARK, -1);
    createEmptyLogEntry(current_zookeeper);

    DatabaseAtomic::drop(context_);

    current_zookeeper->tryRemoveRecursive(replica_path);
    /// TODO it may leave garbage in ZooKeeper if the last node lost connection here
    if (current_zookeeper->tryRemove(zookeeper_path + "/replicas") == Coordination::Error::ZOK)
    {
        /// It was the last replica, remove all metadata
        current_zookeeper->tryRemoveRecursive(zookeeper_path);
    }
}

void DatabaseReplicated::renameDatabase(ContextPtr query_context, const String & new_name)
{
    DatabaseAtomic::renameDatabase(query_context, new_name);
    auto db_name_path = fs::path(zookeeper_path) / FIRST_REPLICA_DATABASE_NAME;
    getZooKeeper()->set(db_name_path, getDatabaseName());
}

void DatabaseReplicated::stopReplication()
{
    std::lock_guard lock{ddl_worker_mutex};
    if (ddl_worker)
        ddl_worker->shutdown();
}

void DatabaseReplicated::shutdown()
{
    stopReplication();
    {
        std::lock_guard lock{ddl_worker_mutex};
        ddl_worker_initialized = false;
        ddl_worker = nullptr;
    }
    DatabaseAtomic::shutdown();
}


void DatabaseReplicated::dropTable(ContextPtr local_context, const String & table_name, bool sync)
{
    waitDatabaseStarted();

    auto txn = local_context->getZooKeeperMetadataTransaction();
    assert(!ddl_worker || !ddl_worker->isCurrentlyActive() || txn || startsWith(table_name, ".inner_id.") || startsWith(table_name, ".tmp.inner_id."));
    if (txn && txn->isInitialQuery() && !txn->isCreateOrReplaceQuery())
    {
        String metadata_zk_path = zookeeper_path + "/metadata/" + escapeForFileName(table_name);
        txn->addOp(zkutil::makeRemoveRequest(metadata_zk_path, -1));
    }

    auto table = tryGetTable(table_name, getContext());
    if (!table)
        throw Exception(ErrorCodes::LOGICAL_ERROR, "Table {} doesn't exist", table_name);
    if (table->getName() == "MaterializedView" || table->getName() == "WindowView" || table->getName() == "SharedSet" || table->getName() == "SharedJoin")
    {
        /// Avoid recursive locking of metadata_mutex
        table->dropInnerTableIfAny(sync, local_context);
    }

    std::lock_guard lock{metadata_mutex};
    UInt64 new_digest = tables_metadata_digest;
    new_digest -= getMetadataHash(table_name);
    if (txn && !txn->isCreateOrReplaceQuery() && !is_recovering)
        txn->addOp(zkutil::makeSetRequest(replica_path + "/digest", toString(new_digest), -1));

    DatabaseAtomic::dropTableImpl(local_context, table_name, sync);
    tables_metadata_digest = new_digest;

    assert(checkDigestValid(local_context));
}

void DatabaseReplicated::renameTable(ContextPtr local_context, const String & table_name, IDatabase & to_database,
                                     const String & to_table_name, bool exchange, bool dictionary)
{
    auto txn = local_context->getZooKeeperMetadataTransaction();
    assert(txn);

    if (this != &to_database)
        throw Exception(ErrorCodes::NOT_IMPLEMENTED, "Moving tables between databases is not supported for Replicated engine");
    if (table_name == to_table_name)
        throw Exception(ErrorCodes::INCORRECT_QUERY, "Cannot rename table to itself");
    if (!isTableExist(table_name, local_context))
        throw Exception(ErrorCodes::UNKNOWN_TABLE, "Table {} does not exist", table_name);
    if (exchange && !to_database.isTableExist(to_table_name, local_context))
        throw Exception(ErrorCodes::UNKNOWN_TABLE, "Table {} does not exist", to_table_name);

    waitDatabaseStarted();

    String statement = readMetadataFile(table_name);
    String statement_to;
    if (exchange)
        statement_to = readMetadataFile(to_table_name);

    if (txn->isInitialQuery())
    {
        String metadata_zk_path = zookeeper_path + "/metadata/" + escapeForFileName(table_name);
        String metadata_zk_path_to = zookeeper_path + "/metadata/" + escapeForFileName(to_table_name);
        if (!txn->isCreateOrReplaceQuery())
            txn->addOp(zkutil::makeRemoveRequest(metadata_zk_path, -1));

        if (exchange)
        {
            txn->addOp(zkutil::makeRemoveRequest(metadata_zk_path_to, -1));
            if (!txn->isCreateOrReplaceQuery())
                txn->addOp(zkutil::makeCreateRequest(metadata_zk_path, statement_to, zkutil::CreateMode::Persistent));
        }
        txn->addOp(zkutil::makeCreateRequest(metadata_zk_path_to, statement, zkutil::CreateMode::Persistent));
    }

    std::lock_guard lock{metadata_mutex};
    UInt64 new_digest = tables_metadata_digest;
    new_digest -= DB::getMetadataHash(table_name, statement);
    new_digest += DB::getMetadataHash(to_table_name, statement);
    if (exchange)
    {
        new_digest -= DB::getMetadataHash(to_table_name, statement_to);
        new_digest += DB::getMetadataHash(table_name, statement_to);
    }
    if (txn && !is_recovering)
        txn->addOp(zkutil::makeSetRequest(replica_path + "/digest", toString(new_digest), -1));

    DatabaseAtomic::renameTable(local_context, table_name, to_database, to_table_name, exchange, dictionary);
    tables_metadata_digest = new_digest;
    assert(checkDigestValid(local_context));
}

void DatabaseReplicated::commitCreateTable(const ASTCreateQuery & query, const StoragePtr & table,
                       const String & table_metadata_tmp_path, const String & table_metadata_path,
                       ContextPtr query_context)
{
    auto txn = query_context->getZooKeeperMetadataTransaction();
    assert(!ddl_worker->isCurrentlyActive() || txn);

    String statement = getObjectDefinitionFromCreateQuery(query.clone());
    if (txn && txn->isInitialQuery() && !txn->isCreateOrReplaceQuery())
    {
        String metadata_zk_path = zookeeper_path + "/metadata/" + escapeForFileName(query.getTable());
        /// zk::multi(...) will throw if `metadata_zk_path` exists
        txn->addOp(zkutil::makeCreateRequest(metadata_zk_path, statement, zkutil::CreateMode::Persistent));
    }

    std::lock_guard lock{metadata_mutex};
    UInt64 new_digest = tables_metadata_digest;
    new_digest += DB::getMetadataHash(query.getTable(), statement);
    if (txn && !txn->isCreateOrReplaceQuery() && !is_recovering)
        txn->addOp(zkutil::makeSetRequest(replica_path + "/digest", toString(new_digest), -1));

    DatabaseAtomic::commitCreateTable(query, table, table_metadata_tmp_path, table_metadata_path, query_context);
    tables_metadata_digest = new_digest;
    assert(checkDigestValid(query_context));
}

void DatabaseReplicated::commitAlterTable(const StorageID & table_id,
                                          const String & table_metadata_tmp_path, const String & table_metadata_path,
                                          const String & statement, ContextPtr query_context)
{
    auto txn = query_context->getZooKeeperMetadataTransaction();
    assert(!ddl_worker || !ddl_worker->isCurrentlyActive() || txn);
    if (txn && txn->isInitialQuery())
    {
        String metadata_zk_path = zookeeper_path + "/metadata/" + escapeForFileName(table_id.table_name);
        txn->addOp(zkutil::makeSetRequest(metadata_zk_path, statement, -1));
    }

    std::lock_guard lock{metadata_mutex};
    UInt64 new_digest = tables_metadata_digest;
    new_digest -= getMetadataHash(table_id.table_name);
    new_digest += DB::getMetadataHash(table_id.table_name, statement);
    if (txn && !is_recovering)
        txn->addOp(zkutil::makeSetRequest(replica_path + "/digest", toString(new_digest), -1));

    DatabaseAtomic::commitAlterTable(table_id, table_metadata_tmp_path, table_metadata_path, statement, query_context);
    tables_metadata_digest = new_digest;
    assert(checkDigestValid(query_context));
}


bool DatabaseReplicated::canExecuteReplicatedMetadataAlter() const
{
    /// ReplicatedMergeTree may call commitAlterTable from its background threads when executing ALTER_METADATA entries.
    /// It may update the metadata digest (both locally and in ZooKeeper)
    /// before DatabaseReplicatedDDLWorker::initializeReplication() has finished.
    /// We should not update metadata until the database is initialized.
    std::lock_guard lock{ddl_worker_mutex};
    return ddl_worker_initialized && ddl_worker->isCurrentlyActive();
}

void DatabaseReplicated::detachTablePermanently(ContextPtr local_context, const String & table_name)
{
    waitDatabaseStarted();

    if (!local_context->getServerSettings()[ServerSetting::database_replicated_allow_detach_permanently])
        throw Exception(ErrorCodes::SUPPORT_IS_DISABLED, "Support for DETACH TABLE PERMANENTLY is disabled");

    auto txn = local_context->getZooKeeperMetadataTransaction();
    assert(!ddl_worker->isCurrentlyActive() || txn);
    if (txn && txn->isInitialQuery())
    {
        /// We have to remove metadata from zookeeper, because we do not distinguish permanently detached tables
        /// from attached tables when recovering replica.
        String metadata_zk_path = zookeeper_path + "/metadata/" + escapeForFileName(table_name);
        txn->addOp(zkutil::makeRemoveRequest(metadata_zk_path, -1));
    }

    std::lock_guard lock{metadata_mutex};
    UInt64 new_digest = tables_metadata_digest;
    new_digest -= getMetadataHash(table_name);
    if (txn && !is_recovering)
        txn->addOp(zkutil::makeSetRequest(replica_path + "/digest", toString(new_digest), -1));

    DatabaseAtomic::detachTablePermanently(local_context, table_name);
    tables_metadata_digest = new_digest;
    assert(checkDigestValid(local_context));
}

void DatabaseReplicated::removeDetachedPermanentlyFlag(ContextPtr local_context, const String & table_name, const String & table_metadata_path, bool attach)
{
    waitDatabaseStarted();

    auto txn = local_context->getZooKeeperMetadataTransaction();
    assert(!ddl_worker->isCurrentlyActive() || txn);
    if (txn && txn->isInitialQuery() && attach)
    {
        String metadata_zk_path = zookeeper_path + "/metadata/" + escapeForFileName(table_name);
        String statement = readMetadataFile(table_name);
        txn->addOp(zkutil::makeCreateRequest(metadata_zk_path, statement, zkutil::CreateMode::Persistent));
    }

    std::lock_guard lock{metadata_mutex};
    UInt64 new_digest = tables_metadata_digest;
    if (attach)
    {
        new_digest += getMetadataHash(table_name);
        if (txn && !is_recovering)
            txn->addOp(zkutil::makeSetRequest(replica_path + "/digest", toString(new_digest), -1));
    }

    DatabaseAtomic::removeDetachedPermanentlyFlag(local_context, table_name, table_metadata_path, attach);
    tables_metadata_digest = new_digest;
    assert(checkDigestValid(local_context));
}


String DatabaseReplicated::readMetadataFile(const String & table_name) const
{
    String statement;
    ReadBufferFromFile in(getObjectMetadataPath(table_name), METADATA_FILE_BUFFER_SIZE);
    readStringUntilEOF(statement, in);
    return statement;
}


std::vector<std::pair<ASTPtr, StoragePtr>>
DatabaseReplicated::getTablesForBackup(const FilterByNameFunction & filter, const ContextPtr &) const
{
    waitDatabaseStarted();

    /// Here we read metadata from ZooKeeper. We could do that by simple call of DatabaseAtomic::getTablesForBackup() however
    /// reading from ZooKeeper is better because thus we won't be dependent on how fast the replication queue of this database is.
    auto zookeeper = getContext()->getZooKeeper();
    UInt32 snapshot_version = parse<UInt32>(zookeeper->get(zookeeper_path + "/max_log_ptr"));
    auto snapshot = getConsistentMetadataSnapshotImpl(zookeeper, filter, /* max_retries= */ 20, snapshot_version);

    std::vector<std::pair<ASTPtr, StoragePtr>> res;
    for (const auto & [table_name, metadata] : snapshot)
    {
        ParserCreateQuery parser;
        auto create_table_query = parseQuery(
            parser, metadata, 0, getContext()->getSettingsRef()[Setting::max_parser_depth], getContext()->getSettingsRef()[Setting::max_parser_backtracks]);

        auto & create = create_table_query->as<ASTCreateQuery &>();
        create.attach = false;
        create.setTable(table_name);
        create.setDatabase(getDatabaseName());

        StoragePtr storage;
        if (create.uuid != UUIDHelpers::Nil)
        {
            storage = DatabaseCatalog::instance().tryGetByUUID(create.uuid).second;
            if (storage)
                storage->adjustCreateQueryForBackup(create_table_query);
        }

        /// `storage` is allowed to be null here. In this case it means that this storage exists on other replicas
        /// but it has not been created on this replica yet.

        res.emplace_back(create_table_query, storage);
    }

    return res;
}


void DatabaseReplicated::createTableRestoredFromBackup(
    const ASTPtr & create_table_query,
    ContextMutablePtr local_context,
    std::shared_ptr<IRestoreCoordination> restore_coordination,
    UInt64 timeout_ms)
{
    waitDatabaseStarted();

    /// Because of the replication multiple nodes can try to restore the same tables again and failed with "Table already exists"
    /// because of some table could be restored already on other node and then replicated to this node.
    /// To solve this problem we use the restore coordination: the first node calls
    /// IRestoreCoordination::acquireCreatingTableInReplicatedDatabase() and then for other nodes this function returns false which means
    /// this table is already being created by some other node.
    String table_name = create_table_query->as<const ASTCreateQuery &>().getTable();
    if (restore_coordination->acquireCreatingTableInReplicatedDatabase(getZooKeeperPath(), table_name))
    {
        DatabaseAtomic::createTableRestoredFromBackup(create_table_query, local_context, restore_coordination, timeout_ms);
    }

    /// Wait until the table is actually created no matter if it's created by the current or another node and replicated to the
    /// current node afterwards. We have to wait because `RestorerFromBackup` is going to restore data of the table then.
    /// TODO: The following code doesn't look very reliable, probably we need to rewrite it somehow.
    auto timeout = std::chrono::milliseconds{timeout_ms};
    auto start_time = std::chrono::steady_clock::now();
    while (!isTableExist(table_name, local_context))
    {
        waitForReplicaToProcessAllEntries(50);

        auto elapsed = std::chrono::steady_clock::now() - start_time;
        if (elapsed > timeout)
            throw Exception(ErrorCodes::CANNOT_RESTORE_TABLE,
                            "Couldn't restore table {}.{} on other node or sync it (elapsed {})",
                            backQuoteIfNeed(getDatabaseName()), backQuoteIfNeed(table_name), to_string(elapsed));
    }
}

bool DatabaseReplicated::shouldReplicateQuery(const ContextPtr & query_context, const ASTPtr & query_ptr) const
{
    if (query_context->getClientInfo().is_replicated_database_internal)
        return false;

    /// we never replicate KeeperMap operations for some types of queries because it doesn't make sense
    const auto is_keeper_map_table = [&](const ASTPtr & ast)
    {
        auto table_id = query_context->resolveStorageID(ast, Context::ResolveOrdinary);
        StoragePtr table = DatabaseCatalog::instance().getTable(table_id, query_context);

        return table->as<StorageKeeperMap>() != nullptr;
    };

    const auto is_replicated_table = [&](const ASTPtr & ast)
    {
        auto table_id = query_context->resolveStorageID(ast, Context::ResolveOrdinary);
        StoragePtr table = DatabaseCatalog::instance().getTable(table_id, query_context);

        return table->supportsReplication();
    };

    const auto has_many_shards = [&]()
    {
        /// If there is only 1 shard then there is no need to replicate some queries.
        auto current_cluster = tryGetCluster();
        return
            !current_cluster || /// Couldn't get the cluster, so we don't know how many shards there are.
            current_cluster->getShardsInfo().size() > 1;
    };

    /// Some ALTERs are not replicated on database level
    if (const auto * alter = query_ptr->as<const ASTAlterQuery>())
    {
        if (alter->isAttachAlter() || alter->isFetchAlter() || alter->isDropPartitionAlter() || is_keeper_map_table(query_ptr) || alter->isFreezeAlter())
            return false;

        if (has_many_shards() || !is_replicated_table(query_ptr))
            return true;

        try
        {
            /// Metadata alter should go through database
            for (const auto & child : alter->command_list->children)
                if (AlterCommand::parse(child->as<ASTAlterCommand>()))
                    return true;

            /// It's ALTER PARTITION or mutation, doesn't involve database
            return false;
        }
        catch (...)
        {
            tryLogCurrentException(log);
        }

        return true;
    }

    /// DROP DATABASE is not replicated
    if (const auto * drop = query_ptr->as<const ASTDropQuery>())
    {
        if (drop->table.get())
            return drop->kind != ASTDropQuery::Truncate || !is_keeper_map_table(query_ptr);

        return false;
    }

    if (query_ptr->as<const ASTDeleteQuery>() != nullptr)
    {
        if (is_keeper_map_table(query_ptr))
            return false;

        return has_many_shards() || !is_replicated_table(query_ptr);
    }

    return true;
}

void registerDatabaseReplicated(DatabaseFactory & factory)
{
    auto create_fn = [](const DatabaseFactory::Arguments & args)
    {
        auto * engine_define = args.create_query.storage;
        const ASTFunction * engine = engine_define->engine;

        if (!engine->arguments || engine->arguments->children.size() != 3)
            throw Exception(ErrorCodes::BAD_ARGUMENTS, "Replicated database requires 3 arguments: zookeeper path, shard name and replica name");

        auto & arguments = engine->arguments->children;
        for (auto & engine_arg : arguments)
            engine_arg = evaluateConstantExpressionOrIdentifierAsLiteral(engine_arg, args.context);

        String zookeeper_path = safeGetLiteralValue<String>(arguments[0], "Replicated");
        String shard_name = safeGetLiteralValue<String>(arguments[1], "Replicated");
        String replica_name  = safeGetLiteralValue<String>(arguments[2], "Replicated");

        /// Expand macros.
        Macros::MacroExpansionInfo info;
        info.table_id.database_name = args.database_name;
        info.table_id.uuid = args.uuid;
        zookeeper_path = args.context->getMacros()->expand(zookeeper_path, info);

        info.level = 0;
        info.table_id.uuid = UUIDHelpers::Nil;
        shard_name = args.context->getMacros()->expand(shard_name, info);

        info.level = 0;
        replica_name = args.context->getMacros()->expand(replica_name, info);

        DatabaseReplicatedSettings database_replicated_settings{};
        if (engine_define->settings)
            database_replicated_settings.loadFromQuery(*engine_define);

        return std::make_shared<DatabaseReplicated>(
            args.database_name,
            args.metadata_path,
            args.uuid,
            zookeeper_path,
            shard_name,
            replica_name,
            std::move(database_replicated_settings), args.context);
    };
    factory.registerDatabase("Replicated", create_fn, {.supports_arguments = true, .supports_settings = true});
}

BlockIO DatabaseReplicated::getQueryStatus(
    const String & node_path, const String & replicas_path, ContextPtr context_, const Strings & hosts_to_wait)
{
    BlockIO io;
    if (context_->getSettingsRef()[Setting::distributed_ddl_task_timeout] == 0)
        return io;

    auto source = std::make_shared<ReplicatedDatabaseQueryStatusSource>(node_path, replicas_path, context_, hosts_to_wait);
    io.pipeline = QueryPipeline(std::move(source));

    if (context_->getSettingsRef()[Setting::distributed_ddl_output_mode] == DistributedDDLOutputMode::NONE
        || context_->getSettingsRef()[Setting::distributed_ddl_output_mode] == DistributedDDLOutputMode::NONE_ONLY_ACTIVE)
        io.pipeline.complete(std::make_shared<EmptySink>(io.pipeline.getHeader()));

    return io;
}
}<|MERGE_RESOLUTION|>--- conflicted
+++ resolved
@@ -1245,24 +1245,16 @@
         String query = fmt::format("CREATE DATABASE IF NOT EXISTS {} ENGINE=Ordinary", backQuoteIfNeed(to_db_name));
         auto query_context = Context::createCopy(getContext());
         query_context->setSetting("allow_deprecated_database_ordinary", 1);
-<<<<<<< HEAD
+        query_context->setSetting("cloud_mode", false);
         executeQuery(query, nullptr, query_context, QueryFlags{.internal = true});
-=======
-        query_context->setSetting("cloud_mode", false);
-        executeQuery(query, query_context, QueryFlags{ .internal = true });
->>>>>>> 4bbadf64
 
         /// But we want to avoid discarding UUID of ReplicatedMergeTree tables, because it will not work
         /// if zookeeper_path contains {uuid} macro. Replicated database do not recreate replicated tables on recovery,
         /// so it's ok to save UUID of replicated table.
         query = fmt::format("CREATE DATABASE IF NOT EXISTS {} ENGINE=Atomic", backQuoteIfNeed(to_db_name_replicated));
         query_context = Context::createCopy(getContext());
-<<<<<<< HEAD
+        query_context->setSetting("cloud_mode", false);
         executeQuery(query, nullptr, query_context, QueryFlags{.internal = true});
-=======
-        query_context->setSetting("cloud_mode", false);
-        executeQuery(query, query_context, QueryFlags{ .internal = true });
->>>>>>> 4bbadf64
     }
 
     size_t moved_tables = 0;
