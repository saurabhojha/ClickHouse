--- conflicted
+++ resolved
@@ -85,12 +85,7 @@
             all_checksums.files.erase(removed_file);
     }
 
-<<<<<<< HEAD
     new_part->setColumns(columns, serialization_infos, metadata_snapshot->getMetadataVersion());
-
-=======
-    new_part->setColumns(columns, serialization_infos);
->>>>>>> a88c65d4
     return checksums;
 }
 
