--- conflicted
+++ resolved
@@ -183,48 +183,33 @@
     }
 
     ++data;
-<<<<<<< HEAD
     UInt64 trace_id_higher_64 = unhexUInt<UInt64>(data);
     UInt64 trace_id_lower_64 = unhexUInt<UInt64>(data + 16);
-=======
-    UInt128 trace_id_128 = readHex<UInt128>(data);
->>>>>>> 4fab6bec
     data += 32;
 
+    if (*data != '-')
+    {
+        error = fmt::format("Malformed traceparant header: {}", traceparent);
+        return false;
+    }
+
+    ++data;
+    UInt64 span_id_64 = unhexUInt<UInt64>(data);
+    data += 16;
+
+    if (*data != '-')
+    {
+        error = fmt::format("Malformed traceparant header: {}", traceparent);
+        return false;
+    }
+
+    ++data;
+    this->trace_flags = unhex2(data);
+
     // store the 128-bit trace id in big-endian order
-    trace_id.toUnderType().items[0] = trace_id_higher_64;
-    trace_id.toUnderType().items[1] = trace_id_lower_64;
-    
-
-    if (*data != '-')
-    {
-        error = fmt::format("Malformed traceparant header: {}", traceparent);
-        return false;
-    }
-
-    ++data;
-<<<<<<< HEAD
-    span_id = unhexUInt<UInt64>(data);
-=======
-    UInt64 span_id_64 = readHex<UInt64>(data);
->>>>>>> 4fab6bec
-    data += 16;
-
-    if (*data != '-')
-    {
-        error = fmt::format("Malformed traceparant header: {}", traceparent);
-        return false;
-    }
-    
-
-    ++data;
-<<<<<<< HEAD
-    trace_flags = unhex2(data);
-=======
-    this->trace_flags = readHex<UInt8>(data);
-    this->trace_id = trace_id_128;
+    this->trace_id.toUnderType().items[0] = trace_id_higher_64;
+    this->trace_id.toUnderType().items[1] = trace_id_lower_64;
     this->span_id = span_id_64;
->>>>>>> 4fab6bec
     return true;
 }
 
