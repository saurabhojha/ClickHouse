--- conflicted
+++ resolved
@@ -68,6 +68,7 @@
         /// Note: please check if the key already exists to prevent duplicate entries.
         addSettingsChanges(settings_changes_history, "25.5",
         {
+            {"use_extract_kvp_for_hive_path_parsing", false, false, "New setting"},
         });
         addSettingsChanges(settings_changes_history, "25.4",
         {
@@ -86,11 +87,7 @@
             {"query_condition_cache_store_conditions_as_plaintext", false, false, "New setting"},
             {"min_os_cpu_wait_time_ratio_to_throw", 0, 2, "New setting"},
             {"max_os_cpu_wait_time_ratio_to_throw", 0, 6, "New setting"},
-<<<<<<< HEAD
-            {"use_extract_kvp_for_hive_path_parsing", false, false, "New setting"},
-=======
             /// Release closed. Please use 25.5
->>>>>>> 9ad73661
         });
         addSettingsChanges(settings_changes_history, "25.3",
         {
