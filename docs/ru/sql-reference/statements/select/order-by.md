---
toc_title: ORDER BY
---

# Секция ORDER BY {#select-order-by}

Секция `ORDER BY` содержит список выражений, к каждому из которых также может быть приписано `DESC` или `ASC` (направление сортировки). Если ничего не приписано - это аналогично приписыванию `ASC`. `ASC` - сортировка по возрастанию, `DESC` - сортировка по убыванию. Обозначение направления сортировки действует на одно выражение, а не на весь список. Пример: `ORDER BY Visits DESC, SearchPhrase`

Строки, для которых список выражений, по которым производится сортировка, принимает одинаковые значения, выводятся в произвольном порядке, который может быть также недетерминированным (каждый раз разным).
Если секция ORDER BY отсутствует, то, аналогично, порядок, в котором идут строки, не определён, и может быть недетерминированным.

## Сортировка специальных значений {#sorting-of-special-values}

Существует два подхода к участию `NaN` и `NULL` в порядке сортировки:

-   По умолчанию или с модификатором `NULLS LAST`: сначала остальные значения, затем `NaN`, затем `NULL`.
-   С модификатором `NULLS FIRST`: сначала `NULL`, затем `NaN`, затем другие значения.

### Пример {#example}

Для таблицы

``` text
┌─x─┬────y─┐
│ 1 │ ᴺᵁᴸᴸ │
│ 2 │    2 │
│ 1 │  nan │
│ 2 │    2 │
│ 3 │    4 │
│ 5 │    6 │
│ 6 │  nan │
│ 7 │ ᴺᵁᴸᴸ │
│ 6 │    7 │
│ 8 │    9 │
└───┴──────┘
```

Выполните запрос `SELECT * FROM t_null_nan ORDER BY y NULLS FIRST` чтобы получить:

``` text
┌─x─┬────y─┐
│ 1 │ ᴺᵁᴸᴸ │
│ 7 │ ᴺᵁᴸᴸ │
│ 1 │  nan │
│ 6 │  nan │
│ 2 │    2 │
│ 2 │    2 │
│ 3 │    4 │
│ 5 │    6 │
│ 6 │    7 │
│ 8 │    9 │
└───┴──────┘
```

При сортировке чисел с плавающей запятой NaNs отделяются от других значений. Независимо от порядка сортировки, NaNs приходят в конце. Другими словами, при восходящей сортировке они помещаются так, как будто они больше всех остальных чисел, а при нисходящей сортировке они помещаются так, как будто они меньше остальных.

## Поддержка collation {#collation-support}

Для сортировки по значениям типа [String](../../../sql-reference/data-types/string.md) есть возможность указать collation (сравнение). Пример: `ORDER BY SearchPhrase COLLATE 'tr'` - для сортировки по поисковой фразе, по возрастанию, с учётом турецкого алфавита, регистронезависимо, при допущении, что строки в кодировке UTF-8. `COLLATE` может быть указан или не указан для каждого выражения в ORDER BY независимо. Если есть `ASC` или `DESC`, то `COLLATE` указывается после них. При использовании `COLLATE` сортировка всегда регистронезависима.

Сравнение поддерживается при использовании типов [LowCardinality](../../../sql-reference/data-types/lowcardinality.md), [Nullable](../../../sql-reference/data-types/nullable.md), [Array](../../../sql-reference/data-types/array.md) и [Tuple](../../../sql-reference/data-types/tuple.md).

Рекомендуется использовать `COLLATE` только для окончательной сортировки небольшого количества строк, так как производительность сортировки с указанием `COLLATE` меньше, чем обычной сортировки по байтам.

## Примеры с использованием сравнения {#collation-examples}

Пример с значениями типа [String](../../../sql-reference/data-types/string.md):

Входная таблица:

``` text
┌─x─┬─s────┐
│ 1 │ bca  │
│ 2 │ ABC  │
│ 3 │ 123a │
│ 4 │ abc  │
│ 5 │ BCA  │
└───┴──────┘
```

Запрос:

```sql
SELECT * FROM collate_test ORDER BY s ASC COLLATE 'en';
```

Результат:

``` text
┌─x─┬─s────┐
│ 3 │ 123a │
│ 4 │ abc  │
│ 2 │ ABC  │
│ 1 │ bca  │
│ 5 │ BCA  │
└───┴──────┘
```

Пример со строками типа [Nullable](../../../sql-reference/data-types/nullable.md):

Входная таблица:

``` text
┌─x─┬─s────┐
│ 1 │ bca  │
│ 2 │ ᴺᵁᴸᴸ │
│ 3 │ ABC  │
│ 4 │ 123a │
│ 5 │ abc  │
│ 6 │ ᴺᵁᴸᴸ │
│ 7 │ BCA  │
└───┴──────┘
```

Запрос:

```sql
SELECT * FROM collate_test ORDER BY s ASC COLLATE 'en';
```

Результат:

``` text
┌─x─┬─s────┐
│ 4 │ 123a │
│ 5 │ abc  │
│ 3 │ ABC  │
│ 1 │ bca  │
│ 7 │ BCA  │
│ 6 │ ᴺᵁᴸᴸ │
│ 2 │ ᴺᵁᴸᴸ │
└───┴──────┘
```

Пример со строками в [Array](../../../sql-reference/data-types/array.md):

Входная таблица:

``` text
┌─x─┬─s─────────────┐
│ 1 │ ['Z']         │
│ 2 │ ['z']         │
│ 3 │ ['a']         │
│ 4 │ ['A']         │
│ 5 │ ['z','a']     │
│ 6 │ ['z','a','a'] │
│ 7 │ ['']          │
└───┴───────────────┘
```

Запрос:

```sql
SELECT * FROM collate_test ORDER BY s ASC COLLATE 'en';
```

Результат:

``` text
┌─x─┬─s─────────────┐
│ 7 │ ['']          │
│ 3 │ ['a']         │
│ 4 │ ['A']         │
│ 2 │ ['z']         │
│ 5 │ ['z','a']     │
│ 6 │ ['z','a','a'] │
│ 1 │ ['Z']         │
└───┴───────────────┘
```

Пример со строками типа [LowCardinality](../../../sql-reference/data-types/lowcardinality.md):

Входная таблица:

```text
┌─x─┬─s───┐
│ 1 │ Z   │
│ 2 │ z   │
│ 3 │ a   │
│ 4 │ A   │
│ 5 │ za  │
│ 6 │ zaa │
│ 7 │     │
└───┴─────┘
```

Запрос:

```sql
SELECT * FROM collate_test ORDER BY s ASC COLLATE 'en';
```

Результат:

```text
┌─x─┬─s───┐
│ 7 │     │
│ 3 │ a   │
│ 4 │ A   │
│ 2 │ z   │
│ 1 │ Z   │
│ 5 │ za  │
│ 6 │ zaa │
└───┴─────┘
```

Пример со строками в [Tuple](../../../sql-reference/data-types/tuple.md):

```text
┌─x─┬─s───────┐
│ 1 │ (1,'Z') │
│ 2 │ (1,'z') │
│ 3 │ (1,'a') │
│ 4 │ (2,'z') │
│ 5 │ (1,'A') │
│ 6 │ (2,'Z') │
│ 7 │ (2,'A') │
└───┴─────────┘
```

Запрос:

```sql
SELECT * FROM collate_test ORDER BY s ASC COLLATE 'en';
```

Результат:

```text
┌─x─┬─s───────┐
│ 3 │ (1,'a') │
│ 5 │ (1,'A') │
│ 2 │ (1,'z') │
│ 1 │ (1,'Z') │
│ 7 │ (2,'A') │
│ 4 │ (2,'z') │
│ 6 │ (2,'Z') │
└───┴─────────┘
```

## Деталь реализации {#implementation-details}

Если кроме `ORDER BY` указан также не слишком большой [LIMIT](limit.md), то расходуется меньше оперативки. Иначе расходуется количество памяти, пропорциональное количеству данных для сортировки. При распределённой обработке запроса, если отсутствует [GROUP BY](group-by.md), сортировка частично делается на удалённых серверах, а на сервере-инициаторе запроса производится слияние результатов. Таким образом, при распределённой сортировке, может сортироваться объём данных, превышающий размер памяти на одном сервере.

Существует возможность выполнять сортировку во внешней памяти (с созданием временных файлов на диске), если оперативной памяти не хватает. Для этого предназначена настройка `max_bytes_before_external_sort`. Если она выставлена в 0 (по умолчанию), то внешняя сортировка выключена. Если она включена, то при достижении объёмом данных для сортировки указанного количества байт, накопленные данные будут отсортированы и сброшены во временный файл. После того, как все данные будут прочитаны, будет произведено слияние всех сортированных файлов и выдача результата. Файлы записываются в директорию `/var/lib/clickhouse/tmp/` (по умолчанию, может быть изменено с помощью параметра `tmp_path`) в конфиге.

На выполнение запроса может расходоваться больше памяти, чем `max_bytes_before_external_sort`. Поэтому, значение этой настройки должно быть существенно меньше, чем `max_memory_usage`. Для примера, если на вашем сервере 128 GB оперативки, и вам нужно выполнить один запрос, то выставите `max_memory_usage` в 100 GB, а `max_bytes_before_external_sort` в 80 GB.

Внешняя сортировка работает существенно менее эффективно, чем сортировка в оперативке.

## Оптимизация чтения данных {#optimize_read_in_order}

 Если в списке выражений в секции `ORDER BY` первыми указаны те поля, по которым проиндексирована таблица, по которой строится выборка, такой запрос можно оптимизировать — для этого используйте настройку [optimize_read_in_order](../../../operations/settings/settings.md#optimize_read_in_order).

 Когда настройка `optimize_read_in_order` включена, при выполнении запроса сервер использует табличные индексы и считывает данные в том порядке, который задан списком выражений `ORDER BY`. Поэтому если в запросе установлен [LIMIT](../../../sql-reference/statements/select/limit.md), сервер не станет считывать лишние данные. Таким образом, запросы к большим таблицам, но имеющие ограничения по числу записей, выполняются быстрее.

Оптимизация работает при любом порядке сортировки `ASC` или `DESC`, но не работает при использовании группировки [GROUP BY](../../../sql-reference/statements/select/group-by.md) и модификатора [FINAL](../../../sql-reference/statements/select/from.md#select-from-final).

Когда настройка `optimize_read_in_order` отключена, при выполнении запросов `SELECT` табличные индексы не используются.

Для запросов с сортировкой `ORDER BY`, большим значением `LIMIT` и условиями отбора [WHERE](../../../sql-reference/statements/select/where.md), требующими чтения больших объемов данных, рекомендуется отключать `optimize_read_in_order` вручную.

Оптимизация чтения данных поддерживается в следующих движках:

- [MergeTree](../../../engines/table-engines/mergetree-family/mergetree.md)
- [Merge](../../../engines/table-engines/special/merge.md), [Buffer](../../../engines/table-engines/special/buffer.md) и [MaterializedView](../../../engines/table-engines/special/materializedview.md), работающими с таблицами `MergeTree`

В движке `MaterializedView` оптимизация поддерживается при работе с сохраненными запросами (представлениями) вида `SELECT ... FROM merge_tree_table ORDER BY pk`. Но оптимизация не поддерживается для запросов вида `SELECT ... FROM view ORDER BY pk`, если в сохраненном запросе нет секции `ORDER BY`.

## Модификатор ORDER BY expr WITH FILL  {#orderby-with-fill}

Этот модификатор также может быть скобинирован с модификатором [LIMIT ... WITH TIES](../../../sql-reference/statements/select/limit.md#limit-with-ties)

<<<<<<< HEAD
Модификатор `WITH FILL` может быть установлен после `ORDER BY expr` с опциональными параметрами `FROM expr`, `TO expr` и `STEP expr`. 
Все пропущенные значения для колонки `expr` будут заполнены значениями, соответствующими предполагаемой последовательности значений колонки, другие колонки будут заполнены значениями по умолчанию.
=======
`WITH FILL` модификатор может быть установлен после `ORDER BY expr` с опциональными параметрами `FROM expr`, `TO expr` и `STEP expr`.
Все пропущенные значнеия для колонки `expr` будут заполненые значениями соответсвующими предполагаемой последовательности значений колонки,  другие колонки будут заполнены значенями по умолчанию.
>>>>>>> 2a8e5bd2

Используйте следующую конструкцию для заполнения нескольких колонок с модификатором `WITH FILL` с необязательными параметрами после каждого имени поля в секции `ORDER BY`.

```sql
ORDER BY expr [WITH FILL] [FROM const_expr] [TO const_expr] [STEP const_numeric_expr], ... exprN [WITH FILL] [FROM expr] [TO expr] [STEP numeric_expr]
```

<<<<<<< HEAD
`WITH FILL` может быть применен к полям с числовыми (все разновидности float, int, decimal) или временными (все разновидности Date, DateTime) типами. В случае применения к полям типа `String` недостающие значения заполняются пустой строкой.
Когда не определен `FROM const_expr`, последовательность заполнения использует минимальное значение поля `expr` из `ORDER BY`.
Когда не определен `TO const_expr`, последовательность заполнения использует максимальное значение поля `expr` из `ORDER BY`.
Когда `STEP const_numeric_expr` определен, `const_numeric_expr` интерпретируется `как есть` для числовых типов, как `дни` для типа Date и как `секунды` для типа DateTime. 
=======
`WITH FILL` может быть применене только к полям с числовыми (все разновидности float, int, decimal) или временными (все разновидности Date, DateTime) типами.
Когда не определен `FROM const_expr`, последовательность заполнения использует минимальное значение поля `expr` из `ORDER BY`.
Когда не определен `TO const_expr`, последовательность заполнения использует максимальное значение поля `expr` из `ORDER BY`.
Когда `STEP const_numeric_expr` определен, тогда `const_numeric_expr` интерпретируется `как есть` для числовых типов, как `дни` для типа Date и как `секунды` для типа DateTime.
>>>>>>> 2a8e5bd2
Когда `STEP const_numeric_expr` не указан, тогда используется `1.0` для числовых типов, `1 день` для типа Date и `1 секунда` для типа DateTime.

Пример запроса без использования `WITH FILL`:
```sql
SELECT n, source FROM (
   SELECT toFloat32(number % 10) AS n, 'original' AS source
   FROM numbers(10) WHERE number % 3 = 1
) ORDER BY n;
```

Результат:

```text
┌─n─┬─source───┐
│ 1 │ original │
│ 4 │ original │
│ 7 │ original │
└───┴──────────┘
```

Тот же запрос после применения модификатора `WITH FILL`:

```sql
SELECT n, source FROM (
   SELECT toFloat32(number % 10) AS n, 'original' AS source
   FROM numbers(10) WHERE number % 3 = 1
) ORDER BY n WITH FILL FROM 0 TO 5.51 STEP 0.5
```

Результат:

```text
┌───n─┬─source───┐
│   0 │          │
│ 0.5 │          │
│   1 │ original │
│ 1.5 │          │
│   2 │          │
│ 2.5 │          │
│   3 │          │
│ 3.5 │          │
│   4 │ original │
│ 4.5 │          │
│   5 │          │
│ 5.5 │          │
│   7 │ original │
└─────┴──────────┘
```

Для случая с несколькими полями `ORDER BY field2 WITH FILL, field1 WITH FILL` порядок заполнения будет соответствовать порядку полей в секции `ORDER BY`.

Пример:
<<<<<<< HEAD

```sql 
SELECT 
    toDate((number * 10) * 86400) AS d1, 
    toDate(number * 86400) AS d2, 
=======
```sql
SELECT
    toDate((number * 10) * 86400) AS d1,
    toDate(number * 86400) AS d2,
>>>>>>> 2a8e5bd2
    'original' AS source
FROM numbers(10)
WHERE (number % 3) = 1
ORDER BY
    d2 WITH FILL,
    d1 WITH FILL STEP 5;
```

Результат:

```text
┌───d1───────┬───d2───────┬─source───┐
│ 1970-01-11 │ 1970-01-02 │ original │
│ 1970-01-01 │ 1970-01-03 │          │
│ 1970-01-01 │ 1970-01-04 │          │
│ 1970-02-10 │ 1970-01-05 │ original │
│ 1970-01-01 │ 1970-01-06 │          │
│ 1970-01-01 │ 1970-01-07 │          │
│ 1970-03-12 │ 1970-01-08 │ original │
└────────────┴────────────┴──────────┘
```

<<<<<<< HEAD
Поле `d1` не заполняется и использует значение по умолчанию. Поскольку у нас нет повторяющихся значений для `d2`, мы не можем правильно рассчитать последователность заполнения для `d1`. 
=======
Поле `d1`  не заполняет и используется значение по умолчанию поскольку у нас нет повторяющихся значения для `d2` поэтому мы не можем правильно рассчитать последователность заполнения для`d1`.
>>>>>>> 2a8e5bd2

Cледующий запрос (с измененым порядком в ORDER BY):
```sql
SELECT
    toDate((number * 10) * 86400) AS d1,
    toDate(number * 86400) AS d2,
    'original' AS source
FROM numbers(10)
WHERE (number % 3) = 1
ORDER BY
    d1 WITH FILL STEP 5,
    d2 WITH FILL;
```

Результат:

```text
┌───d1───────┬───d2───────┬─source───┐
│ 1970-01-11 │ 1970-01-02 │ original │
│ 1970-01-16 │ 1970-01-01 │          │
│ 1970-01-21 │ 1970-01-01 │          │
│ 1970-01-26 │ 1970-01-01 │          │
│ 1970-01-31 │ 1970-01-01 │          │
│ 1970-02-05 │ 1970-01-01 │          │
│ 1970-02-10 │ 1970-01-05 │ original │
│ 1970-02-15 │ 1970-01-01 │          │
│ 1970-02-20 │ 1970-01-01 │          │
│ 1970-02-25 │ 1970-01-01 │          │
│ 1970-03-02 │ 1970-01-01 │          │
│ 1970-03-07 │ 1970-01-01 │          │
│ 1970-03-12 │ 1970-01-08 │ original │
└────────────┴────────────┴──────────┘
```<|MERGE_RESOLUTION|>--- conflicted
+++ resolved
@@ -271,13 +271,9 @@
 
 Этот модификатор также может быть скобинирован с модификатором [LIMIT ... WITH TIES](../../../sql-reference/statements/select/limit.md#limit-with-ties)
 
-<<<<<<< HEAD
 Модификатор `WITH FILL` может быть установлен после `ORDER BY expr` с опциональными параметрами `FROM expr`, `TO expr` и `STEP expr`. 
 Все пропущенные значения для колонки `expr` будут заполнены значениями, соответствующими предполагаемой последовательности значений колонки, другие колонки будут заполнены значениями по умолчанию.
-=======
-`WITH FILL` модификатор может быть установлен после `ORDER BY expr` с опциональными параметрами `FROM expr`, `TO expr` и `STEP expr`.
-Все пропущенные значнеия для колонки `expr` будут заполненые значениями соответсвующими предполагаемой последовательности значений колонки,  другие колонки будут заполнены значенями по умолчанию.
->>>>>>> 2a8e5bd2
+
 
 Используйте следующую конструкцию для заполнения нескольких колонок с модификатором `WITH FILL` с необязательными параметрами после каждого имени поля в секции `ORDER BY`.
 
@@ -285,17 +281,11 @@
 ORDER BY expr [WITH FILL] [FROM const_expr] [TO const_expr] [STEP const_numeric_expr], ... exprN [WITH FILL] [FROM expr] [TO expr] [STEP numeric_expr]
 ```
 
-<<<<<<< HEAD
 `WITH FILL` может быть применен к полям с числовыми (все разновидности float, int, decimal) или временными (все разновидности Date, DateTime) типами. В случае применения к полям типа `String` недостающие значения заполняются пустой строкой.
 Когда не определен `FROM const_expr`, последовательность заполнения использует минимальное значение поля `expr` из `ORDER BY`.
 Когда не определен `TO const_expr`, последовательность заполнения использует максимальное значение поля `expr` из `ORDER BY`.
 Когда `STEP const_numeric_expr` определен, `const_numeric_expr` интерпретируется `как есть` для числовых типов, как `дни` для типа Date и как `секунды` для типа DateTime. 
-=======
-`WITH FILL` может быть применене только к полям с числовыми (все разновидности float, int, decimal) или временными (все разновидности Date, DateTime) типами.
-Когда не определен `FROM const_expr`, последовательность заполнения использует минимальное значение поля `expr` из `ORDER BY`.
-Когда не определен `TO const_expr`, последовательность заполнения использует максимальное значение поля `expr` из `ORDER BY`.
-Когда `STEP const_numeric_expr` определен, тогда `const_numeric_expr` интерпретируется `как есть` для числовых типов, как `дни` для типа Date и как `секунды` для типа DateTime.
->>>>>>> 2a8e5bd2
+
 Когда `STEP const_numeric_expr` не указан, тогда используется `1.0` для числовых типов, `1 день` для типа Date и `1 секунда` для типа DateTime.
 
 Пример запроса без использования `WITH FILL`:
@@ -348,18 +338,12 @@
 Для случая с несколькими полями `ORDER BY field2 WITH FILL, field1 WITH FILL` порядок заполнения будет соответствовать порядку полей в секции `ORDER BY`.
 
 Пример:
-<<<<<<< HEAD
 
 ```sql 
 SELECT 
     toDate((number * 10) * 86400) AS d1, 
     toDate(number * 86400) AS d2, 
-=======
-```sql
-SELECT
-    toDate((number * 10) * 86400) AS d1,
-    toDate(number * 86400) AS d2,
->>>>>>> 2a8e5bd2
+
     'original' AS source
 FROM numbers(10)
 WHERE (number % 3) = 1
@@ -382,11 +366,8 @@
 └────────────┴────────────┴──────────┘
 ```
 
-<<<<<<< HEAD
 Поле `d1` не заполняется и использует значение по умолчанию. Поскольку у нас нет повторяющихся значений для `d2`, мы не можем правильно рассчитать последователность заполнения для `d1`. 
-=======
-Поле `d1`  не заполняет и используется значение по умолчанию поскольку у нас нет повторяющихся значения для `d2` поэтому мы не можем правильно рассчитать последователность заполнения для`d1`.
->>>>>>> 2a8e5bd2
+
 
 Cледующий запрос (с измененым порядком в ORDER BY):
 ```sql
