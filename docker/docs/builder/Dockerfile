--- conflicted
+++ resolved
@@ -35,8 +35,4 @@
 COPY --from=htmltest-builder /usr/bin/htmltest /usr/bin/htmltest
 
 ENTRYPOINT ["/run.sh"]
-<<<<<<< HEAD
-# Rebuilt in PR #76639
-=======
-# Rebuilt in PR #76699
->>>>>>> c6c9b890
+# Rebuilt in PR #76699