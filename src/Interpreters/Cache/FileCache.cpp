#include "FileCache.h"

#include <IO/Operators.h>
#include <IO/ReadHelpers.h>
#include <IO/ReadSettings.h>
#include <IO/WriteBufferFromFile.h>
#include <IO/WriteBufferFromString.h>
#include <Interpreters/Cache/FileCacheSettings.h>
#include <Interpreters/Cache/LRUFileCachePriority.h>
#include <Interpreters/Cache/SLRUFileCachePriority.h>
#include <Interpreters/Cache/FileCacheUtils.h>
#include <Interpreters/Cache/EvictionCandidates.h>
#include <Interpreters/Context.h>
#include <base/hex.h>
#include <Common/callOnce.h>
#include <Common/Exception.h>
#include <Common/ThreadPool.h>
#include <Common/ElapsedTimeProfileEventIncrement.h>
#include <Core/ServerUUID.h>
#include <Core/BackgroundSchedulePool.h>

#include <exception>
#include <filesystem>
#include <mutex>


namespace fs = std::filesystem;

namespace ProfileEvents
{
    extern const Event FilesystemCacheLoadMetadataMicroseconds;
    extern const Event FilesystemCacheLockCacheMicroseconds;
    extern const Event FilesystemCacheReserveMicroseconds;
    extern const Event FilesystemCacheGetOrSetMicroseconds;
    extern const Event FilesystemCacheGetMicroseconds;
    extern const Event FilesystemCacheFailToReserveSpaceBecauseOfLockContention;
    extern const Event FilesystemCacheFreeSpaceKeepingThreadRun;
    extern const Event FilesystemCacheFreeSpaceKeepingThreadWorkMilliseconds;
    extern const Event FilesystemCacheFailToReserveSpaceBecauseOfCacheResize;
}

namespace CurrentMetrics
{
    extern const Metric FilesystemCacheDownloadQueueElements;
}

namespace DB
{

namespace ErrorCodes
{
    extern const int LOGICAL_ERROR;
    extern const int BAD_ARGUMENTS;
}

namespace FileCacheSetting
{
    extern const FileCacheSettingsString path;
    extern const FileCacheSettingsUInt64 max_size;
    extern const FileCacheSettingsUInt64 max_elements;
    extern const FileCacheSettingsUInt64 max_file_segment_size;
    extern const FileCacheSettingsUInt64 boundary_alignment;
    extern const FileCacheSettingsString cache_policy;
    extern const FileCacheSettingsDouble slru_size_ratio;
    extern const FileCacheSettingsUInt64 load_metadata_threads;
    extern const FileCacheSettingsBool load_metadata_asynchronously;
    extern const FileCacheSettingsUInt64 background_download_threads;
    extern const FileCacheSettingsUInt64 background_download_queue_size_limit;
    extern const FileCacheSettingsUInt64 background_download_max_file_segment_size;
    extern const FileCacheSettingsDouble keep_free_space_size_ratio;
    extern const FileCacheSettingsDouble keep_free_space_elements_ratio;
    extern const FileCacheSettingsUInt64 keep_free_space_remove_batch;
    extern const FileCacheSettingsBool enable_bypass_cache_with_threshold;
    extern const FileCacheSettingsUInt64 bypass_cache_threshold;
    extern const FileCacheSettingsBool write_cache_per_user_id_directory;
    extern const FileCacheSettingsUInt64 cache_hits_threshold;
    extern const FileCacheSettingsBool enable_filesystem_query_cache_limit;
}

namespace
{
    std::string getCommonUserID()
    {
        auto user_from_context = DB::Context::getGlobalContextInstance()->getFilesystemCacheUser();
        const auto user = user_from_context.empty() ? toString(ServerUUID::get()) : user_from_context;
        return user;
    }
}

void FileCacheReserveStat::update(size_t size, FileSegmentKind kind, bool releasable)
{
    auto & local_stat = stat_by_kind[kind];
    if (releasable)
    {
        total_stat.releasable_size += size;
        ++total_stat.releasable_count;

        local_stat.releasable_size += size;
        ++local_stat.releasable_count;
    }
    else
    {
        total_stat.non_releasable_size += size;
        ++total_stat.non_releasable_count;

        local_stat.non_releasable_size += size;
        ++local_stat.non_releasable_count;
    }
}

FileCache::FileCache(const std::string & cache_name, const FileCacheSettings & settings)
    : max_file_segment_size(settings[FileCacheSetting::max_file_segment_size])
    , bypass_cache_threshold(settings[FileCacheSetting::enable_bypass_cache_with_threshold] ? settings[FileCacheSetting::bypass_cache_threshold] : 0)
    , boundary_alignment(settings[FileCacheSetting::boundary_alignment])
    , background_download_max_file_segment_size(settings[FileCacheSetting::background_download_max_file_segment_size])
    , load_metadata_threads(settings[FileCacheSetting::load_metadata_threads])
    , load_metadata_asynchronously(settings[FileCacheSetting::load_metadata_asynchronously])
    , write_cache_per_user_directory(settings[FileCacheSetting::write_cache_per_user_id_directory])
    , keep_current_size_to_max_ratio(1 - settings[FileCacheSetting::keep_free_space_size_ratio])
    , keep_current_elements_to_max_ratio(1 - settings[FileCacheSetting::keep_free_space_elements_ratio])
    , keep_up_free_space_remove_batch(settings[FileCacheSetting::keep_free_space_remove_batch])
    , log(getLogger("FileCache(" + cache_name + ")"))
    , metadata(settings[FileCacheSetting::path],
               settings[FileCacheSetting::background_download_queue_size_limit],
               settings[FileCacheSetting::background_download_threads],
               write_cache_per_user_directory)
{
    if (settings[FileCacheSetting::cache_policy].value == "LRU")
    {
        main_priority = std::make_unique<LRUFileCachePriority>(
            settings[FileCacheSetting::max_size], settings[FileCacheSetting::max_elements], nullptr, cache_name);
    }
    else if (settings[FileCacheSetting::cache_policy].value == "SLRU")
    {
        main_priority = std::make_unique<SLRUFileCachePriority>(
            settings[FileCacheSetting::max_size], settings[FileCacheSetting::max_elements], settings[FileCacheSetting::slru_size_ratio], nullptr, nullptr, cache_name);
    }
    else
        throw Exception(ErrorCodes::BAD_ARGUMENTS, "Unknown cache policy: {}", settings[FileCacheSetting::cache_policy].value);

    LOG_DEBUG(log, "Using {} cache policy", settings[FileCacheSetting::cache_policy].value);

    if (settings[FileCacheSetting::cache_hits_threshold])
        stash = std::make_unique<HitsCountStash>(settings[FileCacheSetting::cache_hits_threshold], settings[FileCacheSetting::max_elements]);

    if (settings[FileCacheSetting::enable_filesystem_query_cache_limit])
        query_limit = std::make_unique<FileCacheQueryLimit>();
}

const FileCache::UserInfo & FileCache::getCommonUser()
{
    static UserInfo user(getCommonUserID(), 0);
    return user;
}

const FileCache::UserInfo & FileCache::getInternalUser()
{
    static UserInfo user("internal");
    return user;
}

bool FileCache::isInitialized() const
{
    return is_initialized;
}

void FileCache::throwInitExceptionIfNeeded()
{
    if (load_metadata_asynchronously)
        return;

    std::lock_guard lock(init_mutex);
    if (init_exception)
        std::rethrow_exception(init_exception);
}

const String & FileCache::getBasePath() const
{
    return metadata.getBaseDirectory();
}

String FileCache::getFileSegmentPath(const Key & key, size_t offset, FileSegmentKind segment_kind, const UserInfo & user) const
{
    return metadata.getFileSegmentPath(key, offset, segment_kind, user);
}

String FileCache::getKeyPath(const Key & key, const UserInfo & user) const
{
    return metadata.getKeyPath(key, user);
}

void FileCache::assertInitialized() const
{
    if (is_initialized)
        return;

    std::unique_lock lock(init_mutex);
    if (is_initialized)
        return;

    if (init_exception)
        std::rethrow_exception(init_exception);
    if (!is_initialized)
        throw Exception(ErrorCodes::LOGICAL_ERROR, "Cache not initialized");
}

void FileCache::initialize()
{
    // Prevent initialize() from running twice. This may be caused by two cache disks being created with the same path (see integration/test_filesystem_cache).
    callOnce(initialize_called, [&] {
        bool need_to_load_metadata = fs::exists(getBasePath());
        try
        {
            if (!need_to_load_metadata)
                fs::create_directories(getBasePath());

            auto fs_info = std::filesystem::space(getBasePath());
            const size_t size_limit = main_priority->getSizeLimit(lockCache());
            if (fs_info.capacity < size_limit)
                throw Exception(ErrorCodes::BAD_ARGUMENTS,
                                "The total capacity of the disk containing cache path {} is less than the specified max_size {} bytes",
                                getBasePath(), std::to_string(size_limit));

            status_file = make_unique<StatusFile>(fs::path(getBasePath()) / "status", StatusFile::write_full_info);
        }
        catch (const std::filesystem::filesystem_error & e)
        {
            init_exception = std::current_exception();
            throw Exception(ErrorCodes::BAD_ARGUMENTS, "Failed to retrieve filesystem information for cache path {}. Error: {}",
                            getBasePath(), e.what());
        }
        catch (...)
        {
            init_exception = std::current_exception();
            tryLogCurrentException(__PRETTY_FUNCTION__);
            throw;
        }

        if (load_metadata_asynchronously)
        {
            load_metadata_main_thread = ThreadFromGlobalPool([this, need_to_load_metadata] { initializeImpl(need_to_load_metadata); });
        }
        else
        {
            initializeImpl(need_to_load_metadata);
        }
    });
}

void FileCache::initializeImpl(bool load_metadata)
{
    std::lock_guard lock(init_mutex);

    if (is_initialized)
        return;

    try
    {
        if (load_metadata)
            loadMetadata();

        metadata.startup();
    }
    catch (...)
    {
        init_exception = std::current_exception();
        tryLogCurrentException(__PRETTY_FUNCTION__);
        throw;
    }

    if (keep_current_size_to_max_ratio != 1 || keep_current_elements_to_max_ratio != 1)
    {
        keep_up_free_space_ratio_task = Context::getGlobalContextInstance()->getSchedulePool().createTask(log->name(), [this] { freeSpaceRatioKeepingThreadFunc(); });
        keep_up_free_space_ratio_task->schedule();
    }

    is_initialized = true;
    LOG_TEST(log, "Initialized cache from {}", metadata.getBaseDirectory());
}

CachePriorityGuard::Lock FileCache::lockCache() const
{
    ProfileEventTimeIncrement<Microseconds> watch(ProfileEvents::FilesystemCacheLockCacheMicroseconds);
    return cache_guard.lock();
}

CachePriorityGuard::Lock FileCache::tryLockCache(std::optional<std::chrono::milliseconds> acquire_timeout) const
{
    if (acquire_timeout.has_value())
    {
        ProfileEventTimeIncrement<Microseconds> watch(ProfileEvents::FilesystemCacheLockCacheMicroseconds);
        return cache_guard.tryLockFor(acquire_timeout.value());
    }
    else
    {
        return cache_guard.tryLock();
    }
}

FileSegments FileCache::getImpl(const LockedKey & locked_key, const FileSegment::Range & range, size_t file_segments_limit) const
{
    /// Given range = [left, right] and non-overlapping ordered set of file segments,
    /// find list [segment1, ..., segmentN] of segments which intersect with given range.

    if (bypass_cache_threshold && range.size() > bypass_cache_threshold)
    {
        auto file_segment = std::make_shared<FileSegment>(
            locked_key.getKey(), range.left, range.size(), FileSegment::State::DETACHED);
        return { file_segment };
    }

    if (locked_key.empty())
        return {};

    FileSegments result;
    auto add_to_result = [&](const FileSegmentMetadata & file_segment_metadata)
    {
        if (file_segments_limit && result.size() == file_segments_limit)
            return false;

        FileSegmentPtr file_segment;
        if (!file_segment_metadata.isEvictingOrRemoved(locked_key))
        {
            file_segment = file_segment_metadata.file_segment;
        }
        else
        {
            file_segment = std::make_shared<FileSegment>(
                locked_key.getKey(),
                file_segment_metadata.file_segment->offset(),
                file_segment_metadata.file_segment->range().size(),
                FileSegment::State::DETACHED);
        }

        result.push_back(file_segment);
        return true;
    };

    const auto & file_segments = locked_key;
    auto segment_it = file_segments.lower_bound(range.left);
    if (segment_it == file_segments.end())
    {
        /// N - last cached segment for given file key, segment{N}.offset < range.left:
        ///   segment{N}                       segment{N}
        /// [________                         [_______]
        ///     [__________]         OR                  [________]
        ///     ^                                        ^
        ///     range.left                               range.left

        const auto & file_segment_metadata = *file_segments.rbegin()->second;
        if (file_segment_metadata.file_segment->range().right < range.left)
            return {};

        if (!add_to_result(file_segment_metadata))
            return result;
    }
    else /// segment_it <-- segmment{k}
    {
        if (segment_it != file_segments.begin())
        {
            const auto & prev_file_segment_metadata = *std::prev(segment_it)->second;
            const auto & prev_range = prev_file_segment_metadata.file_segment->range();

            if (range.left <= prev_range.right)
            {
                ///   segment{k-1}  segment{k}
                ///   [________]   [_____
                ///       [___________
                ///       ^
                ///       range.left
                if (!add_to_result(prev_file_segment_metadata))
                    return result;
            }
        }

        ///  segment{k} ...       segment{k-1}  segment{k}                      segment{k}
        ///  [______              [______]     [____                        [________
        ///  [_________     OR              [________      OR    [______]   ^
        ///  ^                              ^                           ^   segment{k}.offset
        ///  range.left                     range.left                  range.right

        while (segment_it != file_segments.end())
        {
            const auto & file_segment_metadata = *segment_it->second;
            if (range.right < file_segment_metadata.file_segment->range().left)
                break;

            if (!add_to_result(file_segment_metadata))
                return result;

            ++segment_it;
        }
    }

    return result;
}

std::vector<FileSegment::Range> FileCache::splitRange(size_t offset, size_t size, size_t aligned_size)
{
    chassert(size > 0);
    chassert(size <= aligned_size);

    /// Consider this example to understand why we need to account here for both `size` and `aligned_size`.
    /// [________________]__________________] <-- requested range
    ///                  ^                  ^
    ///                right offset         aligned_right_offset
    /// [_________]                           <-- last cached file segment, e.g. we have uncovered suffix of the requested range
    ///           ^
    ///           last_file_segment_right_offset
    /// [________________]
    ///        size
    /// [____________________________________]
    ///        aligned_size
    ///
    /// So it is possible that we split this hole range into sub-segments by `max_file_segment_size`
    /// and get something like this:
    ///
    /// [________________________]
    ///          ^               ^
    ///          |               last_file_segment_right_offset + max_file_segment_size
    ///          last_file_segment_right_offset
    /// e.g. there is no need to create sub-segment for range (last_file_segment_right_offset + max_file_segment_size, aligned_right_offset].
    /// Because its left offset would be bigger than right_offset.
    /// Therefore, we set end_pos_non_included as offset+size, but remaining_size as aligned_size.

    std::vector<FileSegment::Range> ranges;

    size_t current_pos = offset;
    size_t end_pos_non_included = offset + size;
    size_t remaining_size = aligned_size;

    FileSegments file_segments;
    const size_t max_size = max_file_segment_size.load();
    while (current_pos < end_pos_non_included)
    {
        auto current_file_segment_size = std::min(remaining_size, max_size);
        ranges.emplace_back(current_pos, current_pos + current_file_segment_size - 1);

        remaining_size -= current_file_segment_size;
        current_pos += current_file_segment_size;
    }

    return ranges;
}

FileSegments FileCache::createFileSegmentsFromRanges(
    LockedKey & locked_key,
    const std::vector<FileSegment::Range> & ranges,
    size_t & file_segments_count,
    size_t file_segments_limit,
    const CreateFileSegmentSettings & create_settings)
{
    FileSegments result;
    for (const auto & r : ranges)
    {
        if (file_segments_limit && file_segments_count >= file_segments_limit)
            break;
        auto metadata_it = addFileSegment(locked_key, r.left, r.size(), FileSegment::State::EMPTY, create_settings, nullptr);
        result.push_back(metadata_it->second->file_segment);
        ++file_segments_count;
    }
    return result;
}

void FileCache::fillHolesWithEmptyFileSegments(
    LockedKey & locked_key,
    FileSegments & file_segments,
    const FileSegment::Range & range,
    size_t non_aligned_right_offset,
    size_t file_segments_limit,
    bool fill_with_detached_file_segments,
    const CreateFileSegmentSettings & create_settings)
{
    /// There are segments [segment1, ..., segmentN]
    /// (non-overlapping, non-empty, ascending-ordered) which (maybe partially)
    /// intersect with given range.

    /// It can have holes:
    /// [____________________]         -- requested range
    ///     [____]  [_]   [_________]  -- intersecting cache [segment1, ..., segmentN]
    ///
    /// For each such hole create a file_segment_metadata with file segment state EMPTY.

    assert(!file_segments.empty());

    auto it = file_segments.begin();
    size_t processed_count = 0;
    auto segment_range = (*it)->range();

    size_t current_pos;
    if (segment_range.left < range.left)
    {
        ///    [_______     -- requested range
        /// [_______
        /// ^
        /// segment1

        current_pos = segment_range.right + 1;
        ++it;
        ++processed_count;
    }
    else
        current_pos = range.left;

    auto is_limit_reached = [&]() -> bool
    {
        return file_segments_limit && processed_count >= file_segments_limit;
    };

    while (current_pos <= range.right && it != file_segments.end() && !is_limit_reached())
    {
        segment_range = (*it)->range();

        if (current_pos == segment_range.left)
        {
            current_pos = segment_range.right + 1;
            ++it;
            ++processed_count;
            continue;
        }

        assert(current_pos < segment_range.left);

        auto hole_size = segment_range.left - current_pos;

        if (fill_with_detached_file_segments)
        {
            auto file_segment = std::make_shared<FileSegment>(
                locked_key.getKey(), current_pos, hole_size, FileSegment::State::DETACHED, create_settings);

            file_segments.insert(it, file_segment);
            ++processed_count;
        }
        else
        {
            const auto ranges = splitRange(current_pos, hole_size, hole_size);
            auto hole_segments = createFileSegmentsFromRanges(locked_key, ranges, processed_count, file_segments_limit, create_settings);
            file_segments.splice(it, std::move(hole_segments));
        }

        if (is_limit_reached())
            break;

        current_pos = segment_range.right + 1;
        ++it;
        ++processed_count;
    }

    auto erase_unprocessed = [&]()
    {
        chassert(file_segments.size() >= file_segments_limit);
        file_segments.erase(it, file_segments.end());
        chassert(file_segments.size() == file_segments_limit);
    };

    if (is_limit_reached())
    {
        erase_unprocessed();
        return;
    }

    chassert(!file_segments_limit || file_segments.size() < file_segments_limit);

    if (current_pos <= non_aligned_right_offset)
    {
        ///   ________]     -- requested range
        ///   _____]
        ///        ^
        /// segmentN

        auto hole_size = range.right - current_pos + 1;
        auto non_aligned_hole_size = non_aligned_right_offset - current_pos + 1;

        if (fill_with_detached_file_segments)
        {
            auto file_segment = std::make_shared<FileSegment>(
                locked_key.getKey(), current_pos, non_aligned_hole_size, FileSegment::State::DETACHED, create_settings);

            file_segments.insert(file_segments.end(), file_segment);
        }
        else
        {
            const auto ranges = splitRange(current_pos, non_aligned_hole_size, hole_size);
            auto hole_segments = createFileSegmentsFromRanges(locked_key, ranges, processed_count, file_segments_limit, create_settings);
            file_segments.splice(it, std::move(hole_segments));

            if (is_limit_reached())
                erase_unprocessed();
        }
    }
}

FileSegmentsHolderPtr FileCache::set(
    const Key & key,
    size_t offset,
    size_t size,
    const CreateFileSegmentSettings & create_settings,
    const UserInfo & user)
{
    assertInitialized();

    auto locked_key = metadata.lockKeyMetadata(key, CacheMetadata::KeyNotFoundPolicy::CREATE_EMPTY, user);
    FileSegment::Range range(offset, offset + size - 1);

    auto file_segments = getImpl(*locked_key, range, /* file_segments_limit */0);
    if (!file_segments.empty())
        throw Exception(ErrorCodes::LOGICAL_ERROR, "Having intersection with already existing cache");

    if (create_settings.unbounded)
    {
        /// If the file is unbounded, we can create a single file_segment_metadata for it.
        auto file_segment_metadata_it = addFileSegment(
            *locked_key, offset, size, FileSegment::State::EMPTY, create_settings, nullptr);
        file_segments = {file_segment_metadata_it->second->file_segment};
    }
    else
    {
        const auto ranges = splitRange(offset, size, size);
        size_t file_segments_count = 0;
        file_segments = createFileSegmentsFromRanges(*locked_key, ranges, file_segments_count, /* file_segments_limit */0, create_settings);
    }

    return std::make_unique<FileSegmentsHolder>(std::move(file_segments));
}

FileSegmentsHolderPtr
FileCache::getOrSet(
    const Key & key,
    size_t offset,
    size_t size,
    size_t file_size,
    const CreateFileSegmentSettings & create_settings,
    size_t file_segments_limit,
    const UserInfo & user,
    std::optional<size_t> boundary_alignment_)
{
    ProfileEventTimeIncrement<Microseconds> watch(ProfileEvents::FilesystemCacheGetOrSetMicroseconds);

    assertInitialized();

    FileSegment::Range initial_range(offset, offset + size - 1);
    /// result_range is initial range, which will be adjusted according to
    /// 1. aligned_offset, aligned_end_offset
    /// 2. max_file_segments_limit
    FileSegment::Range result_range = initial_range;

    const size_t alignment = boundary_alignment_.value_or(boundary_alignment);
    const auto aligned_offset = FileCacheUtils::roundDownToMultiple(initial_range.left, alignment);
    auto aligned_end_offset = std::min(FileCacheUtils::roundUpToMultiple(initial_range.right + 1, alignment), file_size) - 1;

    chassert(aligned_offset <= initial_range.left);
    chassert(aligned_end_offset >= initial_range.right);

    auto locked_key = metadata.lockKeyMetadata(key, CacheMetadata::KeyNotFoundPolicy::CREATE_EMPTY, user);
    /// Get all segments which intersect with the given range.
    auto file_segments = getImpl(*locked_key, initial_range, file_segments_limit);

    if (file_segments_limit)
    {
        chassert(file_segments.size() <= file_segments_limit);
        if (file_segments.size() == file_segments_limit)
            result_range.right = aligned_end_offset = file_segments.back()->range().right;
    }

    /// Check case if we have uncovered prefix, e.g.
    ///
    ///   [_______________]
    ///   ^               ^
    ///   range.left      range.right
    ///         [___] [__________]        <-- current cache (example)
    ///   [    ]
    ///   ^----^
    ///   uncovered prefix.
    const bool has_uncovered_prefix = file_segments.empty() || result_range.left < file_segments.front()->range().left;

    if (aligned_offset < result_range.left && has_uncovered_prefix)
    {
        auto prefix_range = FileSegment::Range(aligned_offset, file_segments.empty() ? result_range.left - 1 : file_segments.front()->range().left - 1);
        auto prefix_file_segments = getImpl(*locked_key, prefix_range, /* file_segments_limit */0);

        if (prefix_file_segments.empty())
        {
            ///   [____________________][_______________]
            ///   ^                     ^               ^
            ///   aligned_offset        range.left      range.right
            ///                             [___] [__________]         <-- current cache (example)
            result_range.left = aligned_offset;
        }
        else
        {
            ///   [____________________][_______________]
            ///   ^                     ^               ^
            ///   aligned_offset        range.left          range.right
            ///   ____]     [____]           [___] [__________]        <-- current cache (example)
            ///                  ^
            ///                  prefix_file_segments.back().right

            chassert(prefix_file_segments.back()->range().right < result_range.left);
            chassert(prefix_file_segments.back()->range().right >= aligned_offset);

            result_range.left = prefix_file_segments.back()->range().right + 1;
        }
    }

    /// Check case if we have uncovered suffix.
    ///
    ///   [___________________]
    ///   ^                   ^
    ///   range.left          range.right
    ///      [___]   [___]                  <-- current cache (example)
    ///                   [___]
    ///                   ^---^
    ///                    uncovered_suffix
    const bool has_uncovered_suffix = file_segments.empty() || file_segments.back()->range().right < result_range.right;

    if (result_range.right < aligned_end_offset && has_uncovered_suffix)
    {
        auto suffix_range = FileSegment::Range(result_range.right, aligned_end_offset);
        /// We need to get 1 file segment, so file_segments_limit = 1 here.
        auto suffix_file_segments = getImpl(*locked_key, suffix_range, /* file_segments_limit */1);

        if (suffix_file_segments.empty())
        {
            ///   [__________________][                       ]
            ///   ^                  ^                        ^
            ///   range.left         range.right              aligned_end_offset
            ///      [___]   [___]                                    <-- current cache (example)

            result_range.right = aligned_end_offset;
        }
        else
        {
            ///   [__________________][                       ]
            ///   ^                  ^                        ^
            ///   range.left         range.right              aligned_end_offset
            ///      [___]   [___]          [_________]               <-- current cache (example)
            ///                             ^
            ///                             suffix_file_segments.front().left
            result_range.right = suffix_file_segments.front()->range().left - 1;
        }
    }

    if (file_segments.empty())
    {
        auto ranges = splitRange(result_range.left, initial_range.size() + (initial_range.left - result_range.left), result_range.size());
        size_t file_segments_count = file_segments.size();
        file_segments.splice(file_segments.end(), createFileSegmentsFromRanges(*locked_key, ranges, file_segments_count, file_segments_limit, create_settings));
    }
    else
    {
        chassert(file_segments.front()->range().right >= result_range.left);
        chassert(file_segments.back()->range().left <= result_range.right);

        fillHolesWithEmptyFileSegments(
            *locked_key, file_segments, result_range, offset + size - 1, file_segments_limit, /* fill_with_detached */false, create_settings);

        if (!file_segments.front()->range().contains(result_range.left))
        {
            throw Exception(ErrorCodes::LOGICAL_ERROR, "Expected {} to include {} "
                            "(end offset: {}, aligned offset: {}, aligned end offset: {})",
                            file_segments.front()->range().toString(), offset, result_range.right, aligned_offset, aligned_end_offset);
        }
    }

    chassert(file_segments_limit
             ? file_segments.back()->range().left <= result_range.right
             : file_segments.back()->range().contains(result_range.right),
             fmt::format("Unexpected state. Back: {}, result range: {}, limit: {}",
                         file_segments.back()->range().toString(), result_range.toString(), file_segments_limit));

    chassert(!file_segments_limit || file_segments.size() <= file_segments_limit);

    return std::make_unique<FileSegmentsHolder>(std::move(file_segments));
}

FileSegmentsHolderPtr FileCache::get(
    const Key & key,
    size_t offset,
    size_t size,
    size_t file_segments_limit,
    const UserID & user_id)
{
    ProfileEventTimeIncrement<Microseconds> watch(ProfileEvents::FilesystemCacheGetMicroseconds);

    assertInitialized();

    auto locked_key = metadata.lockKeyMetadata(key, CacheMetadata::KeyNotFoundPolicy::RETURN_NULL, UserInfo(user_id));
    if (locked_key)
    {
        FileSegment::Range range(offset, offset + size - 1);

        /// Get all segments which intersect with the given range.
        auto file_segments = getImpl(*locked_key, range, file_segments_limit);
        if (!file_segments.empty())
        {
            if (file_segments_limit)
            {
                chassert(file_segments.size() <= file_segments_limit);
                if (file_segments.size() == file_segments_limit)
                    range.right = file_segments.back()->range().right;
            }

            fillHolesWithEmptyFileSegments(
                *locked_key, file_segments, range, offset + size - 1, file_segments_limit, /* fill_with_detached */true, CreateFileSegmentSettings{});

            chassert(!file_segments_limit || file_segments.size() <= file_segments_limit);
            return std::make_unique<FileSegmentsHolder>(std::move(file_segments));
        }
    }

    return std::make_unique<FileSegmentsHolder>(FileSegments{
        std::make_shared<FileSegment>(key, offset, size, FileSegment::State::DETACHED)});
}

KeyMetadata::iterator FileCache::addFileSegment(
    LockedKey & locked_key,
    size_t offset,
    size_t size,
    FileSegment::State state,
    const CreateFileSegmentSettings & create_settings,
    const CachePriorityGuard::Lock * lock)
{
    /// Create a file_segment_metadata and put it in `files` map by [key][offset].

    chassert(size > 0); /// Empty file segments in cache are not allowed.

    const auto & key = locked_key.getKey();
    const FileSegment::Range range(offset, offset + size - 1);

    if (auto intersecting_range = locked_key.hasIntersectingRange(range))
    {
        throw Exception(
            ErrorCodes::LOGICAL_ERROR,
            "Attempt to add intersecting file segment in cache ({} intersects {})",
            range.toString(), intersecting_range->toString());
    }

    FileSegment::State result_state;

    /// `stash` - a queue of "stashed" key-offset pairs. Implements counting of
    /// cache entries and allows caching only if cache hit threadhold is reached.
    if (stash && state == FileSegment::State::EMPTY)
    {
        if (!lock)
            throw Exception(ErrorCodes::LOGICAL_ERROR, "Using stash requires cache_lock");

        KeyAndOffset stash_key(key, offset);

        auto record_it = stash->records.find(stash_key);
        if (record_it == stash->records.end())
        {
            auto & stash_records = stash->records;

            stash_records.emplace(
                stash_key, stash->queue->add(locked_key.getKeyMetadata(), offset, 0, locked_key.getKeyMetadata()->user, *lock));

            if (stash->queue->getElementsCount(*lock) > stash->queue->getElementsLimit(*lock))
                stash->queue->pop(*lock);

            result_state = FileSegment::State::DETACHED;
        }
        else
        {
            result_state = record_it->second->increasePriority(*lock) >= stash->hits_threshold
                ? FileSegment::State::EMPTY
                : FileSegment::State::DETACHED;
        }
    }
    else
    {
        result_state = state;
    }

    auto file_segment = std::make_shared<FileSegment>(key, offset, size, result_state, create_settings, metadata.isBackgroundDownloadEnabled(), this, locked_key.getKeyMetadata());
    auto file_segment_metadata = std::make_shared<FileSegmentMetadata>(std::move(file_segment));

    auto [file_segment_metadata_it, inserted] = locked_key.emplace(offset, file_segment_metadata);
    if (!inserted)
    {
        throw Exception(
            ErrorCodes::LOGICAL_ERROR,
            "Failed to insert {}:{}: entry already exists", key, offset);
    }

    return file_segment_metadata_it;
}

bool FileCache::tryReserve(
    FileSegment & file_segment,
    const size_t size,
    FileCacheReserveStat & reserve_stat,
    const UserInfo & user,
    size_t lock_wait_timeout_milliseconds,
    std::string & failure_reason)
{
    ProfileEventTimeIncrement<Microseconds> watch(ProfileEvents::FilesystemCacheReserveMicroseconds);

    assertInitialized();

    /// A logical race on cache_is_being_resized is still possible,
    /// in this case we will try to lock cache with timeout, this is ok, timeout is small
    /// and as resizing of cache can take a long time then this small chance of a race is
    /// ok compared to the number of cases this check will help.
    if (cache_is_being_resized.load(std::memory_order_relaxed))
    {
        ProfileEvents::increment(ProfileEvents::FilesystemCacheFailToReserveSpaceBecauseOfCacheResize);
        failure_reason = "cache is being resized";
        return false;
    }

    auto cache_lock = tryLockCache(std::chrono::milliseconds(lock_wait_timeout_milliseconds));
    if (!cache_lock)
    {
        ProfileEvents::increment(ProfileEvents::FilesystemCacheFailToReserveSpaceBecauseOfLockContention);
        failure_reason = "cache contention";
        return false;
    }

    LOG_TEST(
        log, "Trying to reserve space ({} bytes) for {}:{}, current usage: {}",
        size, file_segment.key(), file_segment.offset(), main_priority->getStateInfoForLog(cache_lock));

    /// In case of per query cache limit (by default disabled), we add/remove entries from both
    /// (main_priority and query_priority) priority queues, but iterate entries in order of query_priority,
    /// while checking the limits in both.
    Priority * query_priority = nullptr;

    auto query_context = query_limit ? query_limit->tryGetQueryContext(cache_lock) : nullptr;
    if (query_context)
    {
        query_priority = &query_context->getPriority();

        const bool query_limit_exceeded = query_priority->getSize(cache_lock) + size > query_priority->getSizeLimit(cache_lock);
        if (query_limit_exceeded && !query_context->recacheOnFileCacheQueryLimitExceeded())
        {
            LOG_TEST(log, "Query limit exceeded, space reservation failed, "
                     "recache_on_query_limit_exceeded is disabled (while reserving for {}:{})",
                     file_segment.key(), file_segment.offset());
            failure_reason = "query limit exceeded";
            return false;
        }

        LOG_TEST(
            log, "Using query limit, current usage: {}/{} (while reserving for {}:{})",
            query_priority->getSize(cache_lock), query_priority->getSizeLimit(cache_lock),
            file_segment.key(), file_segment.offset());
    }

    auto queue_iterator = file_segment.getQueueIterator();

    /// A file_segment_metadata acquires a priority iterator
    /// on first successful space reservation attempt,
    /// so queue_iterator == nullptr, if no space reservation took place yet.
    chassert(!queue_iterator || file_segment.getReservedSize() > 0);

    /// If it is the first space reservatiob attempt for a file segment
    /// we need to make space for 1 element in cache,
    /// otherwise space is already taken and we need 0 elements to free.
    size_t required_elements_num = queue_iterator ? 0 : 1;

    EvictionCandidates eviction_candidates;

    /// If user has configured fs cache limit per query,
    /// we take into account query limits here.
    if (query_priority)
    {
        if (!query_priority->collectCandidatesForEviction(
                size, required_elements_num, reserve_stat, eviction_candidates, {}, user.user_id, cache_lock))
        {
            const auto & stat = reserve_stat.total_stat;
            failure_reason = fmt::format(
                "cannot evict enough space for query limit "
                "(non-releasable count: {}, non-releasable size: {}, "
                "releasable count: {}, releasable size: {}, background download elements: {})",
                stat.non_releasable_count, stat.non_releasable_size, stat.releasable_count, stat.releasable_size,
                CurrentMetrics::get(CurrentMetrics::FilesystemCacheDownloadQueueElements));
            return false;
        }

        LOG_TEST(log, "Query limits satisfied (while reserving for {}:{})",
                 file_segment.key(), file_segment.offset());

        /// If we have enough space in query_priority, we are not interested about stat there anymore.
        /// Clean the stat before iterating main_priority to avoid calculating any segment stat twice.
        reserve_stat.stat_by_kind.clear();
    }

    if (!main_priority->collectCandidatesForEviction(
            size, required_elements_num, reserve_stat, eviction_candidates, queue_iterator, user.user_id, cache_lock))
    {
        const auto & stat = reserve_stat.total_stat;
        failure_reason = fmt::format(
            "cannot evict enough space "
            "(non-releasable count: {}, non-releasable size: {}, "
            "releasable count: {}, releasable size: {}, background download elements: {})",
            stat.non_releasable_count, stat.non_releasable_size, stat.releasable_count, stat.releasable_size,
            CurrentMetrics::get(CurrentMetrics::FilesystemCacheDownloadQueueElements));
        return false;
    }

    if (!file_segment.getKeyMetadata()->createBaseDirectory())
    {
        failure_reason = "not enough space on device";
        return false;
    }

    if (eviction_candidates.size() > 0)
    {
        cache_lock.unlock();
        try
        {
            /// Remove eviction candidates from filesystem.
            eviction_candidates.evict();
        }
        catch (...)
        {
            cache_lock.lock();
            /// Invalidate queue entries if some succeeded to be removed.
            eviction_candidates.finalize(query_context.get(), cache_lock);
            throw;
        }

        cache_lock.lock();

        /// Invalidate and remove queue entries and execute finalize func.
        eviction_candidates.finalize(query_context.get(), cache_lock);
    }
    else if (!main_priority->canFit(size, required_elements_num, cache_lock, queue_iterator))
    {
        throw Exception(
            ErrorCodes::LOGICAL_ERROR,
            "Cannot fit {} in cache, but collection of eviction candidates succeeded with no candidates. "
            "This is a bug. Queue entry type: {}. Cache info: {}",
            size, queue_iterator ? queue_iterator->getType() : FileCacheQueueEntryType::None,
            main_priority->getStateInfoForLog(cache_lock));
    }

    if (queue_iterator)
    {
        /// Increase size of queue entry.
        queue_iterator->incrementSize(size, cache_lock);
    }
    else
    {
        /// Create a new queue entry and assign currently reserved size to it.
        queue_iterator = main_priority->add(file_segment.getKeyMetadata(), file_segment.offset(), size, user, cache_lock);
        file_segment.setQueueIterator(queue_iterator);
    }

    main_priority->check(cache_lock);

    if (query_context)
    {
        auto query_queue_it = query_context->tryGet(file_segment.key(), file_segment.offset(), cache_lock);
        if (query_queue_it)
            query_queue_it->incrementSize(size, cache_lock);
        else
            query_context->add(file_segment.getKeyMetadata(), file_segment.offset(), size, user, cache_lock);
    }

    file_segment.reserved_size += size;
    chassert(file_segment.reserved_size == queue_iterator->getEntry()->size);

    if (main_priority->getSize(cache_lock) > (1ull << 63))
        throw Exception(ErrorCodes::LOGICAL_ERROR, "Cache became inconsistent. There must be a bug");

    return true;
}

void FileCache::freeSpaceRatioKeepingThreadFunc()
{
    static constexpr auto lock_failed_reschedule_ms = 1000;
    static constexpr auto space_ratio_satisfied_reschedule_ms = 5000;
    static constexpr auto general_reschedule_ms = 5000;

    if (shutdown)
        return;

    Stopwatch watch;

    auto lock = tryLockCache();

    /// To avoid deteriorating contention on cache,
    /// proceed only if cache is not heavily used.
    if (!lock)
    {
        keep_up_free_space_ratio_task->scheduleAfter(lock_failed_reschedule_ms);
        return;
    }

    const size_t size_limit = main_priority->getSizeLimit(lock);
    const size_t elements_limit = main_priority->getElementsLimit(lock);

    const size_t desired_size = std::lround(keep_current_size_to_max_ratio * size_limit);
    const size_t desired_elements_num = std::lround(keep_current_elements_to_max_ratio * elements_limit);

    if ((size_limit == 0 || main_priority->getSize(lock) <= desired_size)
        && (elements_limit == 0 || main_priority->getElementsCount(lock) <= desired_elements_num))
    {
        /// Nothing to free - all limits are satisfied.
        keep_up_free_space_ratio_task->scheduleAfter(space_ratio_satisfied_reschedule_ms);
        return;
    }

    ProfileEvents::increment(ProfileEvents::FilesystemCacheFreeSpaceKeepingThreadRun);

    FileCacheReserveStat stat;
    EvictionCandidates eviction_candidates;

    IFileCachePriority::CollectStatus desired_size_status;
    try
    {
        /// Collect at most `keep_up_free_space_remove_batch` elements to evict,
        /// (we use batches to make sure we do not block cache for too long,
        /// by default the batch size is quite small).
        desired_size_status = main_priority->collectCandidatesForEviction(
            desired_size, desired_elements_num, keep_up_free_space_remove_batch, stat, eviction_candidates, lock);

#ifdef DEBUG_OR_SANITIZER_BUILD
        /// Let's make sure that we correctly processed the limits.
        if (desired_size_status == IFileCachePriority::CollectStatus::SUCCESS
            && eviction_candidates.size() < keep_up_free_space_remove_batch)
        {
            const auto current_size = main_priority->getSize(lock);
            chassert(current_size >= stat.total_stat.releasable_size);
            chassert(!size_limit
                     || current_size - stat.total_stat.releasable_size <= desired_size);

            const auto current_elements_count = main_priority->getElementsCount(lock);
            chassert(current_elements_count >= stat.total_stat.releasable_count);
            chassert(!elements_limit
                     || current_elements_count - stat.total_stat.releasable_count <= desired_elements_num);
        }
#endif

        if (shutdown)
            return;

        if (eviction_candidates.size() > 0)
        {
            LOG_TRACE(log, "Current usage {}/{} in size, {}/{} in elements count "
                    "(trying to keep size ratio at {} and elements ratio at {}). "
                    "Collected {} eviction candidates, "
                    "skipped {} candidates while iterating",
                    main_priority->getSize(lock), size_limit,
                    main_priority->getElementsCount(lock), elements_limit,
                    desired_size, desired_elements_num,
                    eviction_candidates.size(), stat.total_stat.non_releasable_count);

            lock.unlock();

            /// Remove files from filesystem.
            eviction_candidates.evict();

            /// Take lock again to finalize eviction,
            /// e.g. to update the in-memory state.
            lock.lock();
            eviction_candidates.finalize(nullptr, lock);
        }
    }
    catch (...)
    {
        tryLogCurrentException(__PRETTY_FUNCTION__);

        if (eviction_candidates.size() > 0)
            eviction_candidates.finalize(nullptr, lockCache());

        /// Let's catch such cases in ci,
        /// in general there should not be exceptions.
        chassert(false);
    }

    watch.stop();
    ProfileEvents::increment(ProfileEvents::FilesystemCacheFreeSpaceKeepingThreadWorkMilliseconds, watch.elapsedMilliseconds());

    LOG_TRACE(log, "Free space ratio keeping thread finished in {} ms (status: {})",
              watch.elapsedMilliseconds(), desired_size_status);

    [[maybe_unused]] bool scheduled = false;
    switch (desired_size_status)
    {
        case IFileCachePriority::CollectStatus::SUCCESS: [[fallthrough]];
        case IFileCachePriority::CollectStatus::CANNOT_EVICT:
        {
            scheduled = keep_up_free_space_ratio_task->scheduleAfter(general_reschedule_ms);
            break;
        }
        case IFileCachePriority::CollectStatus::REACHED_MAX_CANDIDATES_LIMIT:
        {
            scheduled = keep_up_free_space_ratio_task->schedule();
            break;
        }
    }
    chassert(scheduled);
}

void FileCache::iterate(IterateFunc && func, const UserID & user_id)
{
    metadata.iterate([&](const LockedKey & locked_key)
    {
        for (const auto & file_segment_metadata : locked_key)
            func(FileSegment::getInfo(file_segment_metadata.second->file_segment));
    }, user_id);
}

void FileCache::removeKey(const Key & key, const UserID & user_id)
{
    assertInitialized();
    metadata.removeKey(key, /* if_exists */false, /* if_releasable */true, user_id);
}

void FileCache::removeKeyIfExists(const Key & key, const UserID & user_id)
{
    assertInitialized();
    metadata.removeKey(key, /* if_exists */true, /* if_releasable */true, user_id);
}

void FileCache::removeFileSegment(const Key & key, size_t offset, const UserID & user_id)
{
    assertInitialized();
    auto locked_key = metadata.lockKeyMetadata(key, CacheMetadata::KeyNotFoundPolicy::THROW, UserInfo(user_id));
    locked_key->removeFileSegment(offset);
}

void FileCache::removePathIfExists(const String & path, const UserID & user_id)
{
    removeKeyIfExists(Key::fromPath(path), user_id);
}

void FileCache::removeAllReleasable(const UserID & user_id)
{
    assertInitialized();

#ifdef DEBUG_OR_SANITIZER_BUILD
    assertCacheCorrectness();
#endif

    metadata.removeAllKeys(/* if_releasable */true, user_id);

    if (stash)
    {
        /// Remove all access information.
        auto lock = lockCache();
        stash->clear();
    }
}

void FileCache::loadMetadata()
{
    ProfileEventTimeIncrement<Microseconds> watch(ProfileEvents::FilesystemCacheLoadMetadataMicroseconds);

    if (!metadata.isEmpty())
    {
        throw Exception(
            ErrorCodes::LOGICAL_ERROR,
            "Cache initialization is partially made. "
            "This can be a result of a failed first attempt to initialize cache. "
            "Please, check log for error messages");
    }

    loadMetadataImpl();

    /// Shuffle file_segment_metadatas to have random order in LRUQueue
    /// as at startup all file_segment_metadatas have the same priority.
    main_priority->shuffle(lockCache());
}

void FileCache::loadMetadataImpl()
{
    auto get_keys_dir_to_process = [
        &, key_prefix_it = fs::directory_iterator{metadata.getBaseDirectory()}, get_key_mutex = std::mutex()]
        () mutable -> std::optional<fs::path>
    {
        std::lock_guard lk(get_key_mutex);
        while (true)
        {
            if (key_prefix_it == fs::directory_iterator())
                return std::nullopt;

            auto path = key_prefix_it->path();
            if (key_prefix_it->is_directory())
            {
                key_prefix_it++;
                return path;
            }

            if (key_prefix_it->path().filename() != "status")
            {
                LOG_WARNING(log, "Unexpected file {} (not a directory), will skip it", path.string());
            }
            key_prefix_it++;
        }
    };

    std::vector<ThreadFromGlobalPool> loading_threads;
    std::exception_ptr first_exception;
    std::mutex set_exception_mutex;

    LOG_INFO(log, "Loading filesystem cache with {} threads from {}", load_metadata_threads, metadata.getBaseDirectory());

    for (size_t i = 0; i < load_metadata_threads; ++i)
    {
        try
        {
            loading_threads.emplace_back([&]
            {
                while (!stop_loading_metadata)
                {
                    try
                    {
                        auto path = get_keys_dir_to_process();
                        if (!path.has_value())
                            return;

                        loadMetadataForKeys(path.value());
                    }
                    catch (...)
                    {
                        {
                            std::lock_guard exception_lock(set_exception_mutex);
                            if (!first_exception)
                                first_exception = std::current_exception();
                        }
                        stop_loading_metadata = true;
                        return;
                    }
                }
            });
        }
        catch (...)
        {
            {
                std::lock_guard exception_lock(set_exception_mutex);
                if (!first_exception)
                    first_exception = std::current_exception();
            }
            stop_loading_metadata = true;
            break;
        }
    }

    for (auto & thread : loading_threads)
        if (thread.joinable())
            thread.join();

    if (first_exception)
        std::rethrow_exception(first_exception);

#ifdef DEBUG_OR_SANITIZER_BUILD
    assertCacheCorrectness();
#endif
}

void FileCache::loadMetadataForKeys(const fs::path & keys_dir)
{
    fs::directory_iterator key_it{keys_dir};
    if (key_it == fs::directory_iterator{})
    {
        LOG_DEBUG(log, "Removing empty key prefix directory: {}", keys_dir.string());
        fs::remove(keys_dir);
        return;
    }

    UserInfo user;
    if (write_cache_per_user_directory)
    {
        auto filename = keys_dir.filename().string();

        auto pos = filename.find_last_of('.');
        if (pos == std::string::npos)
            throw Exception(ErrorCodes::LOGICAL_ERROR, "Unexpected file format: {}", filename);

        user = UserInfo(filename.substr(0, pos), parse<UInt64>(filename.substr(pos + 1)));

        LOG_TEST(log, "Loading cache for user {}", user.user_id);
    }
    else
    {
        user = getCommonUser();
    }

    UInt64 offset = 0;
    UInt64 size = 0;
    for (; key_it != fs::directory_iterator(); key_it++)
    {
        const fs::path key_directory = key_it->path();

        if (!key_it->is_directory())
        {
            LOG_DEBUG(
                log,
                "Unexpected file: {} (not a directory). Expected a directory",
                key_directory.string());
            continue;
        }

        if (fs::directory_iterator{key_directory} == fs::directory_iterator{})
        {
            LOG_DEBUG(log, "Removing empty key directory: {}", key_directory.string());
            fs::remove(key_directory);
            continue;
        }

        const auto key = Key::fromKeyString(key_directory.filename().string());
        auto key_metadata = metadata.getKeyMetadata(key, CacheMetadata::KeyNotFoundPolicy::CREATE_EMPTY, user, /* is_initial_load */true);

        for (fs::directory_iterator offset_it{key_directory}; offset_it != fs::directory_iterator(); ++offset_it)
        {
            auto offset_with_suffix = offset_it->path().filename().string();
            auto delim_pos = offset_with_suffix.find('_');
            bool parsed;
            FileSegmentKind segment_kind = FileSegmentKind::Regular;

            if (delim_pos == std::string::npos)
                parsed = tryParse<UInt64>(offset, offset_with_suffix);
            else
            {
                parsed = tryParse<UInt64>(offset, offset_with_suffix.substr(0, delim_pos));
                if (offset_with_suffix.substr(delim_pos+1) == "persistent")
                {
                    /// For compatibility. Persistent files are no longer supported.
                    fs::remove(offset_it->path());
                    continue;
                }
                if (offset_with_suffix.substr(delim_pos+1) == "temporary")
                {
                    fs::remove(offset_it->path());
                    continue;
                }
            }

            if (!parsed)
            {
                LOG_WARNING(log, "Unexpected file: {}", offset_it->path().string());
                continue; /// Or just remove? Some unexpected file.
            }

            size = offset_it->file_size();
            if (!size)
            {
                fs::remove(offset_it->path());
                continue;
            }

            bool limits_satisfied;
            IFileCachePriority::IteratorPtr cache_it;
            size_t size_limit = 0;

            {
                auto lock = lockCache();
                size_limit = main_priority->getSizeLimit(lock);

                limits_satisfied = main_priority->canFit(size, 1, lock, nullptr, true);
                if (limits_satisfied)
                    cache_it = main_priority->add(key_metadata, offset, size, user, lock, /* best_effort */true);

                /// TODO: we can get rid of this lockCache() if we first load everything in parallel
                /// without any mutual lock between loading threads, and only after do removeOverflow().
                /// This will be better because overflow here may
                /// happen only if cache configuration changed and max_size because less than it was.
            }

            if (limits_satisfied)
            {
                bool inserted = false;
                try
                {
                    auto file_segment = std::make_shared<FileSegment>(key, offset, size,
                                                                      FileSegment::State::DOWNLOADED,
                                                                      CreateFileSegmentSettings(segment_kind),
                                                                      false,
                                                                      this,
                                                                      key_metadata,
                                                                      cache_it);

                    inserted = key_metadata->emplaceUnlocked(offset, std::make_shared<FileSegmentMetadata>(std::move(file_segment))).second;
                }
                catch (...)
                {
                    tryLogCurrentException(__PRETTY_FUNCTION__);
                    chassert(false);
                }

                if (inserted)
                {
                    LOG_TEST(log, "Added file segment {}:{} (size: {}) with path: {}", key, offset, size, offset_it->path().string());
                }
                else
                {
                    cache_it->remove(lockCache());
                    fs::remove(offset_it->path());
                    chassert(false);
                }
            }
            else
            {
                LOG_WARNING(
                    log,
                    "Cache capacity changed (max size: {}), "
                    "cached file `{}` does not fit in cache anymore (size: {})",
                    size_limit, offset_it->path().string(), size);

                fs::remove(offset_it->path());
            }
        }

        if (key_metadata->sizeUnlocked() == 0)
        {
            metadata.removeKey(key, false, false, getInternalUser().user_id);
        }
    }
}

FileCache::~FileCache()
{
    deactivateBackgroundOperations();
#ifdef DEBUG_OR_SANITIZER_BUILD
    assertCacheCorrectness();
#endif
}

void FileCache::deactivateBackgroundOperations()
{
    shutdown.store(true);

    stop_loading_metadata = true;
    if (load_metadata_main_thread.joinable())
        load_metadata_main_thread.join();

    metadata.shutdown();
    if (keep_up_free_space_ratio_task)
        keep_up_free_space_ratio_task->deactivate();
}

std::vector<FileSegment::Info> FileCache::getFileSegmentInfos(const UserID & user_id)
{
    assertInitialized();
#ifndef NDEBUG
    assertCacheCorrectness();
#endif

    std::vector<FileSegment::Info> file_segments;
    metadata.iterate([&](const LockedKey & locked_key)
    {
        for (const auto & [_, file_segment_metadata] : locked_key)
            file_segments.push_back(FileSegment::getInfo(file_segment_metadata->file_segment));
    }, user_id);
    return file_segments;
}

std::vector<FileSegment::Info> FileCache::getFileSegmentInfos(const Key & key, const UserID & user_id)
{
    std::vector<FileSegment::Info> file_segments;
    auto locked_key = metadata.lockKeyMetadata(key, CacheMetadata::KeyNotFoundPolicy::THROW_LOGICAL, UserInfo(user_id));
    for (const auto & [_, file_segment_metadata] : *locked_key)
        file_segments.push_back(FileSegment::getInfo(file_segment_metadata->file_segment));
    return file_segments;
}

IFileCachePriority::PriorityDumpPtr FileCache::dumpQueue()
{
    assertInitialized();
    return main_priority->dump(lockCache());
}

std::vector<String> FileCache::tryGetCachePaths(const Key & key)
{
    assertInitialized();

    auto locked_key = metadata.lockKeyMetadata(key, CacheMetadata::KeyNotFoundPolicy::RETURN_NULL, getInternalUser());
    if (!locked_key)
        return {};

    std::vector<String> cache_paths;

    for (const auto & [offset, file_segment_metadata] : *locked_key)
    {
        const auto & file_segment = *file_segment_metadata->file_segment;
        if (file_segment.state() == FileSegment::State::DOWNLOADED)
            cache_paths.push_back(locked_key->getKeyMetadata()->getFileSegmentPath(file_segment));
    }
    return cache_paths;
}

size_t FileCache::getUsedCacheSize() const
{
    /// We use this method for metrics, so it is ok to get approximate result.
    return main_priority->getSizeApprox();
}

size_t FileCache::getFileSegmentsNum() const
{
    /// We use this method for metrics, so it is ok to get approximate result.
    return main_priority->getElementsCountApprox();
}

void FileCache::assertCacheCorrectness()
{
    metadata.iterate([&](LockedKey & locked_key)
    {
        for (const auto & [_, file_segment_metadata] : locked_key)
        {
            chassert(file_segment_metadata->file_segment->assertCorrectness());
        }
    }, getInternalUser().user_id);
}

void FileCache::applySettingsIfPossible(const FileCacheSettings & new_settings, FileCacheSettings & actual_settings)
{
    if (!is_initialized || shutdown || new_settings == actual_settings)
        return;

    std::lock_guard lock(apply_settings_mutex);

    if (new_settings[FileCacheSetting::background_download_queue_size_limit] != actual_settings[FileCacheSetting::background_download_queue_size_limit]
        && metadata.setBackgroundDownloadQueueSizeLimit(new_settings[FileCacheSetting::background_download_queue_size_limit]))
    {
        LOG_INFO(log, "Changed background_download_queue_size from {} to {}",
                 actual_settings[FileCacheSetting::background_download_queue_size_limit].value,
                 new_settings[FileCacheSetting::background_download_queue_size_limit].value);

        actual_settings[FileCacheSetting::background_download_queue_size_limit] = new_settings[FileCacheSetting::background_download_queue_size_limit];
    }

    if (new_settings[FileCacheSetting::background_download_threads] != actual_settings[FileCacheSetting::background_download_threads])
    {
        bool updated = false;
        try
        {
            updated = metadata.setBackgroundDownloadThreads(new_settings[FileCacheSetting::background_download_threads]);
        }
        catch (...)
        {
            actual_settings[FileCacheSetting::background_download_threads] = metadata.getBackgroundDownloadThreads();
            throw;
        }

        if (updated)
        {
            LOG_INFO(log, "Changed background_download_threads from {} to {}",
                    actual_settings[FileCacheSetting::background_download_threads].value,
                    new_settings[FileCacheSetting::background_download_threads].value);

            actual_settings[FileCacheSetting::background_download_threads] = new_settings[FileCacheSetting::background_download_threads];
        }
    }

    if (new_settings[FileCacheSetting::background_download_max_file_segment_size] != actual_settings[FileCacheSetting::background_download_max_file_segment_size])
    {
        background_download_max_file_segment_size = new_settings[FileCacheSetting::background_download_max_file_segment_size];

        LOG_INFO(log, "Changed background_download_max_file_segment_size from {} to {}",
                actual_settings[FileCacheSetting::background_download_max_file_segment_size].value,
                new_settings[FileCacheSetting::background_download_max_file_segment_size].value);

        actual_settings[FileCacheSetting::background_download_max_file_segment_size] = new_settings[FileCacheSetting::background_download_max_file_segment_size];
    }

    if (new_settings[FileCacheSetting::max_size] != actual_settings[FileCacheSetting::max_size]
        || new_settings[FileCacheSetting::max_elements] != actual_settings[FileCacheSetting::max_elements])
    {
        EvictionCandidates eviction_candidates;
        bool modified_size_limit = false;

        /// In order to not block cache for the duration of cache resize,
        /// we do:
        /// a. Take a cache lock.
        ///     1. Collect eviction candidates,
        ///     2. Remove queue entries of eviction candidates.
        ///        This will release space we consider to be hold for them,
        ///        so that we can safely modify size limits.
        ///     3. Modify size limits of cache.
        /// b. Release a cache lock.
        ///     1. Do actual eviction from filesystem.
        {
            cache_is_being_resized.store(true, std::memory_order_relaxed);
            SCOPE_EXIT({
                cache_is_being_resized.store(false, std::memory_order_relaxed);
            });

            auto cache_lock = lockCache();

            FileCacheReserveStat stat;
            if (main_priority->collectCandidatesForEviction(
                    new_settings[FileCacheSetting::max_size], new_settings[FileCacheSetting::max_elements], 0/* max_candidates_to_evict */,
                    stat, eviction_candidates, cache_lock) == IFileCachePriority::CollectStatus::SUCCESS)
            {
                if (eviction_candidates.size() == 0)
                {
                    main_priority->modifySizeLimits(
                        new_settings[FileCacheSetting::max_size], new_settings[FileCacheSetting::max_elements],
                        new_settings[FileCacheSetting::slru_size_ratio], cache_lock);

                    actual_settings[FileCacheSetting::max_size] = new_settings[FileCacheSetting::max_size];
                    actual_settings[FileCacheSetting::max_elements] = new_settings[FileCacheSetting::max_elements];
                }
                else
                {
                    /// Remove only queue entries of eviction candidates.
                    eviction_candidates.removeQueueEntries(cache_lock);
                    /// Note that (in-memory) metadata about corresponding file segments
                    /// (e.g. file segment info in CacheMetadata) will be removed
                    /// only after eviction from filesystem. This is needed to avoid
                    /// a race on removal of file from filesystsem and
                    /// addition of the same file as part of a newly cached file segment.

                    /// Modify cache size limits.
                    /// From this point cache eviction will follow them.
                    main_priority->modifySizeLimits(
                        new_settings[FileCacheSetting::max_size],
                        new_settings[FileCacheSetting::max_elements],
                        new_settings[FileCacheSetting::slru_size_ratio],
                        cache_lock);

                    cache_lock.unlock();

                    SCOPE_EXIT({
                        try
                        {
                            if (eviction_candidates.needFinalize())
                            {
                                cache_lock.lock();
                                eviction_candidates.finalize(nullptr, cache_lock);
                            }
                        }
                        catch (...)
                        {
                            tryLogCurrentException(__PRETTY_FUNCTION__);
                            chassert(false);
                        }
                    });

                    /// Do actual eviction from filesystem.
                    eviction_candidates.evict();

                    auto failed_candidates = eviction_candidates.getFailedCandidates();
                    if (failed_candidates.total_cache_size)
                    {
                        actual_settings[FileCacheSetting::max_size] = std::min<size_t>(
                            actual_settings[FileCacheSetting::max_size].value,
                            new_settings[FileCacheSetting::max_size] + failed_candidates.total_cache_size);

                        actual_settings[FileCacheSetting::max_elements] = std::min<size_t>(
                            actual_settings[FileCacheSetting::max_elements].value,
                            new_settings[FileCacheSetting::max_elements] + failed_candidates.total_cache_elements);

                        cache_lock.lock();

                        /// Increase the max size and max elements
                        /// to the size and number of failed candidates.
                        main_priority->modifySizeLimits(
                            actual_settings[FileCacheSetting::max_size],
                            actual_settings[FileCacheSetting::max_elements],
                            new_settings[FileCacheSetting::slru_size_ratio],
                            cache_lock);

                        /// Add failed candidates back to queue.
                        for (const auto & [key_metadata, key_candidates] : failed_candidates.failed_candidates_per_key)
                        {
                            chassert(!key_candidates.empty());

                            auto locked_key = key_metadata->tryLock();
                            if (!locked_key)
                            {
                                /// Key cannot be removed,
                                /// because if we failed to remove something from it above,
                                /// then we did not remove it from key metadata,
                                /// so key lock must remain valid.
                                chassert(false);
                                continue;
                            }

                            for (const auto & candidate : key_candidates)
                            {
                                const auto & file_segment = candidate->file_segment;

                                LOG_TRACE(log, "Adding back file segment after failed eviction: {}:{}",
                                          file_segment->key(), file_segment->offset());

                                auto queue_iterator = main_priority->add(
                                    key_metadata,
                                    file_segment->offset(),
                                    file_segment->getDownloadedSize(),
                                    getCommonUser(),
                                    cache_lock,
                                    false);
                                file_segment->setQueueIterator(queue_iterator);
                            }
                        }
                    }
                    else
                    {
                        actual_settings[FileCacheSetting::max_size] = new_settings[FileCacheSetting::max_size];
                        actual_settings[FileCacheSetting::max_elements] = new_settings[FileCacheSetting::max_elements];
                    }
                }

                modified_size_limit = true;
            }
        }

        if (modified_size_limit)
        {
            LOG_INFO(log, "Changed max_size from {} to {}, max_elements from {} to {}",
<<<<<<< HEAD
                    actual_settings[FileCacheSetting::max_size], new_settings[FileCacheSetting::max_size],
                    actual_settings[FileCacheSetting::max_elements], new_settings[FileCacheSetting::max_elements]);
=======
                    actual_settings[FileCacheSetting::max_size].value, new_settings[FileCacheSetting::max_size].value,
                    actual_settings[FileCacheSetting::max_elements].value, new_settings[FileCacheSetting::max_elements].value);

            chassert(main_priority->getSizeApprox() <= new_settings[FileCacheSetting::max_size]);
            chassert(main_priority->getElementsCountApprox() <= new_settings[FileCacheSetting::max_elements]);

            actual_settings[FileCacheSetting::max_size] = new_settings[FileCacheSetting::max_size];
            actual_settings[FileCacheSetting::max_elements] = new_settings[FileCacheSetting::max_elements];
>>>>>>> d5f7a942
        }
        else
        {
            LOG_WARNING(
                log, "Unable to modify size limit from {} to {}, elements limit from {} to {}. "
                "`max_size` and `max_elements` settings will remain inconsistent with config.xml. "
                "Next attempt to update them will happen on the next config reload. "
                "You can trigger it with SYSTEM RELOAD CONFIG.",
                actual_settings[FileCacheSetting::max_size].value, new_settings[FileCacheSetting::max_size].value,
                actual_settings[FileCacheSetting::max_elements].value, new_settings[FileCacheSetting::max_elements].value);
        }

        chassert(main_priority->getSizeApprox() <= actual_settings[FileCacheSetting::max_size]);
        chassert(main_priority->getElementsCountApprox() <= actual_settings[FileCacheSetting::max_elements]);

        chassert(main_priority->getSizeLimit(lockCache()) == actual_settings[FileCacheSetting::max_size]);
        chassert(main_priority->getElementsLimit(lockCache()) == actual_settings[FileCacheSetting::max_elements]);
    }

    if (new_settings[FileCacheSetting::max_file_segment_size] != actual_settings[FileCacheSetting::max_file_segment_size])
    {
        max_file_segment_size = actual_settings[FileCacheSetting::max_file_segment_size] = new_settings[FileCacheSetting::max_file_segment_size];
    }
}

FileCache::QueryContextHolderPtr FileCache::getQueryContextHolder(
    const String & query_id, const ReadSettings & read_settings)
{
    if (!query_limit || read_settings.filesystem_cache_max_download_size == 0)
        return {};

    auto lock = lockCache();
    auto context = query_limit->getOrSetQueryContext(query_id, read_settings, lock);
    return std::make_unique<QueryContextHolder>(query_id, this, query_limit.get(), std::move(context));
}

std::vector<FileSegment::Info> FileCache::sync()
{
    std::vector<FileSegment::Info> file_segments;
    metadata.iterate([&](LockedKey & locked_key)
    {
        auto broken = locked_key.sync();
        file_segments.insert(file_segments.end(), broken.begin(), broken.end());
    }, getInternalUser().user_id);
    return file_segments;
}

FileCache::HitsCountStash::HitsCountStash(size_t hits_threashold_, size_t queue_size_)
    : hits_threshold(hits_threashold_), queue_size(queue_size_), queue(std::make_unique<LRUFileCachePriority>(0, queue_size_))
{
    if (!queue_size_)
        throw Exception(ErrorCodes::BAD_ARGUMENTS, "Queue size for hits queue must be non-zero");
}

void FileCache::HitsCountStash::clear()
{
    records.clear();
    queue = std::make_unique<LRUFileCachePriority>(0, queue_size);
}

}<|MERGE_RESOLUTION|>--- conflicted
+++ resolved
@@ -1802,19 +1802,8 @@
         if (modified_size_limit)
         {
             LOG_INFO(log, "Changed max_size from {} to {}, max_elements from {} to {}",
-<<<<<<< HEAD
-                    actual_settings[FileCacheSetting::max_size], new_settings[FileCacheSetting::max_size],
-                    actual_settings[FileCacheSetting::max_elements], new_settings[FileCacheSetting::max_elements]);
-=======
                     actual_settings[FileCacheSetting::max_size].value, new_settings[FileCacheSetting::max_size].value,
                     actual_settings[FileCacheSetting::max_elements].value, new_settings[FileCacheSetting::max_elements].value);
-
-            chassert(main_priority->getSizeApprox() <= new_settings[FileCacheSetting::max_size]);
-            chassert(main_priority->getElementsCountApprox() <= new_settings[FileCacheSetting::max_elements]);
-
-            actual_settings[FileCacheSetting::max_size] = new_settings[FileCacheSetting::max_size];
-            actual_settings[FileCacheSetting::max_elements] = new_settings[FileCacheSetting::max_elements];
->>>>>>> d5f7a942
         }
         else
         {
