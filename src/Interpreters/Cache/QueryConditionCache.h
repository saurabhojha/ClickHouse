--- conflicted
+++ resolved
@@ -23,17 +23,10 @@
     QueryConditionCache(const String & cache_policy, size_t max_size_in_bytes, double size_ratio);
 
     /// Add an entry to the cache. The passed marks represent ranges of the column with matches of the predicate.
-    void write(
-        const UUID & table_id, const String & part_name, size_t predicate_hash,
-        const MarkRanges & mark_ranges, size_t marks_count, bool has_final_mark);
+    void write(size_t predicate_hash, const MarkRangesInfoPtr & mark_info);
 
-<<<<<<< HEAD
-    /// Take out the mark filter corresponding to the query condition and set it to false on the corresponding mark.
-    void write(size_t condition_hash, const MarkRangesInfoPtr & mark_info);
-=======
     /// Check the cache if it contains an entry for the given table + part id and predicate hash.
     std::optional<MatchingMarks> read(const UUID & table_id, const String & part_name, size_t predicate_hash);
->>>>>>> de6541cc
 
     void clear();
 
