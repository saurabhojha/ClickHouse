--- conflicted
+++ resolved
@@ -44,16 +44,12 @@
     extern const int LOGICAL_ERROR;
 }
 
-<<<<<<< HEAD
 namespace StorageObjectStorageSetting
 {
 extern const StorageObjectStorageSettingsBool allow_dynamic_metadata_for_data_lakes;
 }
 
-String StorageObjectStorage::getPathSample(StorageInMemoryMetadata metadata, ContextPtr context)
-=======
 String StorageObjectStorage::getPathSample(ContextPtr context)
->>>>>>> d93dff37
 {
     auto query_settings = configuration->getQuerySettings(context);
     /// We don't want to throw an exception if there are no files with specified path.
