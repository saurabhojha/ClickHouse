#include <Core/SettingsChangesHistory.h>
#include <Core/Defines.h>
#include <IO/ReadBufferFromString.h>
#include <IO/ReadHelpers.h>
#include <boost/algorithm/string.hpp>

namespace DB
{

namespace ErrorCodes
{
    extern const int BAD_ARGUMENTS;
    extern const int LOGICAL_ERROR;
}

ClickHouseVersion::ClickHouseVersion(const String & version)
{
    Strings split;
    boost::split(split, version, [](char c){ return c == '.'; });
    components.reserve(split.size());
    if (split.empty())
        throw Exception{ErrorCodes::BAD_ARGUMENTS, "Cannot parse ClickHouse version here: {}", version};

    for (const auto & split_element : split)
    {
        size_t component;
        ReadBufferFromString buf(split_element);
        if (!tryReadIntText(component, buf) || !buf.eof())
            throw Exception{ErrorCodes::BAD_ARGUMENTS, "Cannot parse ClickHouse version here: {}", version};
        components.push_back(component);
    }
}

ClickHouseVersion::ClickHouseVersion(const char * version)
    : ClickHouseVersion(String(version))
{
}

String ClickHouseVersion::toString() const
{
    String version = std::to_string(components[0]);
    for (size_t i = 1; i < components.size(); ++i)
        version += "." + std::to_string(components[i]);

    return version;
}

// clang-format off
/// History of settings changes that controls some backward incompatible changes
/// across all ClickHouse versions. It maps ClickHouse version to settings changes that were done
/// in this version. This history contains both changes to existing settings and newly added settings.
/// Settings changes is a vector of structs
///     {setting_name, previous_value, new_value, reason}.
/// For newly added setting choose the most appropriate previous_value (for example, if new setting
/// controls new feature and it's 'true' by default, use 'false' as previous_value).
/// It's used to implement `compatibility` setting (see https://github.com/ClickHouse/ClickHouse/issues/35972)
/// Note: please check if the key already exists to prevent duplicate entries.
static std::initializer_list<std::pair<ClickHouseVersion, SettingsChangesHistory::SettingsChanges>> settings_changes_history_initializer =
{
    {"24.7", {{"output_format_parquet_write_page_index", false, true, "Add a possibility to write page index into parquet files."},
              {"output_format_binary_encode_types_in_binary_format", false, false, "Added new setting to allow to write type names in binary format in RowBinaryWithNamesAndTypes output format"},
              {"input_format_binary_decode_types_in_binary_format", false, false, "Added new setting to allow to read type names in binary format in RowBinaryWithNamesAndTypes input format"},
              {"output_format_native_encode_types_in_binary_format", false, false, "Added new setting to allow to write type names in binary format in Native output format"},
              {"input_format_native_decode_types_in_binary_format", false, false, "Added new setting to allow to read type names in binary format in Native output format"},
              {"read_in_order_use_buffering", false, true, "Use buffering before merging while reading in order of primary key"},
              {"enable_named_columns_in_function_tuple", false, true, "Generate named tuples in function tuple() when all names are unique and can be treated as unquoted identifiers."},
              {"input_format_json_case_insensitive_column_matching", false, false, "Ignore case when matching JSON keys with CH columns."},
              {"optimize_trivial_insert_select", true, false, "The optimization does not make sense in many cases."},
              {"dictionary_validate_primary_key_type", false, false, "Validate primary key type for dictionaries. By default id type for simple layouts will be implicitly converted to UInt64."},
              {"collect_hash_table_stats_during_joins", false, true, "New setting."},
              {"max_size_to_preallocate_for_joins", 0, 100'000'000, "New setting."},
<<<<<<< HEAD
              {"input_format_orc_read_use_writer_time_zone", false, false, "Whether use the writer's time zone in ORC stripe for ORC row reader, the default ORC row reader's time zone is GMT."},
=======
              {"input_format_orc_reader_time_zone_name", "GMT", "GMT", "The time zone name for ORC row reader, the default ORC row reader's time zone is GMT."},
              {"lightweight_mutation_projection_mode", "throw", "throw", "When lightweight delete happens on a table with projection(s), the possible operations include throw the exception as projection exists, or drop all projection related to this table then do lightweight delete."},
>>>>>>> 3332faa0
              {"database_replicated_allow_heavy_create", true, false, "Long-running DDL queries (CREATE AS SELECT and POPULATE) for Replicated database engine was forbidden"},
              {"query_plan_merge_filters", false, false, "Allow to merge filters in the query plan"},
              {"azure_sdk_max_retries", 10, 10, "Maximum number of retries in azure sdk"},
              {"azure_sdk_retry_initial_backoff_ms", 10, 10, "Minimal backoff between retries in azure sdk"},
              {"azure_sdk_retry_max_backoff_ms", 1000, 1000, "Maximal backoff between retries in azure sdk"},
              {"merge_tree_min_bytes_per_task_for_remote_reading", 4194304, 2097152, "Value is unified with `filesystem_prefetch_min_bytes_for_single_read_task`"},
              {"ignore_on_cluster_for_replicated_named_collections_queries", false, false, "Ignore ON CLUSTER clause for replicated named collections management queries."},
              {"backup_restore_s3_retry_attempts", 1000,1000, "Setting for Aws::Client::RetryStrategy, Aws::Client does retries itself, 0 means no retries. It takes place only for backup/restore."},
              {"postgresql_connection_attempt_timeout", 2, 2, "Allow to control 'connect_timeout' parameter of PostgreSQL connection."},
              {"postgresql_connection_pool_retries", 2, 2, "Allow to control the number of retries in PostgreSQL connection pool."}
              }},
    {"24.6", {{"materialize_skip_indexes_on_insert", true, true, "Added new setting to allow to disable materialization of skip indexes on insert"},
              {"materialize_statistics_on_insert", true, true, "Added new setting to allow to disable materialization of statistics on insert"},
              {"input_format_parquet_use_native_reader", false, false, "When reading Parquet files, to use native reader instead of arrow reader."},
              {"hdfs_throw_on_zero_files_match", false, false, "Allow to throw an error when ListObjects request cannot match any files in HDFS engine instead of empty query result"},
              {"azure_throw_on_zero_files_match", false, false, "Allow to throw an error when ListObjects request cannot match any files in AzureBlobStorage engine instead of empty query result"},
              {"s3_validate_request_settings", true, true, "Allow to disable S3 request settings validation"},
              {"allow_experimental_full_text_index", false, false, "Enable experimental full-text index"},
              {"azure_skip_empty_files", false, false, "Allow to skip empty files in azure table engine"},
              {"hdfs_ignore_file_doesnt_exist", false, false, "Allow to return 0 rows when the requested files don't exist instead of throwing an exception in HDFS table engine"},
              {"azure_ignore_file_doesnt_exist", false, false, "Allow to return 0 rows when the requested files don't exist instead of throwing an exception in AzureBlobStorage table engine"},
              {"s3_ignore_file_doesnt_exist", false, false, "Allow to return 0 rows when the requested files don't exist instead of throwing an exception in S3 table engine"},
              {"s3_max_part_number", 10000, 10000, "Maximum part number number for s3 upload part"},
              {"s3_max_single_operation_copy_size", 32 * 1024 * 1024, 32 * 1024 * 1024, "Maximum size for a single copy operation in s3"},
              {"input_format_parquet_max_block_size", 8192, DEFAULT_BLOCK_SIZE, "Increase block size for parquet reader."},
              {"input_format_parquet_prefer_block_bytes", 0, DEFAULT_BLOCK_SIZE * 256, "Average block bytes output by parquet reader."},
              {"enable_blob_storage_log", true, true, "Write information about blob storage operations to system.blob_storage_log table"},
              {"allow_deprecated_snowflake_conversion_functions", true, false, "Disabled deprecated functions snowflakeToDateTime[64] and dateTime[64]ToSnowflake."},
              {"allow_statistic_optimize", false, false, "Old setting which popped up here being renamed."},
              {"allow_experimental_statistic", false, false, "Old setting which popped up here being renamed."},
              {"allow_statistics_optimize", false, false, "The setting was renamed. The previous name is `allow_statistic_optimize`."},
              {"allow_experimental_statistics", false, false, "The setting was renamed. The previous name is `allow_experimental_statistic`."},
              {"enable_vertical_final", false, true, "Enable vertical final by default again after fixing bug"},
              {"parallel_replicas_custom_key_range_lower", 0, 0, "Add settings to control the range filter when using parallel replicas with dynamic shards"},
              {"parallel_replicas_custom_key_range_upper", 0, 0, "Add settings to control the range filter when using parallel replicas with dynamic shards. A value of 0 disables the upper limit"},
              {"output_format_pretty_display_footer_column_names", 0, 1, "Add a setting to display column names in the footer if there are many rows. Threshold value is controlled by output_format_pretty_display_footer_column_names_min_rows."},
              {"output_format_pretty_display_footer_column_names_min_rows", 0, 50, "Add a setting to control the threshold value for setting output_format_pretty_display_footer_column_names_min_rows. Default 50."},
              {"output_format_csv_serialize_tuple_into_separate_columns", true, true, "A new way of how interpret tuples in CSV format was added."},
              {"input_format_csv_deserialize_separate_columns_into_tuple", true, true, "A new way of how interpret tuples in CSV format was added."},
              {"input_format_csv_try_infer_strings_from_quoted_tuples", true, true, "A new way of how interpret tuples in CSV format was added."},
              }},
    {"24.5", {{"allow_deprecated_error_prone_window_functions", true, false, "Allow usage of deprecated error prone window functions (neighbor, runningAccumulate, runningDifferenceStartingWithFirstValue, runningDifference)"},
              {"allow_experimental_join_condition", false, false, "Support join with inequal conditions which involve columns from both left and right table. e.g. t1.y < t2.y."},
              {"input_format_tsv_crlf_end_of_line", false, false, "Enables reading of CRLF line endings with TSV formats"},
              {"output_format_parquet_use_custom_encoder", false, true, "Enable custom Parquet encoder."},
              {"cross_join_min_rows_to_compress", 0, 10000000, "Minimal count of rows to compress block in CROSS JOIN. Zero value means - disable this threshold. This block is compressed when any of the two thresholds (by rows or by bytes) are reached."},
              {"cross_join_min_bytes_to_compress", 0, 1_GiB, "Minimal size of block to compress in CROSS JOIN. Zero value means - disable this threshold. This block is compressed when any of the two thresholds (by rows or by bytes) are reached."},
              {"http_max_chunk_size", 0, 0, "Internal limitation"},
              {"prefer_external_sort_block_bytes", 0, DEFAULT_BLOCK_SIZE * 256, "Prefer maximum block bytes for external sort, reduce the memory usage during merging."},
              {"input_format_force_null_for_omitted_fields", false, false, "Disable type-defaults for omitted fields when needed"},
              {"cast_string_to_dynamic_use_inference", false, false, "Add setting to allow converting String to Dynamic through parsing"},
              {"allow_experimental_dynamic_type", false, false, "Add new experimental Dynamic type"},
              {"azure_max_blocks_in_multipart_upload", 50000, 50000, "Maximum number of blocks in multipart upload for Azure."},
              }},
    {"24.4", {{"input_format_json_throw_on_bad_escape_sequence", true, true, "Allow to save JSON strings with bad escape sequences"},
              {"max_parsing_threads", 0, 0, "Add a separate setting to control number of threads in parallel parsing from files"},
              {"ignore_drop_queries_probability", 0, 0, "Allow to ignore drop queries in server with specified probability for testing purposes"},
              {"lightweight_deletes_sync", 2, 2, "The same as 'mutation_sync', but controls only execution of lightweight deletes"},
              {"query_cache_system_table_handling", "save", "throw", "The query cache no longer caches results of queries against system tables"},
              {"input_format_json_ignore_unnecessary_fields", false, true, "Ignore unnecessary fields and not parse them. Enabling this may not throw exceptions on json strings of invalid format or with duplicated fields"},
              {"input_format_hive_text_allow_variable_number_of_columns", false, true, "Ignore extra columns in Hive Text input (if file has more columns than expected) and treat missing fields in Hive Text input as default values."},
              {"allow_experimental_database_replicated", false, true, "Database engine Replicated is now in Beta stage"},
              {"temporary_data_in_cache_reserve_space_wait_lock_timeout_milliseconds", (10 * 60 * 1000), (10 * 60 * 1000), "Wait time to lock cache for sapce reservation in temporary data in filesystem cache"},
              {"optimize_rewrite_sum_if_to_count_if", false, true, "Only available for the analyzer, where it works correctly"},
              {"azure_allow_parallel_part_upload", "true", "true", "Use multiple threads for azure multipart upload."},
              {"max_recursive_cte_evaluation_depth", DBMS_RECURSIVE_CTE_MAX_EVALUATION_DEPTH, DBMS_RECURSIVE_CTE_MAX_EVALUATION_DEPTH, "Maximum limit on recursive CTE evaluation depth"},
              {"query_plan_convert_outer_join_to_inner_join", false, true, "Allow to convert OUTER JOIN to INNER JOIN if filter after JOIN always filters default values"},
              }},
    {"24.3", {{"s3_connect_timeout_ms", 1000, 1000, "Introduce new dedicated setting for s3 connection timeout"},
              {"allow_experimental_shared_merge_tree", false, true, "The setting is obsolete"},
              {"use_page_cache_for_disks_without_file_cache", false, false, "Added userspace page cache"},
              {"read_from_page_cache_if_exists_otherwise_bypass_cache", false, false, "Added userspace page cache"},
              {"page_cache_inject_eviction", false, false, "Added userspace page cache"},
              {"default_table_engine", "None", "MergeTree", "Set default table engine to MergeTree for better usability"},
              {"input_format_json_use_string_type_for_ambiguous_paths_in_named_tuples_inference_from_objects", false, false, "Allow to use String type for ambiguous paths during named tuple inference from JSON objects"},
              {"traverse_shadow_remote_data_paths", false, false, "Traverse shadow directory when query system.remote_data_paths."},
              {"throw_if_deduplication_in_dependent_materialized_views_enabled_with_async_insert", false, true, "Deduplication in dependent materialized view cannot work together with async inserts."},
              {"parallel_replicas_allow_in_with_subquery", false, true, "If true, subquery for IN will be executed on every follower replica"},
              {"log_processors_profiles", false, true, "Enable by default"},
              {"function_locate_has_mysql_compatible_argument_order", false, true, "Increase compatibility with MySQL's locate function."},
              {"allow_suspicious_primary_key", true, false, "Forbid suspicious PRIMARY KEY/ORDER BY for MergeTree (i.e. SimpleAggregateFunction)"},
              {"filesystem_cache_reserve_space_wait_lock_timeout_milliseconds", 1000, 1000, "Wait time to lock cache for sapce reservation in filesystem cache"},
              {"max_parser_backtracks", 0, 1000000, "Limiting the complexity of parsing"},
              {"analyzer_compatibility_join_using_top_level_identifier", false, false, "Force to resolve identifier in JOIN USING from projection"},
              {"distributed_insert_skip_read_only_replicas", false, false, "If true, INSERT into Distributed will skip read-only replicas"},
              {"keeper_max_retries", 10, 10, "Max retries for general keeper operations"},
              {"keeper_retry_initial_backoff_ms", 100, 100, "Initial backoff timeout for general keeper operations"},
              {"keeper_retry_max_backoff_ms", 5000, 5000, "Max backoff timeout for general keeper operations"},
              {"s3queue_allow_experimental_sharded_mode", false, false, "Enable experimental sharded mode of S3Queue table engine. It is experimental because it will be rewritten"},
              {"allow_experimental_analyzer", false, true, "Enable analyzer and planner by default."},
              {"merge_tree_read_split_ranges_into_intersecting_and_non_intersecting_injection_probability", 0.0, 0.0, "For testing of `PartsSplitter` - split read ranges into intersecting and non intersecting every time you read from MergeTree with the specified probability."},
              {"allow_get_client_http_header", false, false, "Introduced a new function."},
              {"output_format_pretty_row_numbers", false, true, "It is better for usability."},
              {"output_format_pretty_max_value_width_apply_for_single_value", true, false, "Single values in Pretty formats won't be cut."},
              {"output_format_parquet_string_as_string", false, true, "ClickHouse allows arbitrary binary data in the String data type, which is typically UTF-8. Parquet/ORC/Arrow Strings only support UTF-8. That's why you can choose which Arrow's data type to use for the ClickHouse String data type - String or Binary. While Binary would be more correct and compatible, using String by default will correspond to user expectations in most cases."},
              {"output_format_orc_string_as_string", false, true, "ClickHouse allows arbitrary binary data in the String data type, which is typically UTF-8. Parquet/ORC/Arrow Strings only support UTF-8. That's why you can choose which Arrow's data type to use for the ClickHouse String data type - String or Binary. While Binary would be more correct and compatible, using String by default will correspond to user expectations in most cases."},
              {"output_format_arrow_string_as_string", false, true, "ClickHouse allows arbitrary binary data in the String data type, which is typically UTF-8. Parquet/ORC/Arrow Strings only support UTF-8. That's why you can choose which Arrow's data type to use for the ClickHouse String data type - String or Binary. While Binary would be more correct and compatible, using String by default will correspond to user expectations in most cases."},
              {"output_format_parquet_compression_method", "lz4", "zstd", "Parquet/ORC/Arrow support many compression methods, including lz4 and zstd. ClickHouse supports each and every compression method. Some inferior tools, such as 'duckdb', lack support for the faster `lz4` compression method, that's why we set zstd by default."},
              {"output_format_orc_compression_method", "lz4", "zstd", "Parquet/ORC/Arrow support many compression methods, including lz4 and zstd. ClickHouse supports each and every compression method. Some inferior tools, such as 'duckdb', lack support for the faster `lz4` compression method, that's why we set zstd by default."},
              {"output_format_pretty_highlight_digit_groups", false, true, "If enabled and if output is a terminal, highlight every digit corresponding to the number of thousands, millions, etc. with underline."},
              {"geo_distance_returns_float64_on_float64_arguments", false, true, "Increase the default precision."},
              {"azure_max_inflight_parts_for_one_file", 20, 20, "The maximum number of a concurrent loaded parts in multipart upload request. 0 means unlimited."},
              {"azure_strict_upload_part_size", 0, 0, "The exact size of part to upload during multipart upload to Azure blob storage."},
              {"azure_min_upload_part_size", 16*1024*1024, 16*1024*1024, "The minimum size of part to upload during multipart upload to Azure blob storage."},
              {"azure_max_upload_part_size", 5ull*1024*1024*1024, 5ull*1024*1024*1024, "The maximum size of part to upload during multipart upload to Azure blob storage."},
              {"azure_upload_part_size_multiply_factor", 2, 2, "Multiply azure_min_upload_part_size by this factor each time azure_multiply_parts_count_threshold parts were uploaded from a single write to Azure blob storage."},
              {"azure_upload_part_size_multiply_parts_count_threshold", 500, 500, "Each time this number of parts was uploaded to Azure blob storage, azure_min_upload_part_size is multiplied by azure_upload_part_size_multiply_factor."},
              {"output_format_csv_serialize_tuple_into_separate_columns", true, true, "A new way of how interpret tuples in CSV format was added."},
              {"input_format_csv_deserialize_separate_columns_into_tuple", true, true, "A new way of how interpret tuples in CSV format was added."},
              {"input_format_csv_try_infer_strings_from_quoted_tuples", true, true, "A new way of how interpret tuples in CSV format was added."},
              }},
    {"24.2", {{"allow_suspicious_variant_types", true, false, "Don't allow creating Variant type with suspicious variants by default"},
              {"validate_experimental_and_suspicious_types_inside_nested_types", false, true, "Validate usage of experimental and suspicious types inside nested types"},
              {"output_format_values_escape_quote_with_quote", false, false, "If true escape ' with '', otherwise quoted with \\'"},
              {"output_format_pretty_single_large_number_tip_threshold", 0, 1'000'000, "Print a readable number tip on the right side of the table if the block consists of a single number which exceeds this value (except 0)"},
              {"input_format_try_infer_exponent_floats", true, false, "Don't infer floats in exponential notation by default"},
              {"query_plan_optimize_prewhere", true, true, "Allow to push down filter to PREWHERE expression for supported storages"},
              {"async_insert_max_data_size", 1000000, 10485760, "The previous value appeared to be too small."},
              {"async_insert_poll_timeout_ms", 10, 10, "Timeout in milliseconds for polling data from asynchronous insert queue"},
              {"async_insert_use_adaptive_busy_timeout", false, true, "Use adaptive asynchronous insert timeout"},
              {"async_insert_busy_timeout_min_ms", 50, 50, "The minimum value of the asynchronous insert timeout in milliseconds; it also serves as the initial value, which may be increased later by the adaptive algorithm"},
              {"async_insert_busy_timeout_max_ms", 200, 200, "The minimum value of the asynchronous insert timeout in milliseconds; async_insert_busy_timeout_ms is aliased to async_insert_busy_timeout_max_ms"},
              {"async_insert_busy_timeout_increase_rate", 0.2, 0.2, "The exponential growth rate at which the adaptive asynchronous insert timeout increases"},
              {"async_insert_busy_timeout_decrease_rate", 0.2, 0.2, "The exponential growth rate at which the adaptive asynchronous insert timeout decreases"},
              {"format_template_row_format", "", "", "Template row format string can be set directly in query"},
              {"format_template_resultset_format", "", "", "Template result set format string can be set in query"},
              {"split_parts_ranges_into_intersecting_and_non_intersecting_final", true, true, "Allow to split parts ranges into intersecting and non intersecting during FINAL optimization"},
              {"split_intersecting_parts_ranges_into_layers_final", true, true, "Allow to split intersecting parts ranges into layers during FINAL optimization"},
              {"azure_max_single_part_copy_size", 256*1024*1024, 256*1024*1024, "The maximum size of object to copy using single part copy to Azure blob storage."},
              {"min_external_table_block_size_rows", DEFAULT_INSERT_BLOCK_SIZE, DEFAULT_INSERT_BLOCK_SIZE, "Squash blocks passed to external table to specified size in rows, if blocks are not big enough"},
              {"min_external_table_block_size_bytes", DEFAULT_INSERT_BLOCK_SIZE * 256, DEFAULT_INSERT_BLOCK_SIZE * 256, "Squash blocks passed to external table to specified size in bytes, if blocks are not big enough."},
              {"parallel_replicas_prefer_local_join", true, true, "If true, and JOIN can be executed with parallel replicas algorithm, and all storages of right JOIN part are *MergeTree, local JOIN will be used instead of GLOBAL JOIN."},
              {"optimize_time_filter_with_preimage", true, true, "Optimize Date and DateTime predicates by converting functions into equivalent comparisons without conversions (e.g. toYear(col) = 2023 -> col >= '2023-01-01' AND col <= '2023-12-31')"},
              {"extract_key_value_pairs_max_pairs_per_row", 0, 0, "Max number of pairs that can be produced by the `extractKeyValuePairs` function. Used as a safeguard against consuming too much memory."},
              {"default_view_definer", "CURRENT_USER", "CURRENT_USER", "Allows to set default `DEFINER` option while creating a view"},
              {"default_materialized_view_sql_security", "DEFINER", "DEFINER", "Allows to set a default value for SQL SECURITY option when creating a materialized view"},
              {"default_normal_view_sql_security", "INVOKER", "INVOKER", "Allows to set default `SQL SECURITY` option while creating a normal view"},
              {"mysql_map_string_to_text_in_show_columns", false, true, "Reduce the configuration effort to connect ClickHouse with BI tools."},
              {"mysql_map_fixed_string_to_text_in_show_columns", false, true, "Reduce the configuration effort to connect ClickHouse with BI tools."},
              }},
    {"24.1", {{"print_pretty_type_names", false, true, "Better user experience."},
              {"input_format_json_read_bools_as_strings", false, true, "Allow to read bools as strings in JSON formats by default"},
              {"output_format_arrow_use_signed_indexes_for_dictionary", false, true, "Use signed indexes type for Arrow dictionaries by default as it's recommended"},
              {"allow_experimental_variant_type", false, false, "Add new experimental Variant type"},
              {"use_variant_as_common_type", false, false, "Allow to use Variant in if/multiIf if there is no common type"},
              {"output_format_arrow_use_64_bit_indexes_for_dictionary", false, false, "Allow to use 64 bit indexes type in Arrow dictionaries"},
              {"parallel_replicas_mark_segment_size", 128, 128, "Add new setting to control segment size in new parallel replicas coordinator implementation"},
              {"ignore_materialized_views_with_dropped_target_table", false, false, "Add new setting to allow to ignore materialized views with dropped target table"},
              {"output_format_compression_level", 3, 3, "Allow to change compression level in the query output"},
              {"output_format_compression_zstd_window_log", 0, 0, "Allow to change zstd window log in the query output when zstd compression is used"},
              {"enable_zstd_qat_codec", false, false, "Add new ZSTD_QAT codec"},
              {"enable_vertical_final", false, true, "Use vertical final by default"},
              {"output_format_arrow_use_64_bit_indexes_for_dictionary", false, false, "Allow to use 64 bit indexes type in Arrow dictionaries"},
              {"max_rows_in_set_to_optimize_join", 100000, 0, "Disable join optimization as it prevents from read in order optimization"},
              {"output_format_pretty_color", true, "auto", "Setting is changed to allow also for auto value, disabling ANSI escapes if output is not a tty"},
              {"function_visible_width_behavior", 0, 1, "We changed the default behavior of `visibleWidth` to be more precise"},
              {"max_estimated_execution_time", 0, 0, "Separate max_execution_time and max_estimated_execution_time"},
              {"iceberg_engine_ignore_schema_evolution", false, false, "Allow to ignore schema evolution in Iceberg table engine"},
              {"optimize_injective_functions_in_group_by", false, true, "Replace injective functions by it's arguments in GROUP BY section in analyzer"},
              {"update_insert_deduplication_token_in_dependent_materialized_views", false, false, "Allow to update insert deduplication token with table identifier during insert in dependent materialized views"},
              {"azure_max_unexpected_write_error_retries", 4, 4, "The maximum number of retries in case of unexpected errors during Azure blob storage write"},
              {"split_parts_ranges_into_intersecting_and_non_intersecting_final", false, true, "Allow to split parts ranges into intersecting and non intersecting during FINAL optimization"},
              {"split_intersecting_parts_ranges_into_layers_final", true, true, "Allow to split intersecting parts ranges into layers during FINAL optimization"}}},
    {"23.12", {{"allow_suspicious_ttl_expressions", true, false, "It is a new setting, and in previous versions the behavior was equivalent to allowing."},
              {"input_format_parquet_allow_missing_columns", false, true, "Allow missing columns in Parquet files by default"},
              {"input_format_orc_allow_missing_columns", false, true, "Allow missing columns in ORC files by default"},
              {"input_format_arrow_allow_missing_columns", false, true, "Allow missing columns in Arrow files by default"}}},
    {"23.11", {{"parsedatetime_parse_without_leading_zeros", false, true, "Improved compatibility with MySQL DATE_FORMAT/STR_TO_DATE"}}},
    {"23.9", {{"optimize_group_by_constant_keys", false, true, "Optimize group by constant keys by default"},
              {"input_format_json_try_infer_named_tuples_from_objects", false, true, "Try to infer named Tuples from JSON objects by default"},
              {"input_format_json_read_numbers_as_strings", false, true, "Allow to read numbers as strings in JSON formats by default"},
              {"input_format_json_read_arrays_as_strings", false, true, "Allow to read arrays as strings in JSON formats by default"},
              {"input_format_json_infer_incomplete_types_as_strings", false, true, "Allow to infer incomplete types as Strings in JSON formats by default"},
              {"input_format_json_try_infer_numbers_from_strings", true, false, "Don't infer numbers from strings in JSON formats by default to prevent possible parsing errors"},
              {"http_write_exception_in_output_format", false, true, "Output valid JSON/XML on exception in HTTP streaming."}}},
    {"23.8", {{"rewrite_count_distinct_if_with_count_distinct_implementation", false, true, "Rewrite countDistinctIf with count_distinct_implementation configuration"}}},
    {"23.7", {{"function_sleep_max_microseconds_per_block", 0, 3000000, "In previous versions, the maximum sleep time of 3 seconds was applied only for `sleep`, but not for `sleepEachRow` function. In the new version, we introduce this setting. If you set compatibility with the previous versions, we will disable the limit altogether."}}},
    {"23.6", {{"http_send_timeout", 180, 30, "3 minutes seems crazy long. Note that this is timeout for a single network write call, not for the whole upload operation."},
              {"http_receive_timeout", 180, 30, "See http_send_timeout."}}},
    {"23.5", {{"input_format_parquet_preserve_order", true, false, "Allow Parquet reader to reorder rows for better parallelism."},
              {"parallelize_output_from_storages", false, true, "Allow parallelism when executing queries that read from file/url/s3/etc. This may reorder rows."},
              {"use_with_fill_by_sorting_prefix", false, true, "Columns preceding WITH FILL columns in ORDER BY clause form sorting prefix. Rows with different values in sorting prefix are filled independently"},
              {"output_format_parquet_compliant_nested_types", false, true, "Change an internal field name in output Parquet file schema."}}},
    {"23.4", {{"allow_suspicious_indices", true, false, "If true, index can defined with identical expressions"},
              {"allow_nonconst_timezone_arguments", true, false, "Allow non-const timezone arguments in certain time-related functions like toTimeZone(), fromUnixTimestamp*(), snowflakeToDateTime*()."},
              {"connect_timeout_with_failover_ms", 50, 1000, "Increase default connect timeout because of async connect"},
              {"connect_timeout_with_failover_secure_ms", 100, 1000, "Increase default secure connect timeout because of async connect"},
              {"hedged_connection_timeout_ms", 100, 50, "Start new connection in hedged requests after 50 ms instead of 100 to correspond with previous connect timeout"},
              {"formatdatetime_f_prints_single_zero", true, false, "Improved compatibility with MySQL DATE_FORMAT()/STR_TO_DATE()"},
              {"formatdatetime_parsedatetime_m_is_month_name", false, true, "Improved compatibility with MySQL DATE_FORMAT/STR_TO_DATE"}}},
    {"23.3", {{"output_format_parquet_version", "1.0", "2.latest", "Use latest Parquet format version for output format"},
              {"input_format_json_ignore_unknown_keys_in_named_tuple", false, true, "Improve parsing JSON objects as named tuples"},
              {"input_format_native_allow_types_conversion", false, true, "Allow types conversion in Native input forma"},
              {"output_format_arrow_compression_method", "none", "lz4_frame", "Use lz4 compression in Arrow output format by default"},
              {"output_format_parquet_compression_method", "snappy", "lz4", "Use lz4 compression in Parquet output format by default"},
              {"output_format_orc_compression_method", "none", "lz4_frame", "Use lz4 compression in ORC output format by default"},
              {"async_query_sending_for_remote", false, true, "Create connections and send query async across shards"}}},
    {"23.2", {{"output_format_parquet_fixed_string_as_fixed_byte_array", false, true, "Use Parquet FIXED_LENGTH_BYTE_ARRAY type for FixedString by default"},
              {"output_format_arrow_fixed_string_as_fixed_byte_array", false, true, "Use Arrow FIXED_SIZE_BINARY type for FixedString by default"},
              {"query_plan_remove_redundant_distinct", false, true, "Remove redundant Distinct step in query plan"},
              {"optimize_duplicate_order_by_and_distinct", true, false, "Remove duplicate ORDER BY and DISTINCT if it's possible"},
              {"insert_keeper_max_retries", 0, 20, "Enable reconnections to Keeper on INSERT, improve reliability"}}},
    {"23.1", {{"input_format_json_read_objects_as_strings", 0, 1, "Enable reading nested json objects as strings while object type is experimental"},
              {"input_format_json_defaults_for_missing_elements_in_named_tuple", false, true, "Allow missing elements in JSON objects while reading named tuples by default"},
              {"input_format_csv_detect_header", false, true, "Detect header in CSV format by default"},
              {"input_format_tsv_detect_header", false, true, "Detect header in TSV format by default"},
              {"input_format_custom_detect_header", false, true, "Detect header in CustomSeparated format by default"},
              {"query_plan_remove_redundant_sorting", false, true, "Remove redundant sorting in query plan. For example, sorting steps related to ORDER BY clauses in subqueries"}}},
    {"22.12", {{"max_size_to_preallocate_for_aggregation", 10'000'000, 100'000'000, "This optimizes performance"},
               {"query_plan_aggregation_in_order", 0, 1, "Enable some refactoring around query plan"},
               {"format_binary_max_string_size", 0, 1_GiB, "Prevent allocating large amount of memory"}}},
    {"22.11", {{"use_structure_from_insertion_table_in_table_functions", 0, 2, "Improve using structure from insertion table in table functions"}}},
    {"22.9", {{"force_grouping_standard_compatibility", false, true, "Make GROUPING function output the same as in SQL standard and other DBMS"}}},
    {"22.7", {{"cross_to_inner_join_rewrite", 1, 2, "Force rewrite comma join to inner"},
              {"enable_positional_arguments", false, true, "Enable positional arguments feature by default"},
              {"format_csv_allow_single_quotes", true, false, "Most tools don't treat single quote in CSV specially, don't do it by default too"}}},
    {"22.6", {{"output_format_json_named_tuples_as_objects", false, true, "Allow to serialize named tuples as JSON objects in JSON formats by default"},
              {"input_format_skip_unknown_fields", false, true, "Optimize reading subset of columns for some input formats"}}},
    {"22.5", {{"memory_overcommit_ratio_denominator", 0, 1073741824, "Enable memory overcommit feature by default"},
              {"memory_overcommit_ratio_denominator_for_user", 0, 1073741824, "Enable memory overcommit feature by default"}}},
    {"22.4", {{"allow_settings_after_format_in_insert", true, false, "Do not allow SETTINGS after FORMAT for INSERT queries because ClickHouse interpret SETTINGS as some values, which is misleading"}}},
    {"22.3", {{"cast_ipv4_ipv6_default_on_conversion_error", true, false, "Make functions cast(value, 'IPv4') and cast(value, 'IPv6') behave same as toIPv4 and toIPv6 functions"}}},
    {"21.12", {{"stream_like_engine_allow_direct_select", true, false, "Do not allow direct select for Kafka/RabbitMQ/FileLog by default"}}},
    {"21.9", {{"output_format_decimal_trailing_zeros", true, false, "Do not output trailing zeros in text representation of Decimal types by default for better looking output"},
              {"use_hedged_requests", false, true, "Enable Hedged Requests feature by default"}}},
    {"21.7", {{"legacy_column_name_of_tuple_literal", true, false, "Add this setting only for compatibility reasons. It makes sense to set to 'true', while doing rolling update of cluster from version lower than 21.7 to higher"}}},
    {"21.5", {{"async_socket_for_remote", false, true, "Fix all problems and turn on asynchronous reads from socket for remote queries by default again"}}},
    {"21.3", {{"async_socket_for_remote", true, false, "Turn off asynchronous reads from socket for remote queries because of some problems"},
              {"optimize_normalize_count_variants", false, true, "Rewrite aggregate functions that semantically equals to count() as count() by default"},
              {"normalize_function_names", false, true, "Normalize function names to their canonical names, this was needed for projection query routing"}}},
    {"21.2", {{"enable_global_with_statement", false, true, "Propagate WITH statements to UNION queries and all subqueries by default"}}},
    {"21.1", {{"insert_quorum_parallel", false, true, "Use parallel quorum inserts by default. It is significantly more convenient to use than sequential quorum inserts"},
              {"input_format_null_as_default", false, true, "Allow to insert NULL as default for input formats by default"},
              {"optimize_on_insert", false, true, "Enable data optimization on INSERT by default for better user experience"},
              {"use_compact_format_in_distributed_parts_names", false, true, "Use compact format for async INSERT into Distributed tables by default"}}},
    {"20.10", {{"format_regexp_escaping_rule", "Escaped", "Raw", "Use Raw as default escaping rule for Regexp format to male the behaviour more like to what users expect"}}},
    {"20.7", {{"show_table_uuid_in_table_create_query_if_not_nil", true, false, "Stop showing  UID of the table in its CREATE query for Engine=Atomic"}}},
    {"20.5", {{"input_format_with_names_use_header", false, true, "Enable using header with names for formats with WithNames/WithNamesAndTypes suffixes"},
              {"allow_suspicious_codecs", true, false, "Don't allow to specify meaningless compression codecs"}}},
    {"20.4", {{"validate_polygons", false, true, "Throw exception if polygon is invalid in function pointInPolygon by default instead of returning possibly wrong results"}}},
    {"19.18", {{"enable_scalar_subquery_optimization", false, true, "Prevent scalar subqueries from (de)serializing large scalar values and possibly avoid running the same subquery more than once"}}},
    {"19.14", {{"any_join_distinct_right_table_keys", true, false, "Disable ANY RIGHT and ANY FULL JOINs by default to avoid inconsistency"}}},
    {"19.12", {{"input_format_defaults_for_omitted_fields", false, true, "Enable calculation of complex default expressions for omitted fields for some input formats, because it should be the expected behaviour"}}},
    {"19.5", {{"max_partitions_per_insert_block", 0, 100, "Add a limit for the number of partitions in one block"}}},
    {"18.12.17", {{"enable_optimize_predicate_expression", 0, 1, "Optimize predicates to subqueries by default"}}},
};


const std::map<ClickHouseVersion, SettingsChangesHistory::SettingsChanges> & getSettingsChangesHistory()
{
    static std::map<ClickHouseVersion, SettingsChangesHistory::SettingsChanges> settings_changes_history;

    static std::once_flag initialized_flag;
    std::call_once(initialized_flag, []()
    {
        for (const auto & setting_change : settings_changes_history_initializer)
        {
            /// Disallow duplicate keys in the settings changes history. Example:
            ///     {"21.2", {{"some_setting_1", false, true, "[...]"}}},
            ///     [...]
            ///     {"21.2", {{"some_setting_2", false, true, "[...]"}}},
            /// As std::set has unique keys, one of the entries would be overwritten.
            if (settings_changes_history.contains(setting_change.first))
                throw Exception{ErrorCodes::LOGICAL_ERROR, "Detected duplicate version '{}'", setting_change.first.toString()};

            settings_changes_history[setting_change.first] = setting_change.second;
        }
    });

    return settings_changes_history;
}
}<|MERGE_RESOLUTION|>--- conflicted
+++ resolved
@@ -69,12 +69,7 @@
               {"dictionary_validate_primary_key_type", false, false, "Validate primary key type for dictionaries. By default id type for simple layouts will be implicitly converted to UInt64."},
               {"collect_hash_table_stats_during_joins", false, true, "New setting."},
               {"max_size_to_preallocate_for_joins", 0, 100'000'000, "New setting."},
-<<<<<<< HEAD
-              {"input_format_orc_read_use_writer_time_zone", false, false, "Whether use the writer's time zone in ORC stripe for ORC row reader, the default ORC row reader's time zone is GMT."},
-=======
               {"input_format_orc_reader_time_zone_name", "GMT", "GMT", "The time zone name for ORC row reader, the default ORC row reader's time zone is GMT."},
-              {"lightweight_mutation_projection_mode", "throw", "throw", "When lightweight delete happens on a table with projection(s), the possible operations include throw the exception as projection exists, or drop all projection related to this table then do lightweight delete."},
->>>>>>> 3332faa0
               {"database_replicated_allow_heavy_create", true, false, "Long-running DDL queries (CREATE AS SELECT and POPULATE) for Replicated database engine was forbidden"},
               {"query_plan_merge_filters", false, false, "Allow to merge filters in the query plan"},
               {"azure_sdk_max_retries", 10, 10, "Maximum number of retries in azure sdk"},
