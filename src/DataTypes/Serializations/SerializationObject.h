#pragma once

#include <Columns/ColumnObject.h>
#include <DataTypes/Serializations/SimpleTextSerialization.h>
#include <Common/ObjectPool.h>

namespace DB
{

<<<<<<< HEAD
/// Serialization for data type Object.
/// Supported only text serialization/deserialization.
/// and binary bulk serialization/deserialization without position independent
/// encoding, i.e. serialization/deserialization into Native format.
=======
/** Serialization for data type Object.
  * Supported only test serialization/deserialization.
  * and binary bulk serialization/deserialization without position independent
  * encoding, i.e. serialization/deserialization into Native format.
  */
>>>>>>> 7c4f42d0
template <typename Parser>
class SerializationObject : public ISerialization
{
public:
    /** In Native format ColumnObject can be serialized
      * in two formats: as Tuple or as String.
      * The format is the following:
      *
      * <serialization_kind> 1 byte -- 0 if Tuple, 1 if String.
      * [type_name] -- Only for tuple serialization.
      * ... data of internal column ...
      *
      * ClickHouse client serializazes objects as tuples.
      * String serialization exists for clients, which cannot
      * do parsing by themselves and they can send raw data as
      * string. It will be parsed on the server side.
      */

    void serializeBinaryBulkStatePrefix(
        SerializeBinaryBulkSettings & settings,
        SerializeBinaryBulkStatePtr & state) const override;

    void serializeBinaryBulkStateSuffix(
        SerializeBinaryBulkSettings & settings,
        SerializeBinaryBulkStatePtr & state) const override;

    void deserializeBinaryBulkStatePrefix(
        DeserializeBinaryBulkSettings & settings,
        DeserializeBinaryBulkStatePtr & state) const override;

    void serializeBinaryBulkWithMultipleStreams(
        const IColumn & column,
        size_t offset,
        size_t limit,
        SerializeBinaryBulkSettings & settings,
        SerializeBinaryBulkStatePtr & state) const override;

    void deserializeBinaryBulkWithMultipleStreams(
        ColumnPtr & column,
        size_t limit,
        DeserializeBinaryBulkSettings & settings,
        DeserializeBinaryBulkStatePtr & state,
        SubstreamsCache * cache) const override;

    void serializeBinary(const Field & field, WriteBuffer & ostr) const override;
    void deserializeBinary(Field & field, ReadBuffer & istr) const override;
    void serializeBinary(const IColumn & column, size_t row_num, WriteBuffer & ostr) const override;
    void deserializeBinary(IColumn & column, ReadBuffer & istr) const override;

    void serializeText(const IColumn & column, size_t row_num, WriteBuffer & ostr, const FormatSettings & settings) const override;
    void serializeTextEscaped(const IColumn & column, size_t row_num, WriteBuffer & ostr, const FormatSettings & settings) const override;
    void serializeTextQuoted(const IColumn & column, size_t row_num, WriteBuffer & ostr, const FormatSettings & settings) const override;
    void serializeTextJSON(const IColumn & column, size_t row_num, WriteBuffer & ostr, const FormatSettings & settings) const override;
    void serializeTextCSV(const IColumn & column, size_t row_num, WriteBuffer & ostr, const FormatSettings & settings) const override;

    void deserializeWholeText(IColumn & column, ReadBuffer & istr, const FormatSettings & settings) const override;
    void deserializeTextEscaped(IColumn & column, ReadBuffer & istr, const FormatSettings & settings) const override;
    void deserializeTextQuoted(IColumn & column, ReadBuffer & istr, const FormatSettings & settings) const override;
    void deserializeTextJSON(IColumn & column, ReadBuffer & istr, const FormatSettings & settings) const override;
    void deserializeTextCSV(IColumn & column, ReadBuffer & istr, const FormatSettings & settings) const override;

private:
    enum class BinarySerializationKind : UInt8
    {
        TUPLE = 0,
        STRING = 1,
    };

    struct SerializeStateObject;
    struct DeserializeStateObject;

    void deserializeBinaryBulkFromString(
        ColumnObject & column_object,
        size_t limit,
        DeserializeBinaryBulkSettings & settings,
        DeserializeStateObject & state,
        SubstreamsCache * cache) const;

    void deserializeBinaryBulkFromTuple(
        ColumnObject & column_object,
        size_t limit,
        DeserializeBinaryBulkSettings & settings,
        DeserializeStateObject & state,
        SubstreamsCache * cache) const;

    template <typename TSettings>
    void checkSerializationIsSupported(const TSettings & settings) const;

    template <typename Reader>
    void deserializeTextImpl(IColumn & column, Reader && reader) const;

    void serializeTextImpl(const IColumn & column, size_t row_num, WriteBuffer & ostr, const FormatSettings & settings) const;
    void serializeTextFromSubcolumn(const ColumnObject::Subcolumn & subcolumn, size_t row_num, WriteBuffer & ostr, const FormatSettings & settings) const;

    /// Pool of parser objects to make SerializationObject thread safe.
    mutable SimpleObjectPool<Parser> parsers_pool;
};

SerializationPtr getObjectSerialization(const String & schema_format);

}<|MERGE_RESOLUTION|>--- conflicted
+++ resolved
@@ -7,18 +7,11 @@
 namespace DB
 {
 
-<<<<<<< HEAD
-/// Serialization for data type Object.
-/// Supported only text serialization/deserialization.
-/// and binary bulk serialization/deserialization without position independent
-/// encoding, i.e. serialization/deserialization into Native format.
-=======
 /** Serialization for data type Object.
-  * Supported only test serialization/deserialization.
+  * Supported only text serialization/deserialization.
   * and binary bulk serialization/deserialization without position independent
   * encoding, i.e. serialization/deserialization into Native format.
   */
->>>>>>> 7c4f42d0
 template <typename Parser>
 class SerializationObject : public ISerialization
 {
