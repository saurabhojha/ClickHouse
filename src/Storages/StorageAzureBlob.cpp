#include <Storages/StorageAzureBlob.h>


#if USE_AZURE_BLOB_STORAGE
#include <Formats/FormatFactory.h>
#include <Interpreters/evaluateConstantExpression.h>
#include <Storages/checkAndGetLiteralArgument.h>
#include <Parsers/ASTFunction.h>
#include <Parsers/ASTInsertQuery.h>

#include <IO/SharedThreadPools.h>

#include <Parsers/ASTCreateQuery.h>
#include <Formats/ReadSchemaUtils.h>
#include <DataTypes/DataTypeLowCardinality.h>
#include <DataTypes/DataTypeString.h>
#include <DataTypes/DataTypesNumber.h>
#include <re2/re2.h>

#include <azure/storage/common/storage_credential.hpp>
#include <Processors/Transforms/AddingDefaultsTransform.h>
#include <Processors/Transforms/ExtractColumnsTransform.h>
#include <Processors/Formats/IOutputFormat.h>
#include <Processors/Sources/ConstChunkGenerator.h>

#include <Storages/StorageFactory.h>
#include <Storages/StorageSnapshot.h>
#include <Storages/PartitionedSink.h>
#include <Storages/VirtualColumnUtils.h>
#include <Storages/StorageURL.h>
#include <Storages/NamedCollectionsHelpers.h>
#include <Common/parseGlobs.h>
#include <Disks/ObjectStorages/ObjectStorageIterator.h>
#include <Disks/IO/AsynchronousBoundedReadBuffer.h>

#include <QueryPipeline/QueryPipelineBuilder.h>
#include <QueryPipeline/Pipe.h>

#include <Disks/IO/ReadBufferFromAzureBlobStorage.h>
#include <Disks/IO/WriteBufferFromAzureBlobStorage.h>


using namespace Azure::Storage::Blobs;

namespace CurrentMetrics
{
    extern const Metric ObjectStorageAzureThreads;
    extern const Metric ObjectStorageAzureThreadsActive;
}

namespace ProfileEvents
{
    extern const Event EngineFileLikeReadFiles;
}

namespace DB
{

namespace ErrorCodes
{
    extern const int NUMBER_OF_ARGUMENTS_DOESNT_MATCH;
    extern const int BAD_ARGUMENTS;
    extern const int DATABASE_ACCESS_DENIED;
    extern const int CANNOT_COMPILE_REGEXP;
    extern const int CANNOT_EXTRACT_TABLE_STRUCTURE;
    extern const int LOGICAL_ERROR;
    extern const int NOT_IMPLEMENTED;

}

namespace
{

const std::unordered_set<std::string_view> required_configuration_keys = {
    "blob_path",
    "container",
};

const std::unordered_set<std::string_view> optional_configuration_keys = {
    "format",
    "compression",
    "structure",
    "compression_method",
    "account_name",
    "account_key",
    "connection_string",
    "storage_account_url",
};

bool isConnectionString(const std::string & candidate)
{
    return !candidate.starts_with("http");
}

}

void StorageAzureBlob::processNamedCollectionResult(StorageAzureBlob::Configuration & configuration, const NamedCollection & collection)
{
    validateNamedCollection(collection, required_configuration_keys, optional_configuration_keys);

    if (collection.has("connection_string"))
    {
        configuration.connection_url = collection.get<String>("connection_string");
        configuration.is_connection_string = true;
    }

    if (collection.has("storage_account_url"))
    {
        configuration.connection_url = collection.get<String>("storage_account_url");
        configuration.is_connection_string = false;
    }

    configuration.container = collection.get<String>("container");
    configuration.blob_path = collection.get<String>("blob_path");

    if (collection.has("account_name"))
        configuration.account_name = collection.get<String>("account_name");

    if (collection.has("account_key"))
        configuration.account_key = collection.get<String>("account_key");

    configuration.structure = collection.getOrDefault<String>("structure", "auto");
    configuration.format = collection.getOrDefault<String>("format", configuration.format);
    configuration.compression_method = collection.getOrDefault<String>("compression_method", collection.getOrDefault<String>("compression", "auto"));
}


StorageAzureBlob::Configuration StorageAzureBlob::getConfiguration(ASTs & engine_args, ContextPtr local_context)
{
    StorageAzureBlob::Configuration configuration;

    /// Supported signatures:
    ///
    /// AzureBlobStorage(connection_string|storage_account_url, container_name, blobpath, [account_name, account_key, format, compression])
    ///

    if (auto named_collection = tryGetNamedCollectionWithOverrides(engine_args, local_context))
    {
        processNamedCollectionResult(configuration, *named_collection);

        configuration.blobs_paths = {configuration.blob_path};

        if (configuration.format == "auto")
            configuration.format = FormatFactory::instance().getFormatFromFileName(configuration.blob_path, true);

        return configuration;
    }

    if (engine_args.size() < 3 || engine_args.size() > 7)
        throw Exception(ErrorCodes::NUMBER_OF_ARGUMENTS_DOESNT_MATCH,
                        "Storage AzureBlobStorage requires 3 to 7 arguments: "
                        "AzureBlobStorage(connection_string|storage_account_url, container_name, blobpath, [account_name, account_key, format, compression])");

    for (auto & engine_arg : engine_args)
        engine_arg = evaluateConstantExpressionOrIdentifierAsLiteral(engine_arg, local_context);

    std::unordered_map<std::string_view, size_t> engine_args_to_idx;

    configuration.connection_url = checkAndGetLiteralArgument<String>(engine_args[0], "connection_string/storage_account_url");
    configuration.is_connection_string = isConnectionString(configuration.connection_url);

    configuration.container = checkAndGetLiteralArgument<String>(engine_args[1], "container");
    configuration.blob_path = checkAndGetLiteralArgument<String>(engine_args[2], "blobpath");

    auto is_format_arg = [] (const std::string & s) -> bool
    {
        return s == "auto" || FormatFactory::instance().getAllFormats().contains(s);
    };

    if (engine_args.size() == 4)
    {
        //'c1 UInt64, c2 UInt64
        auto fourth_arg = checkAndGetLiteralArgument<String>(engine_args[3], "format/account_name");
        if (is_format_arg(fourth_arg))
        {
            configuration.format = fourth_arg;
        }
        else
        {
            throw Exception(ErrorCodes::BAD_ARGUMENTS, "Unknown format or account name specified without account key");
        }
    }
    else if (engine_args.size() == 5)
    {
        auto fourth_arg = checkAndGetLiteralArgument<String>(engine_args[3], "format/account_name");
        if (is_format_arg(fourth_arg))
        {
            configuration.format = fourth_arg;
            configuration.compression_method = checkAndGetLiteralArgument<String>(engine_args[4], "compression");
        }
        else
        {
            configuration.account_name = fourth_arg;
            configuration.account_key = checkAndGetLiteralArgument<String>(engine_args[4], "account_key");
        }
    }
    else if (engine_args.size() == 6)
    {
        auto fourth_arg = checkAndGetLiteralArgument<String>(engine_args[3], "format/account_name");
        if (fourth_arg == "auto" || FormatFactory::instance().getAllFormats().contains(fourth_arg))
        {
            throw Exception(ErrorCodes::BAD_ARGUMENTS, "Format and compression must be last arguments");
        }
        else
        {
            configuration.account_name = fourth_arg;

            configuration.account_key = checkAndGetLiteralArgument<String>(engine_args[4], "account_key");
            auto sixth_arg = checkAndGetLiteralArgument<String>(engine_args[5], "format/account_name");
            if (!is_format_arg(sixth_arg))
                throw Exception(ErrorCodes::BAD_ARGUMENTS, "Unknown format {}", sixth_arg);
            configuration.format = sixth_arg;
        }
    }
    else if (engine_args.size() == 7)
    {
        auto fourth_arg = checkAndGetLiteralArgument<String>(engine_args[3], "format/account_name");
        if (fourth_arg == "auto" || FormatFactory::instance().getAllFormats().contains(fourth_arg))
        {
            throw Exception(ErrorCodes::BAD_ARGUMENTS, "Format and compression must be last arguments");
        }
        else
        {
            configuration.account_name = fourth_arg;
            configuration.account_key = checkAndGetLiteralArgument<String>(engine_args[4], "account_key");
            auto sixth_arg = checkAndGetLiteralArgument<String>(engine_args[5], "format/account_name");
            if (!is_format_arg(sixth_arg))
                throw Exception(ErrorCodes::BAD_ARGUMENTS, "Unknown format {}", sixth_arg);
            configuration.format = sixth_arg;
            configuration.compression_method = checkAndGetLiteralArgument<String>(engine_args[6], "compression");
        }
    }

    configuration.blobs_paths = {configuration.blob_path};

    if (configuration.format == "auto")
        configuration.format = FormatFactory::instance().getFormatFromFileName(configuration.blob_path, true);

    return configuration;
}


AzureObjectStorage::SettingsPtr StorageAzureBlob::createSettings(ContextPtr local_context)
{
    const auto & context_settings = local_context->getSettingsRef();
    auto settings_ptr = std::make_unique<AzureObjectStorageSettings>();
    settings_ptr->max_single_part_upload_size = context_settings.azure_max_single_part_upload_size;
    settings_ptr->max_single_read_retries = context_settings.azure_max_single_read_retries;
    settings_ptr->list_object_keys_size = static_cast<int32_t>(context_settings.azure_list_object_keys_size);

    return settings_ptr;
}

void registerStorageAzureBlob(StorageFactory & factory)
{
    factory.registerStorage("AzureBlobStorage", [](const StorageFactory::Arguments & args)
    {
        auto & engine_args = args.engine_args;
        if (engine_args.empty())
            throw Exception(ErrorCodes::BAD_ARGUMENTS, "External data source must have arguments");

        auto configuration = StorageAzureBlob::getConfiguration(engine_args, args.getLocalContext());
        auto client = StorageAzureBlob::createClient(configuration, /* is_read_only */ false);
        // Use format settings from global server context + settings from
        // the SETTINGS clause of the create query. Settings from current
        // session and user are ignored.
        std::optional<FormatSettings> format_settings;
        if (args.storage_def->settings)
        {
            FormatFactorySettings user_format_settings;

            // Apply changed settings from global context, but ignore the
            // unknown ones, because we only have the format settings here.
            const auto & changes = args.getContext()->getSettingsRef().changes();
            for (const auto & change : changes)
            {
                if (user_format_settings.has(change.name))
                    user_format_settings.set(change.name, change.value);
            }

            // Apply changes from SETTINGS clause, with validation.
            user_format_settings.applyChanges(args.storage_def->settings->changes);
            format_settings = getFormatSettings(args.getContext(), user_format_settings);
        }
        else
        {
            format_settings = getFormatSettings(args.getContext());
        }

        ASTPtr partition_by;
        if (args.storage_def->partition_by)
            partition_by = args.storage_def->partition_by->clone();

        auto settings = StorageAzureBlob::createSettings(args.getContext());

        return std::make_shared<StorageAzureBlob>(
            std::move(configuration),
            std::make_unique<AzureObjectStorage>("AzureBlobStorage", std::move(client), std::move(settings)),
            args.getContext(),
            args.table_id,
            args.columns,
            args.constraints,
            args.comment,
            format_settings,
            /* distributed_processing */ false,
            partition_by);
    },
    {
        .supports_settings = true,
        .supports_sort_order = true, // for partition by
        .supports_schema_inference = true,
        .source_access_type = AccessType::AZURE,
    });
}

static bool containerExists(std::unique_ptr<BlobServiceClient> &blob_service_client, std::string container_name)
{
    Azure::Storage::Blobs::ListBlobContainersOptions options;
    options.Prefix = container_name;
    options.PageSizeHint = 1;

    auto containers_list_response = blob_service_client->ListBlobContainers(options);
    auto containers_list = containers_list_response.BlobContainers;

    for (const auto & container : containers_list)
    {
        if (container_name == container.Name)
            return true;
    }
    return false;
}

AzureClientPtr StorageAzureBlob::createClient(StorageAzureBlob::Configuration configuration, bool is_read_only)
{
    AzureClientPtr result;

    if (configuration.is_connection_string)
    {
        std::unique_ptr<BlobServiceClient> blob_service_client = std::make_unique<BlobServiceClient>(BlobServiceClient::CreateFromConnectionString(configuration.connection_url));
        result = std::make_unique<BlobContainerClient>(BlobContainerClient::CreateFromConnectionString(configuration.connection_url, configuration.container));
        bool container_exists = containerExists(blob_service_client,configuration.container);

        if (!container_exists)
        {
            if (is_read_only)
                throw Exception(
                    ErrorCodes::DATABASE_ACCESS_DENIED,
                    "AzureBlobStorage container does not exist '{}'",
                    configuration.container);

            try
            {
                result->CreateIfNotExists();
            } catch (const Azure::Storage::StorageException & e)
            {
                if (!(e.StatusCode == Azure::Core::Http::HttpStatusCode::Conflict
                    && e.ReasonPhrase == "The specified container already exists."))
                {
                    throw;
                }
            }
        }
    }
    else
    {
        std::shared_ptr<Azure::Storage::StorageSharedKeyCredential> storage_shared_key_credential;
        if (configuration.account_name.has_value() && configuration.account_key.has_value())
        {
            storage_shared_key_credential
                = std::make_shared<Azure::Storage::StorageSharedKeyCredential>(*configuration.account_name, *configuration.account_key);
        }

        std::unique_ptr<BlobServiceClient> blob_service_client;
        if (storage_shared_key_credential)
        {
            blob_service_client = std::make_unique<BlobServiceClient>(configuration.connection_url, storage_shared_key_credential);
        }
        else
        {
            blob_service_client = std::make_unique<BlobServiceClient>(configuration.connection_url);
        }

        bool container_exists = containerExists(blob_service_client,configuration.container);

        std::string final_url;
        size_t pos = configuration.connection_url.find('?');
        if (pos != std::string::npos)
        {
            auto url_without_sas = configuration.connection_url.substr(0, pos);
            final_url = url_without_sas + (url_without_sas.back() == '/' ? "" : "/") + configuration.container
                + configuration.connection_url.substr(pos);
        }
        else
            final_url
                = configuration.connection_url + (configuration.connection_url.back() == '/' ? "" : "/") + configuration.container;

        if (container_exists)
        {
            if (storage_shared_key_credential)
                result = std::make_unique<BlobContainerClient>(final_url, storage_shared_key_credential);
            else
                result = std::make_unique<BlobContainerClient>(final_url);
        }
        else
        {
            if (is_read_only)
                throw Exception(
                    ErrorCodes::DATABASE_ACCESS_DENIED,
                    "AzureBlobStorage container does not exist '{}'",
                    configuration.container);
            try
            {
                result = std::make_unique<BlobContainerClient>(blob_service_client->CreateBlobContainer(configuration.container).Value);
            } catch (const Azure::Storage::StorageException & e)
            {
                if (e.StatusCode == Azure::Core::Http::HttpStatusCode::Conflict
                      && e.ReasonPhrase == "The specified container already exists.")
                {
                    if (storage_shared_key_credential)
                        result = std::make_unique<BlobContainerClient>(final_url, storage_shared_key_credential);
                    else
                        result = std::make_unique<BlobContainerClient>(final_url);
                }
                else
                {
                    throw;
                }
            }
        }
    }

    return result;
}

Poco::URI StorageAzureBlob::Configuration::getConnectionURL() const
{
    if (!is_connection_string)
        return Poco::URI(connection_url);

    auto parsed_connection_string = Azure::Storage::_internal::ParseConnectionString(connection_url);
    return Poco::URI(parsed_connection_string.BlobServiceUrl.GetAbsoluteUrl());
}


StorageAzureBlob::StorageAzureBlob(
    const Configuration & configuration_,
    std::unique_ptr<AzureObjectStorage> && object_storage_,
    ContextPtr context,
    const StorageID & table_id_,
    const ColumnsDescription & columns_,
    const ConstraintsDescription & constraints_,
    const String & comment,
    std::optional<FormatSettings> format_settings_,
    bool distributed_processing_,
    ASTPtr partition_by_)
    : IStorage(table_id_)
    , name("AzureBlobStorage")
    , configuration(configuration_)
    , object_storage(std::move(object_storage_))
    , distributed_processing(distributed_processing_)
    , format_settings(format_settings_)
    , partition_by(partition_by_)
{
    FormatFactory::instance().checkFormatName(configuration.format);
    context->getGlobalContext()->getRemoteHostFilter().checkURL(configuration.getConnectionURL());

    StorageInMemoryMetadata storage_metadata;
    if (columns_.empty())
    {
        auto columns = getTableStructureFromData(object_storage.get(), configuration, format_settings, context, distributed_processing);
        storage_metadata.setColumns(columns);
    }
    else
        storage_metadata.setColumns(columns_);

    storage_metadata.setConstraints(constraints_);
    storage_metadata.setComment(comment);
    setInMemoryMetadata(storage_metadata);

    StoredObjects objects;
    for (const auto & key : configuration.blobs_paths)
        objects.emplace_back(key);

    virtual_columns = VirtualColumnUtils::getPathAndFileVirtualsForStorage(storage_metadata.getSampleBlock().getNamesAndTypesList());
}

void StorageAzureBlob::truncate(const ASTPtr &, const StorageMetadataPtr &, ContextPtr, TableExclusiveLockHolder &)
{
    if (configuration.withGlobs())
    {
        throw Exception(
            ErrorCodes::DATABASE_ACCESS_DENIED,
            "AzureBlobStorage key '{}' contains globs, so the table is in readonly mode",
            configuration.blob_path);
    }

    StoredObjects objects;
    for (const auto & key : configuration.blobs_paths)
        objects.emplace_back(key);

    object_storage->removeObjectsIfExist(objects);
}

namespace
{

class StorageAzureBlobSink : public SinkToStorage
{
public:
    StorageAzureBlobSink(
        const String & format,
        const Block & sample_block_,
        ContextPtr context,
        std::optional<FormatSettings> format_settings_,
        const CompressionMethod compression_method,
        AzureObjectStorage * object_storage,
        const String & blob_path)
        : SinkToStorage(sample_block_)
        , sample_block(sample_block_)
        , format_settings(format_settings_)
    {
        StoredObject object(blob_path);
        write_buf = wrapWriteBufferWithCompressionMethod(object_storage->writeObject(object, WriteMode::Rewrite), compression_method, 3);
        writer = FormatFactory::instance().getOutputFormatParallelIfPossible(format, *write_buf, sample_block, context, format_settings);
    }

    String getName() const override { return "StorageAzureBlobSink"; }

    void consume(Chunk chunk) override
    {
        std::lock_guard lock(cancel_mutex);
        if (cancelled)
            return;
        writer->write(getHeader().cloneWithColumns(chunk.detachColumns()));
    }

    void onCancel() override
    {
        std::lock_guard lock(cancel_mutex);
        finalize();
        cancelled = true;
    }

    void onException(std::exception_ptr exception) override
    {
        std::lock_guard lock(cancel_mutex);
        try
        {
            std::rethrow_exception(exception);
        }
        catch (...)
        {
            /// An exception context is needed to proper delete write buffers without finalization
            release();
        }
    }

    void onFinish() override
    {
        std::lock_guard lock(cancel_mutex);
        finalize();
    }

private:
    void finalize()
    {
        if (!writer)
            return;

        try
        {
            writer->finalize();
            writer->flush();
            write_buf->finalize();
        }
        catch (...)
        {
            /// Stop ParallelFormattingOutputFormat correctly.
            release();
            throw;
        }
    }

    void release()
    {
        writer.reset();
        write_buf->finalize();
    }

    Block sample_block;
    std::optional<FormatSettings> format_settings;
    std::unique_ptr<WriteBuffer> write_buf;
    OutputFormatPtr writer;
    bool cancelled = false;
    std::mutex cancel_mutex;
};

class PartitionedStorageAzureBlobSink : public PartitionedSink
{
public:
    PartitionedStorageAzureBlobSink(
        const ASTPtr & partition_by,
        const String & format_,
        const Block & sample_block_,
        ContextPtr context_,
        std::optional<FormatSettings> format_settings_,
        const CompressionMethod compression_method_,
        AzureObjectStorage * object_storage_,
        const String & blob_)
        : PartitionedSink(partition_by, context_, sample_block_)
        , format(format_)
        , sample_block(sample_block_)
        , context(context_)
        , compression_method(compression_method_)
        , object_storage(object_storage_)
        , blob(blob_)
        , format_settings(format_settings_)
    {
    }

    SinkPtr createSinkForPartition(const String & partition_id) override
    {
        auto partition_key = replaceWildcards(blob, partition_id);
        validateKey(partition_key);

        return std::make_shared<StorageAzureBlobSink>(
            format,
            sample_block,
            context,
            format_settings,
            compression_method,
            object_storage,
            partition_key
        );
    }

private:
    const String format;
    const Block sample_block;
    const ContextPtr context;
    const CompressionMethod compression_method;
    AzureObjectStorage * object_storage;
    const String blob;
    const std::optional<FormatSettings> format_settings;

    ExpressionActionsPtr partition_by_expr;

    static void validateKey(const String & str)
    {
        validatePartitionKey(str, true);
    }
};

}

Pipe StorageAzureBlob::read(
    const Names & column_names,
    const StorageSnapshotPtr & storage_snapshot,
    SelectQueryInfo & query_info,
    ContextPtr local_context,
    QueryProcessingStage::Enum /*processed_stage*/,
    size_t max_block_size,
    size_t num_streams)
{
    if (partition_by && configuration.withWildcard())
        throw Exception(ErrorCodes::NOT_IMPLEMENTED, "Reading from a partitioned Azure storage is not implemented yet");

    Pipes pipes;

    std::shared_ptr<StorageAzureBlobSource::IIterator> iterator_wrapper;
    if (distributed_processing)
    {
        iterator_wrapper = std::make_shared<StorageAzureBlobSource::ReadIterator>(local_context,
            local_context->getReadTaskCallback());
    }
    else if (configuration.withGlobs())
    {
        /// Iterate through disclosed globs and make a source for each file
        iterator_wrapper = std::make_shared<StorageAzureBlobSource::GlobIterator>(
            object_storage.get(), configuration.container, configuration.blob_path,
            query_info.query, virtual_columns, local_context, nullptr, local_context->getFileProgressCallback());
    }
    else
    {
        iterator_wrapper = std::make_shared<StorageAzureBlobSource::KeysIterator>(
            object_storage.get(), configuration.container, configuration.blobs_paths,
            query_info.query, virtual_columns, local_context, nullptr, local_context->getFileProgressCallback());
    }

    auto read_from_format_info = prepareReadingFromFormat(column_names, storage_snapshot, supportsSubsetOfColumns(), getVirtuals());
    bool need_only_count = (query_info.optimize_trivial_count || read_from_format_info.requested_columns.empty())
        && local_context->getSettingsRef().optimize_count_from_files;

    for (size_t i = 0; i < num_streams; ++i)
    {
        pipes.emplace_back(std::make_shared<StorageAzureBlobSource>(
            read_from_format_info,
            configuration.format,
            getName(),
            local_context,
            format_settings,
            max_block_size,
            configuration.compression_method,
            object_storage.get(),
            configuration.container,
            configuration.connection_url,
            iterator_wrapper,
            need_only_count,
            query_info));
    }

    return Pipe::unitePipes(std::move(pipes));
}

SinkToStoragePtr StorageAzureBlob::write(const ASTPtr & query, const StorageMetadataPtr & metadata_snapshot, ContextPtr local_context, bool /*async_insert*/)
{
    auto sample_block = metadata_snapshot->getSampleBlock();
    auto chosen_compression_method = chooseCompressionMethod(configuration.blobs_paths.back(), configuration.compression_method);
    auto insert_query = std::dynamic_pointer_cast<ASTInsertQuery>(query);

    auto partition_by_ast = insert_query ? (insert_query->partition_by ? insert_query->partition_by : partition_by) : nullptr;
    bool is_partitioned_implementation = partition_by_ast && configuration.withWildcard();

    if (is_partitioned_implementation)
    {
        return std::make_shared<PartitionedStorageAzureBlobSink>(
            partition_by_ast,
            configuration.format,
            sample_block,
            local_context,
            format_settings,
            chosen_compression_method,
            object_storage.get(),
            configuration.blobs_paths.back());
    }
    else
    {
        if (configuration.withGlobs())
            throw Exception(ErrorCodes::DATABASE_ACCESS_DENIED,
                            "AzureBlobStorage key '{}' contains globs, so the table is in readonly mode", configuration.blob_path);

        bool truncate_in_insert = local_context->getSettingsRef().azure_truncate_on_insert;

        if (!truncate_in_insert && object_storage->exists(StoredObject(configuration.blob_path)))
        {

            if (local_context->getSettingsRef().azure_create_new_file_on_insert)
            {
                size_t index = configuration.blobs_paths.size();
                const auto & first_key = configuration.blobs_paths[0];
                auto pos = first_key.find_first_of('.');
                String new_key;

                do
                {
                    new_key = first_key.substr(0, pos) + "." + std::to_string(index) + (pos == std::string::npos ? "" : first_key.substr(pos));
                    ++index;
                }
                while (object_storage->exists(StoredObject(new_key)));

                configuration.blobs_paths.push_back(new_key);
            }
            else
            {
                throw Exception(
                    ErrorCodes::BAD_ARGUMENTS,
                    "Object in bucket {} with key {} already exists. "
                    "If you want to overwrite it, enable setting azure_truncate_on_insert, if you "
                    "want to create a new file on each insert, enable setting azure_create_new_file_on_insert",
                    configuration.container, configuration.blobs_paths.back());
            }
        }

        return std::make_shared<StorageAzureBlobSink>(
            configuration.format,
            sample_block,
            local_context,
            format_settings,
            chosen_compression_method,
            object_storage.get(),
            configuration.blobs_paths.back());
    }
}

NamesAndTypesList StorageAzureBlob::getVirtuals() const
{
    return virtual_columns;
}

bool StorageAzureBlob::supportsPartitionBy() const
{
    return true;
}

bool StorageAzureBlob::supportsSubsetOfColumns() const
{
    return FormatFactory::instance().checkIfFormatSupportsSubsetOfColumns(configuration.format);
}

bool StorageAzureBlob::prefersLargeBlocks() const
{
    return FormatFactory::instance().checkIfOutputFormatPrefersLargeBlocks(configuration.format);
}

bool StorageAzureBlob::parallelizeOutputAfterReading(ContextPtr context) const
{
    return FormatFactory::instance().checkParallelizeOutputAfterReading(configuration.format, context);
}

StorageAzureBlobSource::GlobIterator::GlobIterator(
    AzureObjectStorage * object_storage_,
    const std::string & container_,
    String blob_path_with_globs_,
    ASTPtr query_,
    const NamesAndTypesList & virtual_columns_,
    ContextPtr context_,
    RelativePathsWithMetadata * outer_blobs_,
    std::function<void(FileProgress)> file_progress_callback_)
    : IIterator(context_)
    , object_storage(object_storage_)
    , container(container_)
    , blob_path_with_globs(blob_path_with_globs_)
    , query(query_)
    , virtual_columns(virtual_columns_)
    , outer_blobs(outer_blobs_)
    , file_progress_callback(file_progress_callback_)
{

    const String key_prefix = blob_path_with_globs.substr(0, blob_path_with_globs.find_first_of("*?{"));

    /// We don't have to list bucket, because there is no asterisks.
    if (key_prefix.size() == blob_path_with_globs.size())
    {
        ObjectMetadata object_metadata = object_storage->getObjectMetadata(blob_path_with_globs);
        blobs_with_metadata.emplace_back(blob_path_with_globs, object_metadata);
        if (outer_blobs)
            outer_blobs->emplace_back(blobs_with_metadata.back());
        is_finished = true;
        return;
    }

    object_storage_iterator = object_storage->iterate(key_prefix);

    matcher = std::make_unique<re2::RE2>(makeRegexpPatternFromGlobs(blob_path_with_globs));

    if (!matcher->ok())
        throw Exception(
            ErrorCodes::CANNOT_COMPILE_REGEXP, "Cannot compile regex from glob ({}): {}", blob_path_with_globs, matcher->error());

    recursive = blob_path_with_globs == "/**" ? true : false;
}

RelativePathWithMetadata StorageAzureBlobSource::GlobIterator::next()
{
    std::lock_guard lock(next_mutex);

    if (is_finished && index >= blobs_with_metadata.size())
    {
        return {};
    }

    bool need_new_batch = blobs_with_metadata.empty() || index >= blobs_with_metadata.size();

    if (need_new_batch)
    {
        RelativePathsWithMetadata new_batch;
        while (new_batch.empty())
        {
            auto result = object_storage_iterator->getCurrrentBatchAndScheduleNext();
            if (result.has_value())
            {
                new_batch = result.value();
            }
            else
            {
                is_finished = true;
                return {};
            }

            for (auto it = new_batch.begin(); it != new_batch.end();)
            {
                if (!recursive && !re2::RE2::FullMatch(it->relative_path, *matcher))
                    it = new_batch.erase(it);
                else
                    ++it;
            }
        }

        index = 0;
        if (!is_initialized)
        {
            filter_ast = VirtualColumnUtils::createPathAndFileFilterAst(query, virtual_columns, fs::path(container) / new_batch.front().relative_path, getContext());
            is_initialized = true;
        }

        if (filter_ast)
        {
            std::vector<String> paths;
            paths.reserve(new_batch.size());
            for (auto & path_with_metadata : new_batch)
                paths.push_back(fs::path(container) / path_with_metadata.relative_path);

            VirtualColumnUtils::filterByPathOrFile(new_batch, paths, query, virtual_columns, getContext(), filter_ast);
        }

        if (outer_blobs)
            outer_blobs->insert(outer_blobs->end(), new_batch.begin(), new_batch.end());

        blobs_with_metadata = std::move(new_batch);
        if (file_progress_callback)
        {
            for (const auto & [_, info] : blobs_with_metadata)
                file_progress_callback(FileProgress(0, info.size_bytes));
        }
    }

    size_t current_index = index++;
    if (current_index >= blobs_with_metadata.size())
        throw Exception(ErrorCodes::LOGICAL_ERROR, "Index out of bound for blob metadata");
    return blobs_with_metadata[current_index];
}

StorageAzureBlobSource::KeysIterator::KeysIterator(
    AzureObjectStorage * object_storage_,
    const std::string & container_,
    const Strings & keys_,
    ASTPtr query_,
    const NamesAndTypesList & virtual_columns_,
    ContextPtr context_,
    RelativePathsWithMetadata * outer_blobs,
    std::function<void(FileProgress)> file_progress_callback)
    : IIterator(context_)
    , object_storage(object_storage_)
    , container(container_)
    , query(query_)
    , virtual_columns(virtual_columns_)
{
    Strings all_keys = keys_;

    ASTPtr filter_ast;
    if (!all_keys.empty())
        filter_ast = VirtualColumnUtils::createPathAndFileFilterAst(query, virtual_columns, fs::path(container) / all_keys[0], getContext());

    if (filter_ast)
    {
        Strings paths;
        paths.reserve(all_keys.size());
        for (const auto & key : all_keys)
            paths.push_back(fs::path(container) / key);

        VirtualColumnUtils::filterByPathOrFile(all_keys, paths, query, virtual_columns, getContext(), filter_ast);
    }

    for (auto && key : all_keys)
    {
        ObjectMetadata object_metadata = object_storage->getObjectMetadata(key);
        if (file_progress_callback)
            file_progress_callback(FileProgress(0, object_metadata.size_bytes));
        keys.emplace_back(RelativePathWithMetadata{key, object_metadata});
    }

    if (outer_blobs)
        *outer_blobs = keys;
}

RelativePathWithMetadata StorageAzureBlobSource::KeysIterator::next()
{
    size_t current_index = index.fetch_add(1, std::memory_order_relaxed);
    if (current_index >= keys.size())
        return {};

    return keys[current_index];
}

Chunk StorageAzureBlobSource::generate()
{
    while (true)
    {
        if (isCancelled() || !reader)
        {
            if (reader)
                reader->cancel();
            break;
        }

        Chunk chunk;
        if (reader->pull(chunk))
        {
            UInt64 num_rows = chunk.getNumRows();
            total_rows_in_file += num_rows;
            size_t chunk_size = 0;
            if (const auto * input_format = reader.getInputFormat())
                chunk_size = input_format->getApproxBytesReadForChunk();
            progress(num_rows, chunk_size ? chunk_size : chunk.bytes());
<<<<<<< HEAD

            const String & file_path = fs::path(container) / reader.getRelativePath();
            for (const auto & virtual_column : requested_virtual_columns)
            {
                if (virtual_column.name == "_path")
                {
                    chunk.addColumn(virtual_column.type->createColumnConst(num_rows, file_path));
                }
                else if (virtual_column.name == "_file")
                {
                    size_t last_slash_pos = file_path.find_last_of('/');
                    auto column = virtual_column.type->createColumnConst(num_rows, file_path.substr(last_slash_pos + 1));
                    chunk.addColumn(column);
                }
            }

=======
            VirtualColumnUtils::addRequestedPathAndFileVirtualsToChunk(chunk, requested_virtual_columns, reader.getPath());
>>>>>>> bea651e8
            return chunk;
        }

        if (reader.getInputFormat() && getContext()->getSettingsRef().use_cache_for_count_from_files)
            addNumRowsToCache(reader.getRelativePath(), total_rows_in_file);

        total_rows_in_file = 0;

        assert(reader_future.valid());
        reader = reader_future.get();

        if (!reader)
            break;

        /// Even if task is finished the thread may be not freed in pool.
        /// So wait until it will be freed before scheduling a new task.
        create_reader_pool.wait();
        reader_future = createReaderAsync();
    }

    return {};
}

void StorageAzureBlobSource::addNumRowsToCache(const DB::String & path, size_t num_rows)
{
    String source = fs::path(connection_url) / container / path;
    auto cache_key = getKeyForSchemaCache(source, format, format_settings, getContext());
    StorageAzureBlob::getSchemaCache(getContext()).addNumRows(cache_key, num_rows);
}

std::optional<size_t> StorageAzureBlobSource::tryGetNumRowsFromCache(const DB::RelativePathWithMetadata & path_with_metadata)
{
    String source = fs::path(connection_url) / container / path_with_metadata.relative_path;
    auto cache_key = getKeyForSchemaCache(source, format, format_settings, getContext());
    auto get_last_mod_time = [&]() -> std::optional<time_t>
    {
        auto last_mod = path_with_metadata.metadata.last_modified;
        if (last_mod)
            return last_mod->epochTime();
        return std::nullopt;
    };

    return StorageAzureBlob::getSchemaCache(getContext()).tryGetNumRows(cache_key, get_last_mod_time);
}

StorageAzureBlobSource::StorageAzureBlobSource(
    const ReadFromFormatInfo & info,
    const String & format_,
    String name_,
    ContextPtr context_,
    std::optional<FormatSettings> format_settings_,
    UInt64 max_block_size_,
    String compression_hint_,
    AzureObjectStorage * object_storage_,
    const String & container_,
    const String & connection_url_,
    std::shared_ptr<IIterator> file_iterator_,
    bool need_only_count_,
    const SelectQueryInfo & query_info_)
    :ISource(info.source_header, false)
    , WithContext(context_)
    , requested_columns(info.requested_columns)
    , requested_virtual_columns(info.requested_virtual_columns)
    , format(format_)
    , name(std::move(name_))
    , sample_block(info.format_header)
    , format_settings(format_settings_)
    , columns_desc(info.columns_description)
    , max_block_size(max_block_size_)
    , compression_hint(compression_hint_)
    , object_storage(std::move(object_storage_))
    , container(container_)
    , connection_url(connection_url_)
    , file_iterator(file_iterator_)
    , need_only_count(need_only_count_)
    , query_info(query_info_)
    , create_reader_pool(CurrentMetrics::ObjectStorageAzureThreads, CurrentMetrics::ObjectStorageAzureThreadsActive, 1)
    , create_reader_scheduler(threadPoolCallbackRunner<ReaderHolder>(create_reader_pool, "AzureReader"))
{
    reader = createReader();
    if (reader)
        reader_future = createReaderAsync();
}


StorageAzureBlobSource::~StorageAzureBlobSource()
{
    create_reader_pool.wait();
}

String StorageAzureBlobSource::getName() const
{
    return name;
}

StorageAzureBlobSource::ReaderHolder StorageAzureBlobSource::createReader()
{
    auto path_with_metadata = file_iterator->next();
    if (path_with_metadata.relative_path.empty())
        return {};

    if (path_with_metadata.metadata.size_bytes == 0)
        path_with_metadata.metadata = object_storage->getObjectMetadata(path_with_metadata.relative_path);
    size_t object_size = path_with_metadata.metadata.size_bytes;

    QueryPipelineBuilder builder;
    std::shared_ptr<ISource> source;
    std::unique_ptr<ReadBuffer> read_buf;
    std::optional<size_t> num_rows_from_cache = need_only_count && getContext()->getSettingsRef().use_cache_for_count_from_files ? tryGetNumRowsFromCache(path_with_metadata) : std::nullopt;
    if (num_rows_from_cache)
    {
        /// We should not return single chunk with all number of rows,
        /// because there is a chance that this chunk will be materialized later
        /// (it can cause memory problems even with default values in columns or when virtual columns are requested).
        /// Instead, we use special ConstChunkGenerator that will generate chunks
        /// with max_block_size rows until total number of rows is reached.
        source = std::make_shared<ConstChunkGenerator>(sample_block, *num_rows_from_cache, max_block_size);
        builder.init(Pipe(source));
    }
    else
    {
        auto compression_method = chooseCompressionMethod(path_with_metadata.relative_path, compression_hint);
        read_buf = createAzureReadBuffer(path_with_metadata.relative_path, object_size);
        auto input_format = FormatFactory::instance().getInput(
                format, *read_buf, sample_block, getContext(), max_block_size,
                format_settings, std::nullopt, std::nullopt,
                /* is_remote_fs */ true, compression_method);
        input_format->setQueryInfo(query_info, getContext());

        builder.init(Pipe(input_format));

        if (columns_desc.hasDefaults())
        {
            builder.addSimpleTransform(
                [&](const Block & header)
                { return std::make_shared<AddingDefaultsTransform>(header, columns_desc, *input_format, getContext()); });
        }

        source = input_format;
    }

    /// Add ExtractColumnsTransform to extract requested columns/subcolumns
    /// from chunk read by IInputFormat.
    builder.addSimpleTransform([&](const Block & header)
    {
        return std::make_shared<ExtractColumnsTransform>(header, requested_columns);
    });

    auto pipeline = std::make_unique<QueryPipeline>(QueryPipelineBuilder::getPipeline(std::move(builder)));
    auto current_reader = std::make_unique<PullingPipelineExecutor>(*pipeline);

<<<<<<< HEAD
    return ReaderHolder{path_with_metadata, std::move(read_buf), std::move(source), std::move(pipeline), std::move(current_reader)};
=======
    ProfileEvents::increment(ProfileEvents::EngineFileLikeReadFiles);

    return ReaderHolder{fs::path(container) / current_key, std::move(read_buf), std::move(input_format), std::move(pipeline), std::move(current_reader)};
>>>>>>> bea651e8
}

std::future<StorageAzureBlobSource::ReaderHolder> StorageAzureBlobSource::createReaderAsync()
{
    return create_reader_scheduler([this] { return createReader(); }, Priority{});
}

std::unique_ptr<ReadBuffer> StorageAzureBlobSource::createAzureReadBuffer(const String & key, size_t object_size)
{
    auto read_settings = getContext()->getReadSettings().adjustBufferSize(object_size);
    read_settings.enable_filesystem_cache = false;
    auto download_buffer_size = getContext()->getSettings().max_download_buffer_size;
    const bool object_too_small = object_size <= 2 * download_buffer_size;

    // Create a read buffer that will prefetch the first ~1 MB of the file.
    // When reading lots of tiny files, this prefetching almost doubles the throughput.
    // For bigger files, parallel reading is more useful.
    if (object_too_small && read_settings.remote_fs_method == RemoteFSReadMethod::threadpool)
    {
        LOG_TRACE(log, "Downloading object of size {} from Azure with initial prefetch", object_size);
        return createAsyncAzureReadBuffer(key, read_settings, object_size);
    }

    return object_storage->readObject(StoredObject(key), read_settings, {}, object_size);
}

namespace
{
    class ReadBufferIterator : public IReadBufferIterator, WithContext
    {
    public:
        ReadBufferIterator(
            const std::shared_ptr<StorageAzureBlobSource::IIterator> & file_iterator_,
            AzureObjectStorage * object_storage_,
            const StorageAzureBlob::Configuration & configuration_,
            const std::optional<FormatSettings> & format_settings_,
            const RelativePathsWithMetadata & read_keys_,
            const ContextPtr & context_)
            : WithContext(context_)
            , file_iterator(file_iterator_)
            , object_storage(object_storage_)
            , configuration(configuration_)
            , format_settings(format_settings_)
            , read_keys(read_keys_)
            , prev_read_keys_size(read_keys_.size())
        {
        }

        std::unique_ptr<ReadBuffer> next() override
        {
            auto [key, metadata] = file_iterator->next();

            if (key.empty())
            {
                if (first)
                    throw Exception(
                        ErrorCodes::CANNOT_EXTRACT_TABLE_STRUCTURE,
                        "Cannot extract table structure from {} format file, because there are no files with provided path "
                        "in AzureBlobStorage. You must specify table structure manually", configuration.format);

                return nullptr;
            }

            current_path = key;

            ///AzureBlobStorage file iterator could get new keys after new iteration, check them in schema cache.
            if (getContext()->getSettingsRef().schema_inference_use_cache_for_azure && read_keys.size() > prev_read_keys_size)
            {
                columns_from_cache = StorageAzureBlob::tryGetColumnsFromCache(read_keys.begin() + prev_read_keys_size, read_keys.end(), configuration, format_settings, getContext());
                prev_read_keys_size = read_keys.size();
                if (columns_from_cache)
                    return nullptr;
            }

            first = false;
            int zstd_window_log_max = static_cast<int>(getContext()->getSettingsRef().zstd_window_log_max);
            return wrapReadBufferWithCompressionMethod(
                object_storage->readObject(StoredObject(key), getContext()->getReadSettings(), {}, metadata.size_bytes),
                chooseCompressionMethod(key, configuration.compression_method),
                zstd_window_log_max);
        }

        std::optional<ColumnsDescription> getCachedColumns() override { return columns_from_cache; }

        void setNumRowsToLastFile(size_t num_rows) override
        {
            if (!getContext()->getSettingsRef().schema_inference_use_cache_for_s3)
                return;

            String source = fs::path(configuration.connection_url) / configuration.container / current_path;
            auto key = getKeyForSchemaCache(source, configuration.format, format_settings, getContext());
            StorageAzureBlob::getSchemaCache(getContext()).addNumRows(key, num_rows);
        }

    private:
        std::shared_ptr<StorageAzureBlobSource::IIterator> file_iterator;
        AzureObjectStorage * object_storage;
        const StorageAzureBlob::Configuration & configuration;
        const std::optional<FormatSettings> & format_settings;
        const RelativePathsWithMetadata & read_keys;
        std::optional<ColumnsDescription> columns_from_cache;
        size_t prev_read_keys_size;
        String current_path;
        bool first = true;
    };
}

ColumnsDescription StorageAzureBlob::getTableStructureFromData(
    AzureObjectStorage * object_storage,
    const Configuration & configuration,
    const std::optional<FormatSettings> & format_settings,
    ContextPtr ctx,
    bool distributed_processing)
{
    RelativePathsWithMetadata read_keys;
    std::shared_ptr<StorageAzureBlobSource::IIterator> file_iterator;
    if (distributed_processing)
    {
        file_iterator = std::make_shared<StorageAzureBlobSource::ReadIterator>(ctx,
            ctx->getReadTaskCallback());
    }
    else if (configuration.withGlobs())
    {
        file_iterator = std::make_shared<StorageAzureBlobSource::GlobIterator>(
            object_storage, configuration.container, configuration.blob_path, nullptr, NamesAndTypesList{}, ctx, &read_keys);
    }
    else
    {
        file_iterator = std::make_shared<StorageAzureBlobSource::KeysIterator>(
            object_storage, configuration.container, configuration.blobs_paths, nullptr, NamesAndTypesList{}, ctx, &read_keys);
    }

    std::optional<ColumnsDescription> columns_from_cache;
    if (ctx->getSettingsRef().schema_inference_use_cache_for_azure)
        columns_from_cache = tryGetColumnsFromCache(read_keys.begin(), read_keys.end(), configuration, format_settings, ctx);

    ColumnsDescription columns;
    if (columns_from_cache)
    {
        columns = *columns_from_cache;
    }
    else
    {
        ReadBufferIterator read_buffer_iterator(file_iterator, object_storage, configuration, format_settings, read_keys, ctx);
        columns = readSchemaFromFormat(configuration.format, format_settings, read_buffer_iterator, configuration.withGlobs(), ctx);
    }

    if (ctx->getSettingsRef().schema_inference_use_cache_for_azure)
        addColumnsToCache(read_keys, columns, configuration, format_settings, configuration.format, ctx);

    return columns;

}

std::optional<ColumnsDescription> StorageAzureBlob::tryGetColumnsFromCache(
        const RelativePathsWithMetadata::const_iterator & begin,
        const RelativePathsWithMetadata::const_iterator & end,
        const StorageAzureBlob::Configuration & configuration,
        const std::optional<FormatSettings> & format_settings,
        const ContextPtr & ctx)
{
    auto & schema_cache = getSchemaCache(ctx);
    for (auto it = begin; it < end; ++it)
    {
        auto get_last_mod_time = [&] -> std::optional<time_t>
        {
            if (it->metadata.last_modified)
                return it->metadata.last_modified->epochTime();
            return std::nullopt;
        };

        auto host_and_bucket = configuration.connection_url + '/' + configuration.container;
        String source = host_and_bucket + '/' + it->relative_path;
        auto cache_key = getKeyForSchemaCache(source, configuration.format, format_settings, ctx);
        auto columns = schema_cache.tryGetColumns(cache_key, get_last_mod_time);
        if (columns)
            return columns;
    }

    return std::nullopt;

}

void StorageAzureBlob::addColumnsToCache(
    const RelativePathsWithMetadata & keys,
    const ColumnsDescription & columns,
    const StorageAzureBlob::Configuration & configuration,
    const std::optional<FormatSettings> & format_settings,
    const String & format_name,
    const ContextPtr & ctx)
{
    auto host_and_bucket = configuration.connection_url + '/' + configuration.container;
    Strings sources;
    sources.reserve(keys.size());
    std::transform(keys.begin(), keys.end(), std::back_inserter(sources), [&](const auto & elem){ return host_and_bucket + '/' + elem.relative_path; });
    auto cache_keys = getKeysForSchemaCache(sources, format_name, format_settings, ctx);
    auto & schema_cache = getSchemaCache(ctx);
    schema_cache.addManyColumns(cache_keys, columns);
}

SchemaCache & StorageAzureBlob::getSchemaCache(const ContextPtr & ctx)
{
    static SchemaCache schema_cache(ctx->getConfigRef().getUInt("schema_inference_cache_max_elements_for_azure", DEFAULT_SCHEMA_CACHE_ELEMENTS));
    return schema_cache;
}


std::unique_ptr<ReadBuffer> StorageAzureBlobSource::createAsyncAzureReadBuffer(
    const String & key, const ReadSettings & read_settings, size_t object_size)
{
    auto modified_settings{read_settings};
    modified_settings.remote_read_min_bytes_for_seek = modified_settings.remote_fs_buffer_size;
    auto async_reader = object_storage->readObjects(StoredObjects{StoredObject{key, object_size}}, modified_settings);

    async_reader->setReadUntilEnd();
    if (read_settings.remote_fs_prefetch)
        async_reader->prefetch(DEFAULT_PREFETCH_PRIORITY);

    return async_reader;
}

}

#endif<|MERGE_RESOLUTION|>--- conflicted
+++ resolved
@@ -992,26 +992,7 @@
             if (const auto * input_format = reader.getInputFormat())
                 chunk_size = input_format->getApproxBytesReadForChunk();
             progress(num_rows, chunk_size ? chunk_size : chunk.bytes());
-<<<<<<< HEAD
-
-            const String & file_path = fs::path(container) / reader.getRelativePath();
-            for (const auto & virtual_column : requested_virtual_columns)
-            {
-                if (virtual_column.name == "_path")
-                {
-                    chunk.addColumn(virtual_column.type->createColumnConst(num_rows, file_path));
-                }
-                else if (virtual_column.name == "_file")
-                {
-                    size_t last_slash_pos = file_path.find_last_of('/');
-                    auto column = virtual_column.type->createColumnConst(num_rows, file_path.substr(last_slash_pos + 1));
-                    chunk.addColumn(column);
-                }
-            }
-
-=======
             VirtualColumnUtils::addRequestedPathAndFileVirtualsToChunk(chunk, requested_virtual_columns, reader.getPath());
->>>>>>> bea651e8
             return chunk;
         }
 
@@ -1163,13 +1144,9 @@
     auto pipeline = std::make_unique<QueryPipeline>(QueryPipelineBuilder::getPipeline(std::move(builder)));
     auto current_reader = std::make_unique<PullingPipelineExecutor>(*pipeline);
 
-<<<<<<< HEAD
+    ProfileEvents::increment(ProfileEvents::EngineFileLikeReadFiles);
+
     return ReaderHolder{path_with_metadata, std::move(read_buf), std::move(source), std::move(pipeline), std::move(current_reader)};
-=======
-    ProfileEvents::increment(ProfileEvents::EngineFileLikeReadFiles);
-
-    return ReaderHolder{fs::path(container) / current_key, std::move(read_buf), std::move(input_format), std::move(pipeline), std::move(current_reader)};
->>>>>>> bea651e8
 }
 
 std::future<StorageAzureBlobSource::ReaderHolder> StorageAzureBlobSource::createReaderAsync()
