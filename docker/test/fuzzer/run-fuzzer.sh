#!/bin/bash
# shellcheck disable=SC2086,SC2001,SC2046,SC2030,SC2031,SC2010,SC2015

set -x

# core.COMM.PID-TID
sysctl kernel.core_pattern='core.%e.%p-%P'

set -e
set -u
set -o pipefail

stage=${stage:-}
script_dir="$( cd "$( dirname "${BASH_SOURCE[0]}" )" >/dev/null 2>&1 && pwd )"
echo "$script_dir"
repo_dir=ch
BINARY_TO_DOWNLOAD=${BINARY_TO_DOWNLOAD:="clang-15_debug_none_unsplitted_disable_False_binary"}
BINARY_URL_TO_DOWNLOAD=${BINARY_URL_TO_DOWNLOAD:="https://clickhouse-builds.s3.amazonaws.com/$PR_TO_TEST/$SHA_TO_TEST/clickhouse_build_check/$BINARY_TO_DOWNLOAD/clickhouse"}

function clone
{
    # For local runs, start directly from the "fuzz" stage.
    rm -rf "$repo_dir" ||:
    mkdir "$repo_dir" ||:

    git clone --depth 1 https://github.com/ClickHouse/ClickHouse.git -- "$repo_dir" 2>&1 | ts '%Y-%m-%d %H:%M:%S'
    (
        cd "$repo_dir"
        if [ "$PR_TO_TEST" != "0" ]; then
            if git fetch --depth 1 origin "+refs/pull/$PR_TO_TEST/merge"; then
                git checkout FETCH_HEAD
                echo "Checked out pull/$PR_TO_TEST/merge ($(git rev-parse FETCH_HEAD))"
            else
                git fetch --depth 1 origin "+refs/pull/$PR_TO_TEST/head"
                git checkout "$SHA_TO_TEST"
                echo "Checked out nominal SHA $SHA_TO_TEST for PR $PR_TO_TEST"
            fi
            git diff --name-only master HEAD | tee ci-changed-files.txt
        else
            if [ -v SHA_TO_TEST ]; then
                git fetch --depth 2 origin "$SHA_TO_TEST"
                git checkout "$SHA_TO_TEST"
                echo "Checked out nominal SHA $SHA_TO_TEST for master"
            else
                git fetch --depth 2 origin
                echo "Using default repository head $(git rev-parse HEAD)"
            fi
            git diff --name-only HEAD~1 HEAD | tee ci-changed-files.txt
        fi
        cd -
    )

    ls -lath ||:
}

function wget_with_retry
{
    for _ in 1 2 3 4; do
        if wget -nv -nd -c "$1";then
            return 0
        else
            sleep 0.5
        fi
    done
    return 1
}

function download
{
    wget_with_retry "$BINARY_URL_TO_DOWNLOAD"

    chmod +x clickhouse
    # clickhouse may be compressed - run once to decompress
    ./clickhouse ||:
    ln -s ./clickhouse ./clickhouse-server
    ln -s ./clickhouse ./clickhouse-client
    ln -s ./clickhouse ./clickhouse-local

    # clickhouse-server is in the current dir
    export PATH="$PWD:$PATH"
}

function configure
{
    rm -rf db ||:
    mkdir db ||:
    cp -av --dereference "$repo_dir"/programs/server/config* db
    cp -av --dereference "$repo_dir"/programs/server/user* db
    # TODO figure out which ones are needed
    cp -av --dereference "$repo_dir"/tests/config/config.d/listen.xml db/config.d
    cp -av --dereference "$script_dir"/query-fuzzer-tweaks-users.xml db/users.d
    cp -av --dereference "$script_dir"/allow-nullable-key.xml db/config.d

    cat > db/config.d/max_server_memory_usage_to_ram_ratio.xml <<EOL
<clickhouse>
    <max_server_memory_usage_to_ram_ratio>0.75</max_server_memory_usage_to_ram_ratio>
</clickhouse>
EOL

    cat > db/config.d/core.xml <<EOL
<clickhouse>
    <core_dump>
        <!-- 100GiB -->
        <size_limit>107374182400</size_limit>
    </core_dump>
    <!-- NOTE: no need to configure core_path,
         since clickhouse is not started as daemon (via clickhouse start)
    -->
    <core_path>$PWD</core_path>
</clickhouse>
EOL
}

function filter_exists_and_template
{
    local path
    for path in "$@"; do
        if [ -e "$path" ]; then
            # SC2001 shellcheck suggests:
            # echo ${path//.sql.j2/.gen.sql}
            # but it doesn't allow to use regex
            echo "$path" | sed 's/\.sql\.j2$/.gen.sql/'
        else
            echo "'$path' does not exists" >&2
        fi
    done
}

function stop_server
{
    clickhouse-client --query "select elapsed, query from system.processes" ||:
    clickhouse stop

    # Debug.
    date
    sleep 10
    jobs
    pstree -aspgT
}

function fuzz
{
    /generate-test-j2.py --path ch/tests/queries/0_stateless

    # Obtain the list of newly added tests. They will be fuzzed in more extreme way than other tests.
    # Don't overwrite the NEW_TESTS_OPT so that it can be set from the environment.
    NEW_TESTS="$(sed -n 's!\(^tests/queries/0_stateless/.*\.sql\(\.j2\)\?\)$!ch/\1!p' $repo_dir/ci-changed-files.txt | sort -R)"
    # ci-changed-files.txt contains also files that has been deleted/renamed, filter them out.
    NEW_TESTS="$(filter_exists_and_template $NEW_TESTS)"
    if [[ -n "$NEW_TESTS" ]]
    then
        NEW_TESTS_OPT="${NEW_TESTS_OPT:---interleave-queries-file ${NEW_TESTS}}"
    else
        NEW_TESTS_OPT="${NEW_TESTS_OPT:-}"
    fi

    mkdir -p /var/run/clickhouse-server

    # NOTE: we use process substitution here to preserve keep $! as a pid of clickhouse-server
    clickhouse-server --config-file db/config.xml --pid-file /var/run/clickhouse-server/clickhouse-server.pid -- --path db > server.log 2>&1 &
    server_pid=$!

    kill -0 $server_pid

    # Set follow-fork-mode to parent, because we attach to clickhouse-server, not to watchdog
    # and clickhouse-server can do fork-exec, for example, to run some bridge.
    # Do not set nostop noprint for all signals, because some it may cause gdb to hang,
    # explicitly ignore non-fatal signals that are used by server.
    # Number of SIGRTMIN can be determined only in runtime.
    RTMIN=$(kill -l SIGRTMIN)
    echo "
set follow-fork-mode parent
handle SIGHUP nostop noprint pass
handle SIGINT nostop noprint pass
handle SIGQUIT nostop noprint pass
handle SIGPIPE nostop noprint pass
handle SIGTERM nostop noprint pass
handle SIGUSR1 nostop noprint pass
handle SIGUSR2 nostop noprint pass
handle SIG$RTMIN nostop noprint pass
info signals
continue
backtrace full
thread apply all backtrace full
info registers
disassemble /s
up
disassemble /s
up
disassemble /s
p \"done\"
detach
quit
" > script.gdb

    gdb -batch -command script.gdb -p "$(cat /var/run/clickhouse-server/clickhouse-server.pid)" &
    sleep 5
    # gdb will send SIGSTOP, spend some time loading debug info and then send SIGCONT, wait for it (up to send_timeout, 300s)
    time clickhouse-client --query "SELECT 'Connected to clickhouse-server after attaching gdb'" ||:

    # Check connectivity after we attach gdb, because it might cause the server
    # to freeze and the fuzzer will fail. In debug build it can take a lot of time.
    for _ in {1..180}
    do
        sleep 1
        if clickhouse-client --query "select 1"
        then
            break
        fi
    done
    clickhouse-client --query "select 1" # This checks that the server is responding
    kill -0 $server_pid # This checks that it is our server that is started and not some other one
    echo Server started and responded

    # SC2012: Use find instead of ls to better handle non-alphanumeric filenames. They are all alphanumeric.
    # SC2046: Quote this to prevent word splitting. Actually I need word splitting.
    # shellcheck disable=SC2012,SC2046
    timeout -s TERM --preserve-status 30m clickhouse-client \
        --receive_timeout=10 \
        --receive_data_timeout_ms=10000 \
        --stacktrace \
        --query-fuzzer-runs=1000 \
        --create-query-fuzzer-runs=50 \
        --queries-file $(ls -1 ch/tests/queries/0_stateless/*.sql | sort -R) \
        $NEW_TESTS_OPT \
        > >(tail -n 100000 > fuzzer.log) \
        2>&1 &
    fuzzer_pid=$!
    echo "Fuzzer pid is $fuzzer_pid"

    # Wait for the fuzzer to complete.
    # Note that the 'wait || ...' thing is required so that the script doesn't
    # exit because of 'set -e' when 'wait' returns nonzero code.
    fuzzer_exit_code=0
    wait "$fuzzer_pid" || fuzzer_exit_code=$?
    echo "Fuzzer exit code is $fuzzer_exit_code"

    # If the server dies, most often the fuzzer returns code 210: connetion
    # refused, and sometimes also code 32: attempt to read after eof. For
    # simplicity, check again whether the server is accepting connections, using
    # clickhouse-client. We don't check for existence of server process, because
    # the process is still present while the server is terminating and not
    # accepting the connections anymore.
    if clickhouse-client --query "select 1 format Null"
    then
        server_died=0
    else
        echo "Server live check returns $?"
        server_died=1
    fi

    # wait in background to call wait in foreground and ensure that the
    # process is alive, since w/o job control this is the only way to obtain
    # the exit code
    stop_server &
    server_exit_code=0
    wait $server_pid || server_exit_code=$?
    echo "Server exit code is $server_exit_code"

    # Make files with status and description we'll show for this check on Github.
    task_exit_code=$fuzzer_exit_code
    if [ "$server_died" == 1 ]
    then
        # The server has died.
        if ! rg --text -ao "Received signal.*\|Logical error.*\|Assertion.*failed\|Failed assertion.*\|.*runtime error: .*\|.*is located.*\|SUMMARY: AddressSanitizer:.*\|SUMMARY: MemorySanitizer:.*\|SUMMARY: ThreadSanitizer:.*\|.*_LIBCPP_ASSERT.*" server.log > description.txt
        then
            echo "Lost connection to server. See the logs." > description.txt
        fi

        if rg -F --text 'Sanitizer: out-of-memory' description.txt
        then
            # OOM of sanitizer is not a problem we can handle - treat it as success, but preserve the description.
            task_exit_code=0
            echo "success" > status.txt
        else
            task_exit_code=210
            echo "failure" > status.txt
        fi

    elif [ "$fuzzer_exit_code" == "143" ] || [ "$fuzzer_exit_code" == "0" ]
    then
        # Variants of a normal run:
        # 0 -- fuzzing ended earlier than timeout.
        # 143 -- SIGTERM -- the fuzzer was killed by timeout.
        task_exit_code=0
        echo "success" > status.txt
        echo "OK" > description.txt
    elif [ "$fuzzer_exit_code" == "137" ]
    then
        # Killed.
        task_exit_code=$fuzzer_exit_code
        echo "failure" > status.txt
        echo "Killed" > description.txt
    else
        # The server was alive, but the fuzzer returned some error. This might
        # be some client-side error detected by fuzzing, or a problem in the
        # fuzzer itself. Don't grep the server log in this case, because we will
        # find a message about normal server termination (Received signal 15),
        # which is confusing.
        task_exit_code=$fuzzer_exit_code
        echo "failure" > status.txt
        { rg --text -o "Found error:.*" fuzzer.log \
            || rg --text -ao "Exception:.*" fuzzer.log \
            || rg "Fuzzer failed ($fuzzer_exit_code). See the logs." ; } \
            | tail -1 > description.txt
    fi

    if test -f core.*; then
        pigz core.*
        mv core.*.gz core.gz
    fi

    dmesg -T | rg -q -F -e 'Out of memory: Killed process' -e 'oom_reaper: reaped process' -e 'oom-kill:constraint=CONSTRAINT_NONE' && echo "OOM in dmesg" ||:
}

case "$stage" in
"")
    ;&  # Did you know? This is "fallthrough" in bash. https://stackoverflow.com/questions/12010686/case-statement-fallthrough
"clone")
    time clone
    if [ -v FUZZ_LOCAL_SCRIPT ]
    then
        # just fall through
        echo Using the testing script from docker container
        :
    else
        # Run the testing script from the repository
        echo Using the testing script from the repository
        export stage=download
        time ch/docker/test/fuzzer/run-fuzzer.sh
        # Keep the error code
        exit $?
    fi
    ;&
"download")
    time download
    ;&
"configure")
    time configure
    ;&
"fuzz")
    time fuzz
    ;&
"report")

CORE_LINK=''
if [ -f core.gz ]; then
    CORE_LINK='<a href="core.gz">core.gz</a>'
fi

<<<<<<< HEAD
rg -F '<Fatal>' server.log > fatal.log ||:
=======
grep --text -F '<Fatal>' server.log > fatal.log ||:
>>>>>>> 8868a5e9

pigz server.log

cat > report.html <<EOF ||:
<!DOCTYPE html>
<html lang="en">
  <style>
body { font-family: "DejaVu Sans", "Noto Sans", Arial, sans-serif; background: #EEE; }
h1 { margin-left: 10px; }
th, td { border: 0; padding: 5px 10px 5px 10px; text-align: left; vertical-align: top; line-height: 1.5; background-color: #FFF;
td { white-space: pre; font-family: Monospace, Courier New; }
border: 0; box-shadow: 0 0 0 1px rgba(0, 0, 0, 0.05), 0 8px 25px -5px rgba(0, 0, 0, 0.1); }
a { color: #06F; text-decoration: none; }
a:hover, a:active { color: #F40; text-decoration: underline; }
table { border: 0; }
p.links a { padding: 5px; margin: 3px; background: #FFF; line-height: 2; white-space: nowrap; box-shadow: 0 0 0 1px rgba(0, 0, 0, 0.05), 0 8px 25px -5px rgba(0, 0, 0, 0.1); }
th { cursor: pointer; }

  </style>
  <title>AST Fuzzer for PR #${PR_TO_TEST} @ ${SHA_TO_TEST}</title>
</head>
<body>
<div class="main">

<h1>AST Fuzzer for PR <a href="https://github.com/ClickHouse/ClickHouse/pull/${PR_TO_TEST}">#${PR_TO_TEST}</a> @ ${SHA_TO_TEST}</h1>
<p class="links">
  <a href="run.log">run.log</a>
  <a href="fuzzer.log">fuzzer.log</a>
  <a href="server.log.gz">server.log.gz</a>
  <a href="main.log">main.log</a>
  ${CORE_LINK}
</p>
<table>
<tr>
  <th>Test name</th>
  <th>Test status</th>
  <th>Description</th>
</tr>
<tr>
  <td>AST Fuzzer</td>
  <td>$(cat status.txt)</td>
  <td style="white-space: pre;">$(
    clickhouse-local --input-format RawBLOB --output-format RawBLOB --query "SELECT encodeXMLComponent(*) FROM table" < description.txt || cat description.txt
  )</td>
</tr>
<tr>
  <td colspan="3" style="white-space: pre; overflow-x: scroll;">$(
    clickhouse-local --input-format RawBLOB --output-format RawBLOB --query "SELECT encodeXMLComponent(*) FROM table" < fatal.log || cat fatal.log
  )</td>
</tr>
</table>
</body>
</html>

EOF
    ;&
esac

exit $task_exit_code<|MERGE_RESOLUTION|>--- conflicted
+++ resolved
@@ -348,11 +348,7 @@
     CORE_LINK='<a href="core.gz">core.gz</a>'
 fi
 
-<<<<<<< HEAD
-rg -F '<Fatal>' server.log > fatal.log ||:
-=======
-grep --text -F '<Fatal>' server.log > fatal.log ||:
->>>>>>> 8868a5e9
+rg --text -F '<Fatal>' server.log > fatal.log ||:
 
 pigz server.log
 
