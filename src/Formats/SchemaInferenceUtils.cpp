--- conflicted
+++ resolved
@@ -1302,15 +1302,11 @@
         if (checkCharCaseInsensitive('n', buf))
         {
             if (checkStringCaseInsensitive("ull", buf))
-<<<<<<< HEAD
             {
                 if (settings.schema_inference_make_columns_nullable == 0)
                     return std::make_shared<DataTypeNothing>();
                 return makeNullable(std::make_shared<DataTypeNothing>());
             }
-=======
-                return std::make_shared<DataTypeNullable>(std::make_shared<DataTypeNothing>());
->>>>>>> cb774724
             else if (checkStringCaseInsensitive("an", buf))
                 return std::make_shared<DataTypeFloat64>();
         }
