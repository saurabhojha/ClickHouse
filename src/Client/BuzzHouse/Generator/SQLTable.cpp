#include <cstdint>

#include <Client/BuzzHouse/Generator/SQLCatalog.h>
#include <Client/BuzzHouse/Generator/SQLTypes.h>
#include <Client/BuzzHouse/Generator/StatementGenerator.h>

namespace BuzzHouse
{

void collectColumnPaths(
    const String cname, SQLType * tp, const uint32_t flags, ColumnPathChain & next, std::vector<ColumnPathChain> & paths)
{
    ArrayType * at = nullptr;
    MapType * mt = nullptr;
    TupleType * ttp = nullptr;
    NestedType * ntp = nullptr;
    JSONType * jt = nullptr;

    checkStackSize();
    /// Append this node to the path
    next.path.emplace_back(ColumnPathChainEntry(cname, tp));
    if (((flags & skip_nested_node) == 0 || tp->getTypeClass() != SQLTypeClass::NESTED)
        && ((flags & skip_tuple_node) == 0 || tp->getTypeClass() != SQLTypeClass::TUPLE))
    {
        paths.push_back(next);
    }
    if ((flags & collect_generated) != 0 && tp->getTypeClass() == SQLTypeClass::NULLABLE)
    {
        next.path.emplace_back(ColumnPathChainEntry("null", &(*null_tp)));
        paths.push_back(next);
        next.path.pop_back();
    }
    else if ((flags & collect_generated) != 0 && ((at = dynamic_cast<ArrayType *>(tp)) || (mt = dynamic_cast<MapType *>(tp))))
    {
        uint32_t i = 1;

        next.path.emplace_back(ColumnPathChainEntry("size0", &(*size_tp)));
        paths.push_back(next);
        next.path.pop_back();
        while (at && (at = dynamic_cast<ArrayType *>(at->subtype)))
        {
            next.path.emplace_back(ColumnPathChainEntry("size" + std::to_string(i), &(*size_tp)));
            paths.push_back(next);
            next.path.pop_back();
            i++;
        }
        if (mt)
        {
            next.path.emplace_back(ColumnPathChainEntry("keys", mt->key));
            paths.push_back(next);
            next.path.pop_back();
            next.path.emplace_back(ColumnPathChainEntry("values", mt->value));
            paths.push_back(next);
            next.path.pop_back();
        }
    }
    else if ((flags & flat_tuple) != 0 && (ttp = dynamic_cast<TupleType *>(tp)))
    {
        uint32_t i = 1;

        for (const auto & entry : ttp->subtypes)
        {
            collectColumnPaths(
                entry.cname.has_value() ? ("c" + std::to_string(entry.cname.value())) : std::to_string(i),
                entry.subtype,
                flags,
                next,
                paths);
            i++;
        }
    }
    else if ((flags & flat_nested) != 0 && (ntp = dynamic_cast<NestedType *>(tp)))
    {
        for (const auto & entry : ntp->subtypes)
        {
            collectColumnPaths("c" + std::to_string(entry.cname), entry.subtype, flags, next, paths);
        }
    }
    else if ((flags & flat_json) != 0 && (jt = dynamic_cast<JSONType *>(tp)))
    {
        for (const auto & entry : jt->subcols)
        {
            next.path.emplace_back(ColumnPathChainEntry(entry.cname, entry.subtype));
            paths.push_back(next);
            next.path.pop_back();
        }
    }
    // Remove the last element from the path
    next.path.pop_back();
}

void StatementGenerator::flatTableColumnPath(const uint32_t flags, const SQLTable & t, std::function<bool(const SQLColumn & c)> col_filter)
{
    auto & res = ((flags & to_table_entries) != 0) ? this->table_entries
                                                   : (((flags & to_remote_entries) != 0) ? this->remote_entries : this->entries);

    chassert(res.empty());
    for (const auto & entry : t.cols)
    {
        if (col_filter(entry.second))
        {
            ColumnPathChain cpc(entry.second.nullable, entry.second.special, entry.second.dmod, {});

            collectColumnPaths("c" + std::to_string(entry.first), entry.second.tp, flags, cpc, res);
        }
    }
}

void StatementGenerator::addViewRelation(const String & rel_name, const SQLView & v)
{
    SQLRelation rel(rel_name);

    for (const auto & entry : v.cols)
    {
        rel.cols.emplace_back(SQLRelationCol(rel_name, {"c" + std::to_string(entry)}));
    }
    if (rel_name.empty())
    {
        this->levels[this->current_level] = QueryLevel(this->current_level);
    }
    this->levels[this->current_level].rels.emplace_back(rel);
}

void StatementGenerator::addTableRelation(RandomGenerator & rg, const bool allow_internal_cols, const String & rel_name, const SQLTable & t)
{
    SQLRelation rel(rel_name);

    flatTableColumnPath(
        flat_tuple | flat_nested | flat_json | to_table_entries | collect_generated,
        t,
        [](const SQLColumn & c) { return !c.dmod.has_value() || c.dmod.value() != DModifier::DEF_EPHEMERAL; });
    for (const auto & entry : this->table_entries)
    {
        DB::Strings names;

        names.reserve(entry.path.size());
        for (const auto & path : entry.path)
        {
            names.push_back(path.cname);
        }
        rel.cols.emplace_back(SQLRelationCol(rel_name, std::move(names)));
    }
    this->table_entries.clear();
    if (allow_internal_cols && rg.nextSmallNumber() < 3)
    {
        if (t.isMergeTreeFamily() && this->allow_not_deterministic)
        {
            rel.cols.emplace_back(SQLRelationCol(rel_name, {"_block_number"}));
            rel.cols.emplace_back(SQLRelationCol(rel_name, {"_block_offset"}));
            rel.cols.emplace_back(SQLRelationCol(rel_name, {"_part"}));
            rel.cols.emplace_back(SQLRelationCol(rel_name, {"_part_data_version"}));
            rel.cols.emplace_back(SQLRelationCol(rel_name, {"_part_index"}));
            rel.cols.emplace_back(SQLRelationCol(rel_name, {"_part_offset"}));
            rel.cols.emplace_back(SQLRelationCol(rel_name, {"_part_uuid"}));
            rel.cols.emplace_back(SQLRelationCol(rel_name, {"_partition_id"}));
            rel.cols.emplace_back(SQLRelationCol(rel_name, {"_partition_value"}));
            rel.cols.emplace_back(SQLRelationCol(rel_name, {"_sample_factor"}));
        }
        else if (t.isAnyS3Engine() || t.isFileEngine())
        {
            rel.cols.emplace_back(SQLRelationCol(rel_name, {"_path"}));
            rel.cols.emplace_back(SQLRelationCol(rel_name, {"_file"}));
            if (t.isS3Engine())
            {
                rel.cols.emplace_back(SQLRelationCol(rel_name, {"_size"}));
                rel.cols.emplace_back(SQLRelationCol(rel_name, {"_time"}));
                rel.cols.emplace_back(SQLRelationCol(rel_name, {"_etag"}));
            }
        }
        else if (t.isMergeEngine())
        {
            rel.cols.emplace_back(SQLRelationCol(rel_name, {"_table"}));
        }
        else if (t.isDistributedEngine())
        {
            rel.cols.emplace_back(SQLRelationCol(rel_name, {"_shard_num"}));
        }
    }
    if (rel_name.empty())
    {
        this->levels[this->current_level] = QueryLevel(this->current_level);
    }
    this->levels[this->current_level].rels.emplace_back(rel);
}

void StatementGenerator::generateNextStatistics(RandomGenerator & rg, ColumnStatistics * cstats)
{
    const size_t nstats = (rg.nextMediumNumber() % static_cast<uint32_t>(ColumnStat_MAX)) + 1;

    for (uint32_t i = 1; i <= ColumnStat_MAX; i++)
    {
        ids.emplace_back(i);
    }
    std::shuffle(ids.begin(), ids.end(), rg.generator);
    for (size_t i = 0; i < nstats; i++)
    {
        const ColumnStat nstat = static_cast<ColumnStat>(ids[i]);

        if (i == 0)
        {
            cstats->set_stat(nstat);
        }
        else
        {
            cstats->add_other_stats(nstat);
        }
    }
    ids.clear();
}

void StatementGenerator::generateNextCodecs(RandomGenerator & rg, CodecList * cl)
{
    const uint32_t ncodecs = (rg.nextMediumNumber() % UINT32_C(3)) + 1;

    for (uint32_t i = 0; i < ncodecs; i++)
    {
        CodecParam * cp = i == 0 ? cl->mutable_codec() : cl->add_other_codecs();
        const CompressionCodec cc
            = static_cast<CompressionCodec>((rg.nextRandomUInt32() % static_cast<uint32_t>(CompressionCodec_MAX)) + 1);

        cp->set_codec(cc);
        switch (cc)
        {
            case COMP_LZ4HC:
            case COMP_ZSTD_QAT:
                if (rg.nextBool())
                {
                    std::uniform_int_distribution<uint32_t> next_dist(1, 12);
                    cp->add_params(next_dist(rg.generator));
                }
                break;
            case COMP_ZSTD:
                if (rg.nextBool())
                {
                    std::uniform_int_distribution<uint32_t> next_dist(1, 22);
                    cp->add_params(next_dist(rg.generator));
                }
                break;
            case COMP_Delta:
            case COMP_DoubleDelta:
            case COMP_Gorilla:
                if (rg.nextBool())
                {
                    std::uniform_int_distribution<uint32_t> next_dist(0, 3);
                    cp->add_params(UINT32_C(1) << next_dist(rg.generator));
                }
                break;
            case COMP_FPC:
                if (rg.nextBool())
                {
                    std::uniform_int_distribution<uint32_t> next_dist1(1, 28);
                    cp->add_params(next_dist1(rg.generator));
                    cp->add_params(rg.nextBool() ? 4 : 9);
                }
                break;
            default:
                break;
        }
    }
}

void StatementGenerator::generateTTLExpression(RandomGenerator & rg, const std::optional<SQLTable> & t, Expr * ttl_expr)
{
    chassert(filtered_entries.empty());
    for (const auto & entry : this->entries)
    {
        SQLType * tp = entry.getBottomType();

        if (!tp || (tp && (tp->getTypeClass() == SQLTypeClass::DATE || tp->getTypeClass() == SQLTypeClass::DATETIME)))
        {
            filtered_entries.emplace_back(std::ref<const ColumnPathChain>(entry));
        }
    }
    if (!filtered_entries.empty() && rg.nextMediumNumber() < 96)
    {
        BinaryExpr * bexpr = ttl_expr->mutable_comp_expr()->mutable_binary_expr();
        IntervalExpr * ie = bexpr->mutable_rhs()->mutable_comp_expr()->mutable_interval();
        IntLiteral * il = ie->mutable_expr()->mutable_lit_val()->mutable_int_lit();
        std::uniform_int_distribution<int64_t> next_dist(-100, 100);

        bexpr->set_op(rg.nextBool() ? BinaryOperator::BINOP_PLUS : BinaryOperator::BINOP_MINUS);
        columnPathRef(rg.pickRandomly(filtered_entries).get(), bexpr->mutable_lhs());
        ie->set_interval(
            static_cast<IntervalExpr_Interval>((rg.nextRandomUInt32() % static_cast<uint32_t>(IntervalExpr_Interval_MINUTE)) + 1));
        il->set_int_lit(next_dist(rg.generator));
        filtered_entries.clear();
    }
    else
    {
        filtered_entries.clear();
        if (t.has_value())
        {
            addTableRelation(rg, false, "", t.value());
        }
        this->levels[this->current_level].allow_aggregates = this->levels[this->current_level].allow_window_funcs
            = this->allow_in_expression_alias = this->allow_subqueries = false;
        generateExpression(rg, ttl_expr);
        this->allow_in_expression_alias = this->allow_subqueries = true;
        this->levels.clear();
    }
}

void StatementGenerator::generateNextTTL(
    RandomGenerator & rg, const std::optional<SQLTable> & t, const TableEngine * te, TTLExpr * ttl_expr)
{
    const uint32_t nttls = (rg.nextLargeNumber() % 3) + 1;

    for (uint32_t i = 0; i < nttls; i++)
    {
        const uint32_t nopt = rg.nextSmallNumber();
        TTLEntry * entry = i == 0 ? ttl_expr->mutable_ttl_expr() : ttl_expr->add_other_ttl();

        generateTTLExpression(rg, t, entry->mutable_time_expr());
        if (nopt < 5)
        {
            TTLUpdate * tupt = entry->mutable_update();
            const uint32_t nopt2 = rg.nextSmallNumber();

            if (nopt2 < 5)
            {
                generateNextCodecs(rg, tupt->mutable_codecs());
            }
            else if (!fc.disks.empty() && nopt2 < 9)
            {
                generateStorage(rg, tupt->mutable_storage());
            }
            else
            {
                TTLDelete * tdel = tupt->mutable_del();

                if (rg.nextSmallNumber() < 4)
                {
                    if (t.has_value())
                    {
                        addTableRelation(rg, false, "", t.value());
                    }
                    this->levels[this->current_level].allow_aggregates = this->levels[this->current_level].allow_window_funcs = false;
                    generateWherePredicate(rg, tdel->mutable_where()->mutable_expr()->mutable_expr());
                    this->levels.clear();
                }
            }
        }
        else if (
            nopt < 9 && te && !entries.empty()
            && ((te->has_order() && te->order().exprs_size()) || (te->has_primary_key() && te->primary_key().exprs_size())))
        {
            TTLGroupBy * gb = entry->mutable_group_by();
            ExprList * el = gb->mutable_expr_list();
            const TableKey & tk = te->has_primary_key() && te->primary_key().exprs_size() ? te->primary_key() : te->order();
            std::uniform_int_distribution<uint32_t> table_key_dist(1, tk.exprs_size());
            const uint32_t ttl_group_size = table_key_dist(rg.generator);
            const size_t nset = (rg.nextMediumNumber() % std::min<uint32_t>(static_cast<uint32_t>(this->entries.size()), UINT32_C(3))) + 1;

            for (uint32_t j = 0; j < ttl_group_size; j++)
            {
                const TableKeyExpr & tke = tk.exprs(j);
                Expr * expr = j == 0 ? el->mutable_expr() : el->add_extra_exprs();

                expr->CopyFrom(tke.expr());
            }

            if (t.has_value())
            {
                addTableRelation(rg, false, "", t.value());
            }
            this->levels[this->current_level].global_aggregate = true;
            this->allow_in_expression_alias = this->allow_subqueries = false;
            std::shuffle(entries.begin(), entries.end(), rg.generator);

            for (size_t j = 0; j < nset; j++)
            {
                TTLSet * tset = j == 0 ? gb->mutable_ttl_set() : gb->add_other_ttl_set();

                columnPathRef(entries[j], tset->mutable_col());
                generateExpression(rg, tset->mutable_expr());
            }
            this->levels.clear();
            this->allow_in_expression_alias = this->allow_subqueries = true;
        }
    }
}

void StatementGenerator::pickUpNextCols(RandomGenerator & rg, const SQLTable & t, ColumnPathList * clist)
{
    flatTableColumnPath(flat_nested | skip_nested_node, t, [](const SQLColumn &) { return true; });
    const uint32_t ocols = (rg.nextMediumNumber() % std::min<uint32_t>(static_cast<uint32_t>(this->entries.size()), UINT32_C(4))) + 1;
    std::shuffle(entries.begin(), entries.end(), rg.generator);
    for (uint32_t i = 0; i < ocols; i++)
    {
        columnPathRef(this->entries[i], i == 0 ? clist->mutable_col() : clist->add_other_cols());
    }
    entries.clear();
}

const std::vector<SQLFunc> multicol_hash
    = {SQLFunc::FUNChalfMD5,
       SQLFunc::FUNCsipHash64,
       SQLFunc::FUNCsipHash128,
       SQLFunc::FUNCsipHash128Reference,
       SQLFunc::FUNCcityHash64,
       SQLFunc::FUNCfarmFingerprint64,
       SQLFunc::FUNCfarmHash64,
       SQLFunc::FUNCmetroHash64,
       SQLFunc::FUNCmurmurHash2_32,
       SQLFunc::FUNCmurmurHash2_64,
       SQLFunc::FUNCgccMurmurHash,
       SQLFunc::FUNCkafkaMurmurHash,
       SQLFunc::FUNCmurmurHash3_32,
       SQLFunc::FUNCmurmurHash3_64,
       SQLFunc::FUNCmurmurHash3_128};

const std::vector<SQLFunc> dates_hash
    = {SQLFunc::FUNCtoYear,
       SQLFunc::FUNCtoQuarter,
       SQLFunc::FUNCtoMonth,
       SQLFunc::FUNCtoDayOfYear,
       SQLFunc::FUNCtoDayOfMonth,
       SQLFunc::FUNCtoDayOfWeek,
       SQLFunc::FUNCtoHour,
       SQLFunc::FUNCtoMinute,
       SQLFunc::FUNCtoSecond,
       SQLFunc::FUNCtoMillisecond,
       SQLFunc::FUNCtoUnixTimestamp,
       SQLFunc::FUNCtoStartOfYear,
       SQLFunc::FUNCtoStartOfISOYear,
       SQLFunc::FUNCtoStartOfQuarter,
       SQLFunc::FUNCtoStartOfMonth,
       SQLFunc::FUNCtoLastDayOfMonth,
       SQLFunc::FUNCtoMonday,
       SQLFunc::FUNCtoStartOfWeek,
       SQLFunc::FUNCtoLastDayOfWeek,
       SQLFunc::FUNCtoStartOfDay,
       SQLFunc::FUNCtoStartOfHour,
       SQLFunc::FUNCtoStartOfMinute,
       SQLFunc::FUNCtoStartOfSecond,
       SQLFunc::FUNCtoStartOfMillisecond,
       SQLFunc::FUNCtoStartOfMicrosecond,
       SQLFunc::FUNCtoStartOfNanosecond,
       SQLFunc::FUNCtoStartOfFiveMinutes,
       SQLFunc::FUNCtoStartOfTenMinutes,
       SQLFunc::FUNCtoStartOfFifteenMinutes,
       SQLFunc::FUNCtoTime,
       SQLFunc::FUNCtoRelativeYearNum,
       SQLFunc::FUNCtoRelativeQuarterNum,
       SQLFunc::FUNCtoRelativeMonthNum,
       SQLFunc::FUNCtoRelativeWeekNum,
       SQLFunc::FUNCtoRelativeDayNum,
       SQLFunc::FUNCtoRelativeHourNum,
       SQLFunc::FUNCtoRelativeMinuteNum,
       SQLFunc::FUNCtoRelativeSecondNum,
       SQLFunc::FUNCtoISOYear,
       SQLFunc::FUNCtoISOWeek,
       SQLFunc::FUNCtoWeek,
       SQLFunc::FUNCtoYearWeek,
       SQLFunc::FUNCtoDaysSinceYearZero,
       SQLFunc::FUNCtoday,
       SQLFunc::FUNCyesterday,
       SQLFunc::FUNCtimeSlot,
       SQLFunc::FUNCtoYYYYMM,
       SQLFunc::FUNCtoYYYYMMDD,
       SQLFunc::FUNCtoYYYYMMDDhhmmss,
       SQLFunc::FUNCmonthName,
       SQLFunc::FUNCtoModifiedJulianDay,
       SQLFunc::FUNCtoModifiedJulianDayOrNull,
       SQLFunc::FUNCtoUTCTimestamp};

void StatementGenerator::columnPathRef(const ColumnPathChain & entry, Expr * expr) const
{
    columnPathRef(entry, expr->mutable_comp_expr()->mutable_expr_stc()->mutable_col()->mutable_path());
}

void StatementGenerator::columnPathRef(const ColumnPathChain & entry, ColumnPath * cp) const
{
    for (size_t i = 0; i < entry.path.size(); i++)
    {
        Column * col = i == 0 ? cp->mutable_col() : cp->add_sub_cols();

        col->set_column(entry.path[i].cname);
    }
}

void StatementGenerator::generateTableKey(RandomGenerator & rg, const TableEngineValues teng, const bool allow_asc_desc, TableKey * tkey)
{
    if (!entries.empty() && rg.nextSmallNumber() < 7)
    {
        if (rg.nextSmallNumber() < 3)
        {
            /// Generate a random key
            const uint32_t nkeys = (rg.nextMediumNumber() % UINT32_C(3)) + UINT32_C(1);

            for (uint32_t i = 0; i < nkeys; i++)
            {
                TableKeyExpr * tke = tkey->add_exprs();

                generateExpression(rg, tke->mutable_expr());
                if (allow_asc_desc && rg.nextSmallNumber() < 3)
                {
                    tke->set_asc_desc(rg.nextBool() ? AscDesc::ASC : AscDesc::DESC);
                }
            }
        }
        else
        {
            const size_t ocols = (rg.nextMediumNumber() % std::min<size_t>(entries.size(), UINT32_C(3))) + 1;

            std::shuffle(entries.begin(), entries.end(), rg.generator);
            if (teng != TableEngineValues::SummingMergeTree && rg.nextSmallNumber() < 3)
            {
                /// Use a single expression for the entire table
                /// See https://github.com/ClickHouse/ClickHouse/issues/72043 for SummingMergeTree exception
                TableKeyExpr * tke = tkey->add_exprs();
                Expr * expr = tke->mutable_expr();
                SQLFuncCall * func_call = expr->mutable_comp_expr()->mutable_func_call();

                func_call->mutable_func()->set_catalog_func(rg.pickRandomly(multicol_hash));
                for (size_t i = 0; i < ocols; i++)
                {
                    columnPathRef(this->entries[i], func_call->add_args()->mutable_expr());
                }
                if (allow_asc_desc && rg.nextSmallNumber() < 3)
                {
                    tke->set_asc_desc(rg.nextBool() ? AscDesc::ASC : AscDesc::DESC);
                }
            }
            else
            {
                for (size_t i = 0; i < ocols; i++)
                {
                    TableKeyExpr * tke = tkey->add_exprs();
                    Expr * expr = tke->mutable_expr();
                    const ColumnPathChain & entry = this->entries[i];
                    SQLType * tp = entry.getBottomType();

                    if ((hasType<DateType>(false, true, false, tp) || hasType<DateTimeType>(false, true, false, tp)) && rg.nextBool())
                    {
                        /// Use date functions for partitioning/keys
                        SQLFuncCall * func_call = expr->mutable_comp_expr()->mutable_func_call();

                        func_call->mutable_func()->set_catalog_func(rg.pickRandomly(dates_hash));
                        columnPathRef(entry, func_call->add_args()->mutable_expr());
                    }
                    else if (hasType<IntType>(true, true, false, tp) && rg.nextBool())
                    {
                        /// Use modulo function for partitioning/keys
                        BinaryExpr * bexpr = expr->mutable_comp_expr()->mutable_binary_expr();

                        columnPathRef(entry, bexpr->mutable_lhs());
                        bexpr->set_op(BinaryOperator::BINOP_PERCENT);
                        bexpr->mutable_rhs()->mutable_lit_val()->mutable_int_lit()->set_uint_lit(
                            rg.nextRandomUInt32() % (rg.nextBool() ? 1024 : 65536));
                    }
                    else if (teng != TableEngineValues::SummingMergeTree && rg.nextMediumNumber() < 6)
                    {
                        /// Use hash
                        SQLFuncCall * func_call = expr->mutable_comp_expr()->mutable_func_call();

                        func_call->mutable_func()->set_catalog_func(rg.pickRandomly(multicol_hash));
                        columnPathRef(entry, func_call->add_args()->mutable_expr());
                    }
                    else
                    {
                        columnPathRef(entry, expr);
                    }
                    if (allow_asc_desc && rg.nextSmallNumber() < 3)
                    {
                        tke->set_asc_desc(rg.nextBool() ? AscDesc::ASC : AscDesc::DESC);
                    }
                }
            }
        }
    }
}

template <typename T>
String StatementGenerator::setMergeTableParameter(RandomGenerator & rg, const String & initial)
{
    const uint32_t noption = rg.nextSmallNumber();

    if constexpr (std::is_same_v<T, std::shared_ptr<SQLDatabase>>)
    {
        if (collectionHas<std::shared_ptr<SQLDatabase>>(attached_databases) && noption < 4)
        {
            const std::shared_ptr<SQLDatabase> & d = rg.pickRandomly(filterCollection<std::shared_ptr<SQLDatabase>>(attached_databases));

            return initial + std::to_string(d->dname);
        }
    }
    else if constexpr (std::is_same_v<T, SQLTable>)
    {
        if (collectionHas<SQLTable>(attached_tables) && noption < 4)
        {
            const SQLTable & t = rg.pickRandomly(filterCollection<SQLTable>(attached_tables));

            return initial + std::to_string(t.tname);
        }
    }
    else
    {
        if (collectionHas<SQLView>(attached_views) && noption < 4)
        {
            const SQLView & v = rg.pickRandomly(filterCollection<SQLView>(attached_views));

            return initial + std::to_string(v.tname);
        }
    }
    if (noption < 7)
    {
        return initial + std::to_string(rg.nextSmallNumber() - 1) + ".*";
    }
    else if (noption < 10)
    {
        const uint32_t first = rg.nextSmallNumber() - 1;
        const uint32_t second = std::max(rg.nextSmallNumber() - 1, first);

        return fmt::format("{}[{}-{}].*", rg.nextBool() ? initial : "", std::to_string(first), std::to_string(second));
    }
    else if constexpr (std::is_same_v<T, std::shared_ptr<SQLDatabase>>)
    {
        return "default";
    }
    else
    {
        return initial + "0";
    }
}

void StatementGenerator::generateMergeTreeEngineDetails(
    RandomGenerator & rg, const TableEngineValues teng, const PeerTableDatabase peer, const bool add_pkey, TableEngine * te)
{
    if (rg.nextSmallNumber() < 6)
    {
        generateTableKey(rg, teng, peer != PeerTableDatabase::ClickHouse, te->mutable_order());
    }
    if (te->has_order() && add_pkey && rg.nextSmallNumber() < 5)
    {
        /// Pkey is a subset of order by
        TableKey * tkey = te->mutable_primary_key();

        if (te->order().exprs_size())
        {
            std::uniform_int_distribution<uint32_t> table_order_by(1, te->order().exprs_size());
            const uint32_t pkey_size = table_order_by(rg.generator);

            for (uint32_t i = 0; i < pkey_size; i++)
            {
                const TableKeyExpr & tke = te->order().exprs(i);

                tkey->add_exprs()->mutable_expr()->CopyFrom(tke.expr());
            }
        }
    }
    else if (!te->has_order() && add_pkey)
    {
        generateTableKey(rg, teng, false, te->mutable_primary_key());
    }
    if (rg.nextBool())
    {
        generateTableKey(rg, teng, false, te->mutable_partition_by());
    }

    const int npkey = te->primary_key().exprs_size();
    if (npkey && rg.nextSmallNumber() < 5)
    {
        /// Try to add sample key
        chassert(this->ids.empty());
        for (const auto & entry : this->entries)
        {
            IntType * itp = nullptr;
            SQLType * tp = entry.getBottomType();

            if ((itp = dynamic_cast<IntType *>(tp)) && itp->is_unsigned)
            {
                const TableKey & tpk = te->primary_key();

                /// Must be in pkey
                for (int j = 0; j < npkey; j++)
                {
                    if (tpk.exprs(j).expr().has_comp_expr() && tpk.exprs(j).expr().comp_expr().has_expr_stc()
                        && (tpk.exprs(j).expr().comp_expr().expr_stc().col().path().sub_cols_size() + 1)
                            == static_cast<int>(entry.path.size()))
                    {
                        bool ok = true;
                        const ExprColumn & oecol = tpk.exprs(j).expr().comp_expr().expr_stc().col();

                        for (uint32_t i = 0; i < oecol.path().sub_cols_size() + UINT32_C(1) && ok; i++)
                        {
                            const String & col = i == 0 ? oecol.path().col().column() : oecol.path().sub_cols(i - UINT32_C(1)).column();

                            ok &= col == entry.path[i].cname;
                        }
                        if (ok)
                        {
                            this->filtered_entries.emplace_back(std::ref<const ColumnPathChain>(entry));
                            break;
                        }
                    }
                }
            }
        }
        if (!this->filtered_entries.empty())
        {
            TableKey * tkey = te->mutable_sample_by();
            const size_t ncols = (rg.nextMediumNumber() % std::min<size_t>(this->filtered_entries.size(), UINT32_C(3))) + 1;

            std::shuffle(this->filtered_entries.begin(), this->filtered_entries.end(), rg.generator);
            for (size_t i = 0; i < ncols; i++)
            {
                columnPathRef(this->filtered_entries[i].get(), tkey->add_exprs()->mutable_expr());
            }
            this->filtered_entries.clear();
        }
    }
    if (te->has_engine() && teng == TableEngineValues::SummingMergeTree && rg.nextSmallNumber() < 4)
    {
        ColumnPathList * clist = te->add_params()->mutable_col_list();
        const size_t ncols = (rg.nextMediumNumber() % std::min<uint32_t>(static_cast<uint32_t>(entries.size()), UINT32_C(4))) + 1;

        std::shuffle(entries.begin(), entries.end(), rg.generator);
        for (size_t i = 0; i < ncols; i++)
        {
            columnPathRef(entries[i], i == 0 ? clist->mutable_col() : clist->add_other_cols());
        }
    }
}

void StatementGenerator::generateEngineDetails(RandomGenerator & rg, SQLBase & b, const bool add_pkey, TableEngine * te)
{
    SettingValues * svs = nullptr;
    const bool has_tables = collectionHas<SQLTable>(hasTableOrView<SQLTable>(b));
    const bool has_views = collectionHas<SQLView>(hasTableOrView<SQLView>(b));

    if (b.isMergeTreeFamily())
    {
        if (te->has_engine() && !b.is_temp && (supports_cloud_features || replica_setup) && rg.nextSmallNumber() < 4)
        {
            chassert(this->ids.empty());
            if (replica_setup)
            {
                this->ids.emplace_back(TReplicated);
            }
            if (supports_cloud_features)
            {
                this->ids.emplace_back(TShared);
            }
            b.toption = static_cast<TableEngineOption>(rg.pickRandomly(this->ids));
            te->set_toption(b.toption.value());
            this->ids.clear();
        }
        generateMergeTreeEngineDetails(rg, b.teng, b.peer_table, add_pkey, te);
    }
    else if (te->has_engine() && b.isFileEngine())
    {
        const uint32_t noption = rg.nextSmallNumber();
        TableEngineParam * tep = te->add_params();

        if (noption < 9)
        {
            tep->set_in_out(static_cast<InOutFormat>((rg.nextRandomUInt32() % static_cast<uint32_t>(InOutFormat_MAX)) + 1));
        }
        else if (noption == 9)
        {
            tep->set_in(static_cast<InFormat>((rg.nextRandomUInt32() % static_cast<uint32_t>(InFormat_MAX)) + 1));
        }
        else
        {
            tep->set_out(static_cast<OutFormat>((rg.nextRandomUInt32() % static_cast<uint32_t>(OutFormat_MAX)) + 1));
        }
    }
    else if (te->has_engine() && b.isJoinEngine())
    {
        const size_t ncols = (rg.nextMediumNumber() % std::min<uint32_t>(static_cast<uint32_t>(entries.size()), UINT32_C(3))) + 1;
        JoinType jt = static_cast<JoinType>((rg.nextRandomUInt32() % static_cast<uint32_t>(J_FULL)) + 1);
        TableEngineParam * tep = te->add_params();

        switch (jt)
        {
            case JoinType::J_LEFT:
            case JoinType::J_RIGHT:
                tep->set_join_const(static_cast<JoinConst>((rg.nextRandomUInt32() % static_cast<uint32_t>(JoinConst::J_ANTI)) + 1));
                break;
            case JoinType::J_INNER:
                tep->set_join_const(static_cast<JoinConst>((rg.nextRandomUInt32() % static_cast<uint32_t>(JoinConst::J_ALL)) + 1));
                break;
            case JoinType::J_FULL:
                tep->set_join_const(JoinConst::J_ALL);
                break;
            default:
                chassert(0);
                break;
        }
        te->add_params()->set_join_op(jt);

        std::shuffle(entries.begin(), entries.end(), rg.generator);
        for (size_t i = 0; i < ncols; i++)
        {
            columnPathRef(entries[i], te->add_params()->mutable_cols());
        }
        if (supports_cloud_features && rg.nextSmallNumber() < 5)
        {
            b.toption = TableEngineOption::TShared;
            te->set_toption(b.toption.value());
        }
    }
    else if (te->has_engine() && b.isSetEngine() && supports_cloud_features && rg.nextSmallNumber() < 5)
    {
        b.toption = TableEngineOption::TShared;
        te->set_toption(b.toption.value());
    }
    else if (te->has_engine() && b.isBufferEngine())
    {
        if (has_tables && (!has_views || rg.nextSmallNumber() < 8))
        {
            const SQLTable & t = rg.pickRandomly(filterCollection<SQLTable>(hasTableOrView<SQLTable>(b)));

            te->add_params()->mutable_database()->set_database("d" + (t.db ? std::to_string(t.db->dname) : "efault"));
            te->add_params()->mutable_table()->set_table("t" + std::to_string(t.tname));
        }
        else
        {
            const SQLView & v = rg.pickRandomly(filterCollection<SQLView>(hasTableOrView<SQLView>(b)));

            te->add_params()->mutable_database()->set_database("d" + (v.db ? std::to_string(v.db->dname) : "efault"));
            te->add_params()->mutable_table()->set_table("v" + std::to_string(v.tname));
        }
        /// num_layers
        te->add_params()->set_num(static_cast<int32_t>(rg.nextRandomUInt32() % 101));
        /// min_time, max_time, min_rows, max_rows, min_bytes, max_bytes
        for (int i = 0; i < 6; i++)
        {
            te->add_params()->set_num(static_cast<int32_t>(rg.nextRandomUInt32() % 1001));
        }
        if (rg.nextSmallNumber() < 7)
        {
            /// flush_time
            te->add_params()->set_num(static_cast<int32_t>(rg.nextRandomUInt32() % 61));
        }
        if (rg.nextSmallNumber() < 7)
        {
            /// flush_rows
            te->add_params()->set_num(static_cast<int32_t>(rg.nextRandomUInt32() % 1001));
        }
        if (rg.nextSmallNumber() < 7)
        {
            /// flush_bytes
            te->add_params()->set_num(static_cast<int32_t>(rg.nextRandomUInt32() % 1001));
        }
    }
    else if (
        te->has_engine() && (b.isMySQLEngine() || b.isPostgreSQLEngine() || b.isSQLiteEngine() || b.isMongoDBEngine() || b.isRedisEngine()))
    {
        IntegrationCall next = IntegrationCall::MinIO;

        if (b.isMySQLEngine())
        {
            next = IntegrationCall::MySQL;
        }
        else if (b.isPostgreSQLEngine())
        {
            next = IntegrationCall::PostgreSQL;
        }
        else if (b.isSQLiteEngine())
        {
            next = IntegrationCall::SQLite;
        }
        else if (b.isMongoDBEngine())
        {
            next = IntegrationCall::MongoDB;
        }
        else if (b.isRedisEngine())
        {
            next = IntegrationCall::Redis;
        }
        else
        {
            chassert(0);
        }
        connections.createExternalDatabaseTable(rg, next, b, entries, te);
    }
    else if (te->has_engine() && (b.isAnyS3Engine() || b.isHudiEngine() || b.isDeltaLakeEngine() || b.isIcebergEngine()))
    {
        connections.createExternalDatabaseTable(rg, IntegrationCall::MinIO, b, entries, te);
        if (b.isAnyS3Engine() || b.isIcebergEngine())
        {
            b.file_format = static_cast<InOutFormat>((rg.nextRandomUInt32() % static_cast<uint32_t>(InOutFormat_MAX)) + 1);
            te->add_params()->set_in_out(b.file_format);
            if (rg.nextSmallNumber() < 4)
            {
<<<<<<< HEAD
                b.file_comp = rg.pickRandomly(s3_compress);
=======
                static const DB::Strings & s3_compress = {"none", "gzip", "gz", "brotli", "br", "xz", "LZMA", "zstd", "zst"};

                b.file_comp = rg.pickRandomlyFromVector(s3_compress);
>>>>>>> 37ddab10
                te->add_params()->set_svalue(b.file_comp);
            }
            if (b.isAnyS3Engine() && rg.nextSmallNumber() < 5)
            {
                generateTableKey(rg, b.teng, false, te->mutable_partition_by());
            }
        }
    }
    else if (te->has_engine() && b.isMergeEngine())
    {
        te->add_params()->set_regexp(setMergeTableParameter<std::shared_ptr<SQLDatabase>>(rg, "d"));
        te->add_params()->set_svalue(rg.nextBool() ? setMergeTableParameter<SQLTable>(rg, "t") : setMergeTableParameter<SQLView>(rg, "v"));
    }
    else if (te->has_engine() && b.isDistributedEngine())
    {
        bool has_sharding_key = false;

        te->add_params()->set_svalue(rg.pickRandomly(fc.clusters));
        if (has_tables && (!has_views || rg.nextSmallNumber() < 8))
        {
            const SQLTable & t = rg.pickRandomly(filterCollection<SQLTable>(hasTableOrView<SQLTable>(b)));

            te->add_params()->mutable_database()->set_database("d" + (t.db ? std::to_string(t.db->dname) : "efault"));
            te->add_params()->mutable_table()->set_table("t" + std::to_string(t.tname));
            if ((has_sharding_key = rg.nextBool()))
            {
                /// Optional sharding key
                flatTableColumnPath(to_remote_entries, t, [](const SQLColumn &) { return true; });
                columnPathRef(rg.pickRandomly(this->remote_entries), te->add_params()->mutable_cols());
                this->remote_entries.clear();
            }
        }
        else
        {
            const SQLView & v = rg.pickRandomly(filterCollection<SQLView>(hasTableOrView<SQLView>(b)));

            te->add_params()->mutable_database()->set_database("d" + (v.db ? std::to_string(v.db->dname) : "efault"));
            te->add_params()->mutable_table()->set_table("v" + std::to_string(v.tname));
            if ((has_sharding_key = rg.nextBool()))
            {
                /// Optional sharding key
                te->add_params()->mutable_cols()->mutable_col()->set_column("c" + std::to_string(rg.randomInt<uint32_t>(0, 5)));
            }
        }
        if (has_sharding_key && !fc.storage_policies.empty() && rg.nextBool())
        {
            /// Optional policy name
            te->add_params()->set_svalue(rg.pickRandomly(fc.storage_policies));
        }
    }
    if (te->has_engine() && (b.isRocksEngine() || b.isRedisEngine()) && add_pkey && !entries.empty())
    {
        columnPathRef(rg.pickRandomly(entries), te->mutable_primary_key()->add_exprs()->mutable_expr());
    }
    if (te->has_engine())
    {
        const auto & tsettings = allTableSettings.at(b.teng);

        if (!tsettings.empty() && rg.nextSmallNumber() < 5)
        {
            svs = te->mutable_settings();
            generateSettingValues(rg, tsettings, svs);
        }
        if (b.isMergeTreeFamily() || b.isAnyS3Engine() || b.toption.has_value())
        {
            if (!svs)
            {
                svs = te->mutable_settings();
            }
            if (b.isMergeTreeFamily())
            {
                SetValue * sv = svs->has_set_value() ? svs->add_other_values() : svs->mutable_set_value();

                sv->set_property("allow_nullable_key");
                sv->set_value("1");

                if (!b.hasClickHousePeer())
                {
                    SetValue * sv2 = svs->add_other_values();

                    sv2->set_property("allow_experimental_reverse_key");
                    sv2->set_value("1");
                }
            }
            else if (b.isAnyS3Engine())
            {
                SetValue * sv = svs->has_set_value() ? svs->add_other_values() : svs->mutable_set_value();

                sv->set_property("input_format_with_names_use_header");
                sv->set_value("0");
                if (b.isS3QueueEngine())
                {
                    SetValue * sv2 = svs->add_other_values();

                    sv2->set_property("mode");
                    sv2->set_value(rg.nextBool() ? "'ordered'" : "'unordered'");
                }
            }
            if (b.toption.has_value() && b.toption.value() == TableEngineOption::TShared)
            {
                /// Requires keeper storage
                bool found = false;
                const auto & ovals = svs->other_values();

                for (auto it = ovals.begin(); it != ovals.end() && !found; it++)
                {
                    if (it->property() == "storage_policy")
                    {
                        auto & prop = const_cast<SetValue &>(*it);
                        prop.set_value("'s3_with_keeper'");
                        found = true;
                    }
                }
                if (!found)
                {
                    SetValue * sv = svs->has_set_value() ? svs->add_other_values() : svs->mutable_set_value();

                    sv->set_property("storage_policy");
                    sv->set_value("'s3_with_keeper'");
                }
            }
        }
    }
    /// Shared and Replicated MergeTree are to be used with cluster
    if (!fc.clusters.empty() && rg.nextSmallNumber() < (b.toption.has_value() ? 9 : 5))
    {
<<<<<<< HEAD
        b.cluster = rg.pickRandomly(fc.clusters);
=======
        if (b.db && b.db->cluster.has_value() && rg.nextSmallNumber() < 9)
        {
            b.cluster = b.db->cluster;
        }
        else
        {
            b.cluster = rg.pickRandomlyFromVector(fc.clusters);
        }
>>>>>>> 37ddab10
    }
}

void StatementGenerator::addTableColumnInternal(
    RandomGenerator & rg,
    SQLTable & t,
    const uint32_t cname,
    const bool modify,
    const bool is_pk,
    const ColumnSpecial special,
    const uint32_t col_tp_mask,
    SQLColumn & col,
    ColumnDef * cd)
{
    SQLType * tp = nullptr;

    col.cname = cname;
    cd->mutable_col()->set_column("c" + std::to_string(cname));
    if (special == ColumnSpecial::SIGN || special == ColumnSpecial::IS_DELETED)
    {
        tp = new IntType(8, special == ColumnSpecial::IS_DELETED);
        cd->mutable_type()->mutable_type()->mutable_non_nullable()->set_integers(
            special == ColumnSpecial::IS_DELETED ? Integers::UInt8 : Integers::Int8);
    }
    else if (special == ColumnSpecial::VERSION)
    {
        if (((col_tp_mask & (allow_dates | allow_datetimes)) == 0) || rg.nextBool())
        {
            Integers nint;

            std::tie(tp, nint) = randomIntType(rg, col_tp_mask);
            cd->mutable_type()->mutable_type()->mutable_non_nullable()->set_integers(nint);
        }
        else if (((col_tp_mask & allow_datetimes) == 0) || rg.nextBool())
        {
            Dates dd;

            std::tie(tp, dd) = randomDateType(rg, col_tp_mask);
            cd->mutable_type()->mutable_type()->mutable_non_nullable()->set_dates(dd);
        }
        else
        {
            const uint32_t type_mask_backup = this->next_type_mask;

            this->next_type_mask = col_tp_mask;
            tp = randomDateTimeType(
                rg, this->next_type_mask, cd->mutable_type()->mutable_type()->mutable_non_nullable()->mutable_datetimes());
            this->next_type_mask = type_mask_backup;
        }
    }
    else
    {
        const uint32_t type_mask_backup = this->next_type_mask;

        this->next_type_mask = col_tp_mask;
        tp = randomNextType(rg, this->next_type_mask, t.col_counter, cd->mutable_type()->mutable_type());
        this->next_type_mask = type_mask_backup;
    }
    col.tp = tp;
    col.special = special;
    if (!modify && col.special == ColumnSpecial::NONE && tp->isNullable() && rg.nextSmallNumber() < 3)
    {
        cd->set_nullable(rg.nextBool());
        col.nullable = std::optional<bool>(cd->nullable());
    }
    if (rg.nextSmallNumber() < 2)
    {
        generateNextStatistics(rg, cd->mutable_stats());
    }
    if (col.special == ColumnSpecial::NONE && rg.nextSmallNumber() < 2)
    {
        DefaultModifier * def_value = cd->mutable_defaultv();
        DModifier dmod = static_cast<DModifier>((rg.nextRandomUInt32() % static_cast<uint32_t>(DModifier_MAX)) + 1);

        if (is_pk && dmod == DModifier::DEF_EPHEMERAL)
        {
            dmod = DModifier::DEF_DEFAULT;
        }
        def_value->set_dvalue(dmod);
        col.dmod = std::optional<DModifier>(dmod);
        if (dmod != DModifier::DEF_EPHEMERAL || rg.nextMediumNumber() < 21)
        {
            addTableRelation(rg, false, "", t);
            this->levels[this->current_level].allow_aggregates = this->levels[this->current_level].allow_window_funcs
                = this->allow_in_expression_alias = this->allow_subqueries = false;
            generateExpression(rg, def_value->mutable_expr());
            this->allow_in_expression_alias = this->allow_subqueries = true;
            this->levels.clear();
        }
    }
    if (t.isMergeTreeFamily())
    {
        const auto & csettings = allColumnSettings.at(t.teng);

        if ((!col.dmod.has_value() || col.dmod.value() != DModifier::DEF_ALIAS) && rg.nextMediumNumber() < 16)
        {
            generateNextCodecs(rg, cd->mutable_codecs());
        }
        if ((!col.dmod.has_value() || col.dmod.value() != DModifier::DEF_EPHEMERAL) && !csettings.empty() && rg.nextMediumNumber() < 16)
        {
            generateSettingValues(rg, csettings, cd->mutable_settings());
        }
        if ((!col.dmod.has_value() || col.dmod.value() != DModifier::DEF_EPHEMERAL) && !t.hasDatabasePeer() && rg.nextMediumNumber() < 16)
        {
            flatTableColumnPath(0, t, [](const SQLColumn & c) { return c.tp->getTypeClass() != SQLTypeClass::NESTED; });
            generateTTLExpression(rg, t, cd->mutable_ttl_expr());
            this->entries.clear();
        }
        cd->set_is_pkey(is_pk);
    }
    if (rg.nextSmallNumber() < 3)
    {
        cd->set_comment(rg.nextString("'", true, rg.nextRandomUInt32() % 1009));
    }
}

void StatementGenerator::addTableColumn(
    RandomGenerator & rg,
    SQLTable & t,
    const uint32_t cname,
    const bool staged,
    const bool modify,
    const bool is_pk,
    const ColumnSpecial special,
    ColumnDef * cd)
{
    SQLColumn col;
    auto & to_add = staged ? t.staged_cols : t.cols;

    uint32_t col_tp_mask = fc.type_mask;
    if (t.isMySQLEngine() || t.hasMySQLPeer())
    {
        col_tp_mask &= ~(
            allow_int128 | allow_dynamic | allow_JSON | allow_array | allow_map | allow_tuple | allow_variant | allow_nested | allow_geo
            | set_no_decimal_limit);
    }
    if (t.isPostgreSQLEngine() || t.hasPostgreSQLPeer())
    {
        col_tp_mask &= ~(
            allow_int128 | allow_unsigned_int | allow_dynamic | allow_JSON | allow_map | allow_tuple | allow_variant | allow_nested
            | allow_geo);
        if (t.hasPostgreSQLPeer())
        {
            /// Datetime must have 6 digits precision
            col_tp_mask &= ~(set_any_datetime_precision);
        }
    }
    if (t.isSQLiteEngine() || t.hasSQLitePeer())
    {
        col_tp_mask &= ~(
            allow_int128 | allow_unsigned_int | allow_dynamic | allow_JSON | allow_array | allow_map | allow_tuple | allow_variant
            | allow_nested | allow_geo);
        if (t.hasSQLitePeer())
        {
            /// For bool it maps to int type, then it outputs 0 as default instead of false
            /// For decimal it prints as text
            col_tp_mask &= ~(allow_bool | allow_decimals);
        }
    }
    if (t.isMongoDBEngine())
    {
        col_tp_mask &= ~(allow_dynamic | allow_map | allow_tuple | allow_variant | allow_nested);
    }
    if (t.hasDatabasePeer())
    {
        /// ClickHouse's UUID sorting order is different from other databases
        col_tp_mask &= ~(allow_uuid);
    }
    addTableColumnInternal(rg, t, cname, modify, is_pk, special, col_tp_mask, col, cd);

    to_add[cname] = std::move(col);
}

void StatementGenerator::addTableIndex(RandomGenerator & rg, SQLTable & t, const bool staged, IndexDef * idef)
{
    SQLIndex idx;
    const uint32_t iname = t.idx_counter++;
    Expr * expr = idef->mutable_expr();
    /// Inverted index is deprecated
    const IndexType itpe = static_cast<IndexType>((rg.nextRandomUInt32() % static_cast<uint32_t>(IDX_full_text)) + 1);
    auto & to_add = staged ? t.staged_idxs : t.idxs;

    idx.iname = iname;
    idef->mutable_idx()->set_index("i" + std::to_string(iname));
    idef->set_type(itpe);
    if (rg.nextSmallNumber() < 9)
    {
        flatTableColumnPath(
            flat_tuple | flat_nested | flat_json | skip_nested_node,
            t,
            [&itpe](const SQLColumn & c)
            {
                return itpe < IndexType::IDX_vector_similarity
                    || (itpe == IndexType::IDX_vector_similarity && hasType<FloatType>(true, true, true, c.tp))
                    || (itpe > IndexType::IDX_vector_similarity && hasType<StringType>(true, true, true, c.tp));
            });
    }
    if (!entries.empty())
    {
        std::shuffle(entries.begin(), entries.end(), rg.generator);

        if (itpe == IndexType::IDX_hypothesis && entries.size() > 1 && rg.nextSmallNumber() < 9)
        {
            BinaryExpr * bexpr = expr->mutable_comp_expr()->mutable_binary_expr();
            Expr * expr1 = bexpr->mutable_lhs();
            Expr * expr2 = bexpr->mutable_rhs();
            ExprSchemaTableColumn * estc1 = expr1->mutable_comp_expr()->mutable_expr_stc();
            ExprSchemaTableColumn * estc2 = expr2->mutable_comp_expr()->mutable_expr_stc();

            bexpr->set_op(
                rg.nextSmallNumber() < 8
                    ? BinaryOperator::BINOP_EQ
                    : static_cast<BinaryOperator>((rg.nextRandomUInt32() % static_cast<uint32_t>(BinaryOperator::BINOP_LEGR)) + 1));
            columnPathRef(this->entries[0], estc1->mutable_col()->mutable_path());
            columnPathRef(this->entries[1], estc2->mutable_col()->mutable_path());
        }
        else
        {
            columnPathRef(this->entries[0], expr);
        }
        entries.clear();
    }
    else
    {
        addTableRelation(rg, false, "", t);
        this->levels[this->current_level].allow_aggregates = this->levels[this->current_level].allow_window_funcs
            = this->allow_in_expression_alias = this->allow_subqueries = false;
        generateExpression(rg, expr);
        this->allow_in_expression_alias = this->allow_subqueries = true;
        this->levels.clear();
    }
    switch (itpe)
    {
        case IndexType::IDX_set: {
            uint32_t param = 0;

            if (rg.nextSmallNumber() > 6)
            {
                std::uniform_int_distribution<uint32_t> next_dist(1, 8192);
                param = next_dist(rg.generator);
            }
            idef->add_params()->set_ival(param);
        }
        break;
        case IndexType::IDX_bloom_filter:
            if (rg.nextBool())
            {
                std::uniform_int_distribution<uint32_t> next_dist(1, 8192);
                idef->add_params()->set_dval(static_cast<double>(next_dist(rg.generator)) / static_cast<double>(8192));
            }
            break;
        case IndexType::IDX_ngrambf_v1:
        case IndexType::IDX_tokenbf_v1: {
            std::uniform_int_distribution<uint32_t> next_dist1(1, 1000);
            std::uniform_int_distribution<uint32_t> next_dist2(1, 5);

            if (itpe == IndexType::IDX_ngrambf_v1)
            {
                idef->add_params()->set_ival(next_dist1(rg.generator));
            }
            idef->add_params()->set_ival(next_dist1(rg.generator));
            idef->add_params()->set_ival(next_dist2(rg.generator));
            idef->add_params()->set_ival(next_dist1(rg.generator));
        }
        break;
        case IndexType::IDX_full_text:
            if (rg.nextBool())
            {
                std::uniform_int_distribution<uint32_t> next_dist(0, 10);

                idef->add_params()->set_ival(next_dist(rg.generator));
                if (rg.nextBool())
                {
                    std::uniform_int_distribution<uint32_t> next_dist2(8192, 4194304);
                    idef->add_params()->set_ival(next_dist2(rg.generator));
                }
            }
            break;
        case IndexType::IDX_vector_similarity:
            idef->add_params()->set_sval("hnsw");
            idef->add_params()->set_sval(rg.nextBool() ? "cosineDistance" : "L2Distance");
            if (rg.nextBool())
            {
                std::uniform_int_distribution<uint32_t> next_dist(0, 4194304);
                static const DB::Strings quantitization_vals = {"f64", "f32", "f16", "bf16", "i8"};

                idef->add_params()->set_sval(rg.pickRandomly(quantitization_vals));
                idef->add_params()->set_ival(next_dist(rg.generator));
                idef->add_params()->set_ival(next_dist(rg.generator));
            }
            break;
        case IndexType::IDX_minmax:
        case IndexType::IDX_hypothesis:
            break;
        case IndexType::IDX_inverted:
            chassert(0);
            break;
    }
    if (rg.nextSmallNumber() < 7)
    {
        uint32_t granularity = 1;
        const uint32_t next_opt = rg.nextSmallNumber();

        if (next_opt < 4)
        {
            std::uniform_int_distribution<uint32_t> next_dist(1, 4194304);
            granularity = next_dist(rg.generator);
        }
        else if (next_opt < 8)
        {
            granularity = UINT32_C(1) << (rg.nextLargeNumber() % 21);
        }
        idef->set_granularity(granularity);
    }
    to_add[iname] = std::move(idx);
}

void StatementGenerator::addTableProjection(RandomGenerator & rg, SQLTable & t, const bool staged, ProjectionDef * pdef)
{
    const uint32_t pname = t.proj_counter++;
    const uint32_t ncols = std::max(std::min(this->fc.max_width - this->width, (rg.nextMediumNumber() % UINT32_C(3)) + 1), UINT32_C(1));
    auto & to_add = staged ? t.staged_projs : t.projs;

    pdef->mutable_proj()->set_projection("p" + std::to_string(pname));
    this->inside_projection = true;
    addTableRelation(rg, false, "", t);
    generateSelect(rg, true, false, ncols, allow_groupby | allow_orderby, pdef->mutable_select());
    this->levels.clear();
    this->inside_projection = false;
    to_add.insert(pname);
}

void StatementGenerator::addTableConstraint(RandomGenerator & rg, SQLTable & t, const bool staged, ConstraintDef * cdef)
{
    const uint32_t crname = t.constr_counter++;
    auto & to_add = staged ? t.staged_constrs : t.constrs;

    cdef->mutable_constr()->set_constraint("c" + std::to_string(crname));
    cdef->set_ctype(
        static_cast<ConstraintDef_ConstraintType>((rg.nextRandomUInt32() % static_cast<uint32_t>(ConstraintDef::ConstraintType_MAX)) + 1));
    addTableRelation(rg, false, "", t);
    this->levels[this->current_level].allow_aggregates = this->levels[this->current_level].allow_window_funcs = false;
    this->allow_in_expression_alias = false;
    this->generateWherePredicate(rg, cdef->mutable_expr());
    this->allow_in_expression_alias = true;
    this->levels.clear();
    to_add.insert(crname);
}

void StatementGenerator::getNextPeerTableDatabase(RandomGenerator & rg, SQLBase & b)
{
    chassert(this->ids.empty());
    if (b.is_deterministic && b.teng != TableEngineValues::Set)
    {
        if (b.teng != TableEngineValues::MySQL && connections.hasMySQLConnection())
        {
            this->ids.emplace_back(static_cast<uint32_t>(PeerTableDatabase::MySQL));
        }
        if (b.teng != TableEngineValues::PostgreSQL && connections.hasPostgreSQLConnection())
        {
            this->ids.emplace_back(static_cast<uint32_t>(PeerTableDatabase::PostgreSQL));
        }
        if (b.teng != TableEngineValues::SQLite && connections.hasSQLiteConnection())
        {
            this->ids.emplace_back(static_cast<uint32_t>(PeerTableDatabase::SQLite));
        }
        if (b.teng >= TableEngineValues::MergeTree && b.teng <= TableEngineValues::VersionedCollapsingMergeTree
            && connections.hasClickHouseExtraServerConnection())
        {
            this->ids.emplace_back(static_cast<uint32_t>(PeerTableDatabase::ClickHouse));
            this->ids.emplace_back(static_cast<uint32_t>(PeerTableDatabase::ClickHouse)); // give more probability
        }
    }
    b.peer_table
        = (this->ids.empty() || rg.nextBool()) ? PeerTableDatabase::None : static_cast<PeerTableDatabase>(rg.pickRandomly(this->ids));
    this->ids.clear();
}

void StatementGenerator::getNextTableEngine(RandomGenerator & rg, bool use_external_integrations, SQLBase & b)
{
    const uint32_t noption = rg.nextSmallNumber();

    b.is_deterministic = rg.nextSmallNumber() < 9;
    if (noption < 4)
    {
        b.teng = TableEngineValues::MergeTree;
        return;
    }
    if (noption < 9)
    {
        std::uniform_int_distribution<uint32_t> table_engine(1, TableEngineValues::VersionedCollapsingMergeTree);
        b.teng = static_cast<TableEngineValues>(table_engine(rg.generator));
        return;
    }
    const bool has_tables = collectionHas<SQLTable>(hasTableOrView<SQLTable>(b));
    const bool has_views = collectionHas<SQLView>(hasTableOrView<SQLView>(b));

    chassert(this->ids.empty());
    this->ids.emplace_back(MergeTree);
    this->ids.emplace_back(ReplacingMergeTree);
    this->ids.emplace_back(SummingMergeTree);
    this->ids.emplace_back(AggregatingMergeTree);
    this->ids.emplace_back(CollapsingMergeTree);
    this->ids.emplace_back(VersionedCollapsingMergeTree);
    this->ids.emplace_back(File);
    this->ids.emplace_back(Null);
    this->ids.emplace_back(Set);
    this->ids.emplace_back(Join);
    this->ids.emplace_back(Memory);
    this->ids.emplace_back(StripeLog);
    this->ids.emplace_back(Log);
    this->ids.emplace_back(TinyLog);
    this->ids.emplace_back(EmbeddedRocksDB);
    this->ids.emplace_back(Merge);
    if (has_tables || has_views)
    {
        this->ids.emplace_back(Buffer);
        if (!fc.clusters.empty())
        {
            this->ids.emplace_back(Distributed);
        }
    }
    if (use_external_integrations)
    {
        if (connections.hasMySQLConnection())
        {
            this->ids.emplace_back(MySQL);
        }
        if (connections.hasPostgreSQLConnection())
        {
            this->ids.emplace_back(PostgreSQL);
        }
        if (connections.hasSQLiteConnection())
        {
            this->ids.emplace_back(SQLite);
        }
        if (connections.hasMongoDBConnection())
        {
            this->ids.emplace_back(MongoDB);
        }
        if (connections.hasRedisConnection())
        {
            this->ids.emplace_back(Redis);
        }
        if (connections.hasMinIOConnection())
        {
            this->ids.emplace_back(S3);
            /// this->ids.emplace_back(S3Queue);
            this->ids.emplace_back(Hudi);
            this->ids.emplace_back(DeltaLake);
            /// this->ids.emplace_back(IcebergS3);
        }
    }

    b.teng = static_cast<TableEngineValues>(rg.pickRandomly(this->ids));
    this->ids.clear();
}

const std::vector<TableEngineValues> like_engs
    = {TableEngineValues::MergeTree,
       TableEngineValues::ReplacingMergeTree,
       TableEngineValues::SummingMergeTree,
       TableEngineValues::AggregatingMergeTree,
       TableEngineValues::File,
       TableEngineValues::Null,
       TableEngineValues::Set,
       TableEngineValues::Join,
       TableEngineValues::Memory,
       TableEngineValues::StripeLog,
       TableEngineValues::Log,
       TableEngineValues::TinyLog,
       TableEngineValues::EmbeddedRocksDB,
       TableEngineValues::Merge};

static const auto replace_table_lambda = [](const SQLTable & t) { return t.isAttached() && !t.hasDatabasePeer(); };

static const auto table_like_lambda = [](const SQLTable & t) { return t.isAttached() && !t.is_temp; };

void StatementGenerator::generateNextCreateTable(RandomGenerator & rg, CreateTable * ct)
{
    SQLTable next;
    uint32_t tname = 0;
    bool added_pkey = false;
    TableEngine * te = ct->mutable_engine();
    ExprSchemaTable * est = ct->mutable_est();
    const bool replace = collectionCount<SQLTable>(replace_table_lambda) > 3 && rg.nextMediumNumber() < 16;

    next.is_temp = rg.nextMediumNumber() < 11;
    ct->set_is_temp(next.is_temp);
    if (replace)
    {
        const SQLTable & t = rg.pickRandomly(filterCollection<SQLTable>(replace_table_lambda));

        next.db = t.db;
        tname = next.tname = t.tname;
    }
    else
    {
        if (!next.is_temp && collectionHas<std::shared_ptr<SQLDatabase>>(attached_databases) && rg.nextSmallNumber() < 9)
        {
            next.db = rg.pickRandomly(filterCollection<std::shared_ptr<SQLDatabase>>(attached_databases));
        }
        tname = next.tname = this->table_counter++;
    }
    ct->set_create_opt(
        replace ? CreateTable_CreateTableOption::CreateTable_CreateTableOption_Replace
                : CreateTable_CreateTableOption::CreateTable_CreateTableOption_Create);
    if (next.db)
    {
        est->mutable_database()->set_database("d" + std::to_string(next.db->dname));
    }
    est->mutable_table()->set_table("t" + std::to_string(next.tname));
    if (!collectionHas<SQLTable>(table_like_lambda) || rg.nextSmallNumber() < 9)
    {
        /// Create table with definition
        TableDef * colsdef = ct->mutable_table_def();

        getNextTableEngine(rg, true, next);
        te->set_engine(next.teng);
        getNextPeerTableDatabase(rg, next);
        added_pkey |= (!next.isMergeTreeFamily() && !next.isRocksEngine() && !next.isRedisEngine());
        const bool add_version_to_replacing = next.teng == TableEngineValues::ReplacingMergeTree && !next.hasPostgreSQLPeer()
            && !next.hasSQLitePeer() && rg.nextSmallNumber() < 4;
        uint32_t added_cols = 0;
        uint32_t added_idxs = 0;
        uint32_t added_projs = 0;
        uint32_t added_consts = 0;
        uint32_t added_sign = 0;
        uint32_t added_is_deleted = 0;
        uint32_t added_version = 0;
        const uint32_t to_addcols = (rg.nextMediumNumber() % 5) + 1;
        const uint32_t to_addidxs
            = (rg.nextMediumNumber() % 4) * static_cast<uint32_t>(next.isMergeTreeFamily() && rg.nextSmallNumber() < 4);
        const uint32_t to_addprojs
            = (rg.nextMediumNumber() % 3) * static_cast<uint32_t>(next.isMergeTreeFamily() && rg.nextSmallNumber() < 5);
        const uint32_t to_addconsts = (rg.nextMediumNumber() % 3) * static_cast<uint32_t>(rg.nextSmallNumber() < 3);
        const uint32_t to_add_sign = static_cast<uint32_t>(next.hasSignColumn());
        const uint32_t to_add_version = static_cast<uint32_t>(next.hasVersionColumn() || add_version_to_replacing);
        const uint32_t to_add_is_deleted = static_cast<uint32_t>(add_version_to_replacing && rg.nextSmallNumber() < 4);
        const uint32_t total_to_add
            = to_addcols + to_addidxs + to_addprojs + to_addconsts + to_add_sign + to_add_version + to_add_is_deleted;

        for (uint32_t i = 0; i < total_to_add; i++)
        {
            const uint32_t add_idx = 4 * static_cast<uint32_t>(!next.cols.empty() && added_idxs < to_addidxs);
            const uint32_t add_proj = 4 * static_cast<uint32_t>(!next.cols.empty() && added_projs < to_addprojs);
            const uint32_t add_const = 4 * static_cast<uint32_t>(!next.cols.empty() && added_consts < to_addconsts);
            const uint32_t add_col = 8 * static_cast<uint32_t>(added_cols < to_addcols);
            const uint32_t add_sign = 2 * static_cast<uint32_t>(added_sign < to_add_sign);
            const uint32_t add_version = 2 * static_cast<uint32_t>(added_version < to_add_version && added_sign == to_add_sign);
            const uint32_t add_is_deleted
                = 2 * static_cast<uint32_t>(added_is_deleted < to_add_is_deleted && added_version == to_add_version);
            const uint32_t prob_space = add_idx + add_proj + add_const + add_col + add_sign + add_version + add_is_deleted;
            std::uniform_int_distribution<uint32_t> next_dist(1, prob_space);
            const uint32_t nopt = next_dist(rg.generator);

            if (add_idx && nopt < (add_idx + 1))
            {
                addTableIndex(rg, next, false, colsdef->add_other_defs()->mutable_idx_def());
                added_idxs++;
            }
            else if (add_proj && nopt < (add_idx + add_proj + 1))
            {
                addTableProjection(rg, next, false, colsdef->add_other_defs()->mutable_proj_def());
                added_projs++;
            }
            else if (add_const && nopt < (add_idx + add_proj + add_const + 1))
            {
                addTableConstraint(rg, next, false, colsdef->add_other_defs()->mutable_const_def());
                added_consts++;
            }
            else if (add_col && nopt < (add_idx + add_proj + add_const + add_col + 1))
            {
                const bool add_pkey = !added_pkey && rg.nextMediumNumber() < 4;
                ColumnDef * cd = i == 0 ? colsdef->mutable_col_def() : colsdef->add_other_defs()->mutable_col_def();

                addTableColumn(rg, next, next.col_counter++, false, false, add_pkey, ColumnSpecial::NONE, cd);
                added_pkey |= add_pkey;
                added_cols++;
            }
            else
            {
                const uint32_t cname = next.col_counter++;
                const bool add_pkey = !added_pkey && rg.nextMediumNumber() < 4;
                const bool add_version_col = add_version && nopt < (add_idx + add_proj + add_const + add_col + add_version + 1);
                ColumnDef * cd = i == 0 ? colsdef->mutable_col_def() : colsdef->add_other_defs()->mutable_col_def();

                addTableColumn(
                    rg,
                    next,
                    cname,
                    false,
                    false,
                    add_pkey,
                    add_version_col ? ColumnSpecial::VERSION : (add_sign ? ColumnSpecial::SIGN : ColumnSpecial::IS_DELETED),
                    cd);
                added_pkey |= add_pkey;
                te->add_params()->mutable_cols()->mutable_col()->set_column("c" + std::to_string(cname));
                if (add_version_col)
                {
                    added_version++;
                }
                else if (add_sign)
                {
                    chassert(!add_is_deleted);
                    added_sign++;
                }
                else
                {
                    chassert(add_is_deleted);
                    added_is_deleted++;
                }
            }
        }
        if (rg.nextSmallNumber() < 2)
        {
            this->levels[this->current_level] = QueryLevel(this->current_level);
            generateSelect(
                rg,
                true,
                false,
                static_cast<uint32_t>(next.numberOfInsertableColumns()),
                std::numeric_limits<uint32_t>::max(),
                ct->mutable_as_select_stmt());
            this->levels.clear();
        }
    }
    else
    {
        /// Create table as
        CreateTableAs * cta = ct->mutable_table_as();
        ExprSchemaTable * aest = cta->mutable_est();
        const SQLTable & t = rg.pickRandomly(filterCollection<SQLTable>(table_like_lambda));
        std::uniform_int_distribution<size_t> table_engine(0, rg.nextSmallNumber() < 8 ? 3 : (like_engs.size() - 1));
        TableEngineValues val = like_engs[table_engine(rg.generator)];

        next.teng = val;
        te->set_engine(val);
        next.is_deterministic = rg.nextSmallNumber() < 9;
        cta->set_clone(next.isMergeTreeFamily() && t.isMergeTreeFamily() && rg.nextBool());
        if (t.db)
        {
            aest->mutable_database()->set_database("d" + std::to_string(t.db->dname));
        }
        aest->mutable_table()->set_table("t" + std::to_string(t.tname));
        for (const auto & col : t.cols)
        {
            next.cols[col.first] = col.second;
        }
        for (const auto & idx : t.idxs)
        {
            next.idxs[idx.first] = idx.second;
        }
        next.projs.insert(t.projs.begin(), t.projs.end());
        next.constrs.insert(t.constrs.begin(), t.constrs.end());
        next.col_counter = t.col_counter;
        next.idx_counter = t.idx_counter;
        next.proj_counter = t.proj_counter;
        next.constr_counter = t.constr_counter;
        next.is_temp = t.is_temp;
    }

    flatTableColumnPath(flat_tuple | flat_nested | flat_json | skip_nested_node, next, [](const SQLColumn &) { return true; });
    addTableRelation(rg, false, "", next);
    this->levels[this->current_level].allow_aggregates = this->levels[this->current_level].allow_window_funcs = false;
    generateEngineDetails(rg, next, !added_pkey, te);
    this->entries.clear();
    this->levels.clear();
    if (next.hasDatabasePeer())
    {
        flatTableColumnPath(0, next, [](const SQLColumn &) { return true; });
        connections.createPeerTable(rg, next.peer_table, next, ct, entries);
        entries.clear();
    }
    else if (next.isMergeTreeFamily())
    {
        bool has_date_cols = false;

        flatTableColumnPath(0, next, [](const SQLColumn & c) { return c.tp->getTypeClass() != SQLTypeClass::NESTED; });
        for (const auto & entry : entries)
        {
            SQLType * tp = entry.getBottomType();

            if (tp->getTypeClass() == SQLTypeClass::DATE || tp->getTypeClass() == SQLTypeClass::DATETIME)
            {
                has_date_cols = true;
                break;
            }
        }
        if (has_date_cols || rg.nextMediumNumber() < 6)
        {
            generateNextTTL(rg, next, te, te->mutable_ttl_expr());
        }
        entries.clear();
    }
    if (next.cluster.has_value())
    {
        ct->mutable_cluster()->set_cluster(next.cluster.value());
    }

    chassert(!next.toption.has_value() || next.isMergeTreeFamily() || next.isJoinEngine() || next.isSetEngine());
    this->staged_tables[tname] = std::move(next);
}

}<|MERGE_RESOLUTION|>--- conflicted
+++ resolved
@@ -885,13 +885,9 @@
             te->add_params()->set_in_out(b.file_format);
             if (rg.nextSmallNumber() < 4)
             {
-<<<<<<< HEAD
+                static const DB::Strings & s3_compress = {"none", "gzip", "gz", "brotli", "br", "xz", "LZMA", "zstd", "zst"};
+
                 b.file_comp = rg.pickRandomly(s3_compress);
-=======
-                static const DB::Strings & s3_compress = {"none", "gzip", "gz", "brotli", "br", "xz", "LZMA", "zstd", "zst"};
-
-                b.file_comp = rg.pickRandomlyFromVector(s3_compress);
->>>>>>> 37ddab10
                 te->add_params()->set_svalue(b.file_comp);
             }
             if (b.isAnyS3Engine() && rg.nextSmallNumber() < 5)
@@ -1018,18 +1014,14 @@
     /// Shared and Replicated MergeTree are to be used with cluster
     if (!fc.clusters.empty() && rg.nextSmallNumber() < (b.toption.has_value() ? 9 : 5))
     {
-<<<<<<< HEAD
-        b.cluster = rg.pickRandomly(fc.clusters);
-=======
         if (b.db && b.db->cluster.has_value() && rg.nextSmallNumber() < 9)
         {
             b.cluster = b.db->cluster;
         }
         else
         {
-            b.cluster = rg.pickRandomlyFromVector(fc.clusters);
-        }
->>>>>>> 37ddab10
+            b.cluster = rg.pickRandomly(fc.clusters);
+        }
     }
 }
 
