--- conflicted
+++ resolved
@@ -151,14 +151,10 @@
     DECLARE(UInt64, max_joined_block_size_rows, DEFAULT_BLOCK_SIZE, R"(
 Maximum block size for JOIN result (if join algorithm supports it). 0 means unlimited.
 )", 0) \
-<<<<<<< HEAD
-    M(UInt64, min_joined_block_size_bytes, 524288, R"(
+    DECLARE(UInt64, min_joined_block_size_bytes, 524288, R"(
 Minimum block size for JOIN result (if join algorithm supports it). 0 means unlimited.
 )", 0) \
-    M(UInt64, max_insert_threads, 0, R"(
-=======
     DECLARE(UInt64, max_insert_threads, 0, R"(
->>>>>>> 42a8c012
 The maximum number of threads to execute the `INSERT SELECT` query.
 
 Possible values:
