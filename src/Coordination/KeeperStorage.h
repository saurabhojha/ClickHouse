--- conflicted
+++ resolved
@@ -144,9 +144,11 @@
         V3 = 3  // fixed bug with casting, removed duplicate czxid usage
     };
 
-<<<<<<< HEAD
-=======
-    static constexpr auto CURRENT_DIGEST_VERSION = DigestVersion::V3;
+    struct Digest
+    {
+        DigestVersion version{DigestVersion::NO_DIGEST};
+        uint64_t value{0};
+    };
 
     struct ResponseForSession
     {
@@ -154,26 +156,6 @@
         Coordination::ZooKeeperResponsePtr response;
     };
     using ResponsesForSessions = std::vector<ResponseForSession>;
-
->>>>>>> 1438dc2f
-    struct Digest
-    {
-        DigestVersion version{DigestVersion::NO_DIGEST};
-        uint64_t value{0};
-    };
-
-<<<<<<< HEAD
-    struct ResponseForSession
-    {
-        int64_t session_id;
-        Coordination::ZooKeeperResponsePtr response;
-    };
-    using ResponsesForSessions = std::vector<ResponseForSession>;
-=======
-    static bool checkDigest(const Digest & first, const Digest & second);
-
-    static String generateDigest(const String & userdata);
->>>>>>> 1438dc2f
 
     struct RequestForSession
     {
@@ -203,16 +185,7 @@
     using SessionAndAuth = std::unordered_map<int64_t, AuthIDs>;
     using Watches = std::unordered_map<String /* path, relative of root_path */, SessionIDs>;
 
-    static bool checkDigest(const Digest & first, const Digest & second)
-    {
-        if (first.version != second.version)
-            return true;
-
-        if (first.version == DigestVersion::NO_DIGEST)
-            return true;
-
-        return first.value == second.value;
-    }
+    static bool checkDigest(const Digest & first, const Digest & second);
 
 };
 
@@ -232,7 +205,7 @@
     static constexpr bool use_rocksdb = false;
 #endif
 
-    static constexpr auto CURRENT_DIGEST_VERSION = DigestVersion::V2;
+    static constexpr auto CURRENT_DIGEST_VERSION = DigestVersion::V3;
 
     static String generateDigest(const String & userdata);
 
