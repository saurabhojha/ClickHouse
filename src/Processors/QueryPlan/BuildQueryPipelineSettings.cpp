#include <Processors/QueryPlan/BuildQueryPipelineSettings.h>
#include <Core/Settings.h>
#include <Interpreters/ExpressionActions.h>
#include <Interpreters/Context.h>

namespace DB
{

namespace Setting
{
<<<<<<< HEAD
    extern const SettingsMaxThreads max_threads;
    extern const SettingsUInt64 aggregation_memory_efficient_merge_threads;
=======
    extern const SettingsBool query_plan_merge_filters;
>>>>>>> 4bbadf64
}

BuildQueryPipelineSettings BuildQueryPipelineSettings::fromContext(ContextPtr from)
{
    const auto & query_settings = from->getSettingsRef();
    BuildQueryPipelineSettings settings;
    settings.actions_settings = ExpressionActionsSettings::fromSettings(query_settings, CompileExpressions::yes);
    settings.process_list_element = from->getProcessListElement();
    settings.progress_callback = from->getProgressCallback();

<<<<<<< HEAD
    settings.max_threads = from->getSettingsRef()[Setting::max_threads];
    settings.aggregation_memory_efficient_merge_threads = from->getSettingsRef()[Setting::aggregation_memory_efficient_merge_threads];

=======
    /// Setting query_plan_merge_filters is enabled by default.
    /// But it can brake short-circuit without splitting filter step into smaller steps.
    /// So, enable and disable this optimizations together.
    settings.enable_multiple_filters_transforms_for_and_chain = query_settings[Setting::query_plan_merge_filters];
>>>>>>> 4bbadf64
    return settings;
}

}<|MERGE_RESOLUTION|>--- conflicted
+++ resolved
@@ -8,12 +8,9 @@
 
 namespace Setting
 {
-<<<<<<< HEAD
+    extern const SettingsBool query_plan_merge_filters;
     extern const SettingsMaxThreads max_threads;
     extern const SettingsUInt64 aggregation_memory_efficient_merge_threads;
-=======
-    extern const SettingsBool query_plan_merge_filters;
->>>>>>> 4bbadf64
 }
 
 BuildQueryPipelineSettings BuildQueryPipelineSettings::fromContext(ContextPtr from)
@@ -24,16 +21,13 @@
     settings.process_list_element = from->getProcessListElement();
     settings.progress_callback = from->getProgressCallback();
 
-<<<<<<< HEAD
     settings.max_threads = from->getSettingsRef()[Setting::max_threads];
     settings.aggregation_memory_efficient_merge_threads = from->getSettingsRef()[Setting::aggregation_memory_efficient_merge_threads];
 
-=======
     /// Setting query_plan_merge_filters is enabled by default.
     /// But it can brake short-circuit without splitting filter step into smaller steps.
     /// So, enable and disable this optimizations together.
     settings.enable_multiple_filters_transforms_for_and_chain = query_settings[Setting::query_plan_merge_filters];
->>>>>>> 4bbadf64
     return settings;
 }
 
