--- conflicted
+++ resolved
@@ -39,23 +39,16 @@
             "1 if the mutation is completed, "
             "0 if the mutation is still in process. "
         },
-<<<<<<< HEAD
         { "is_killed", std::make_shared<DataTypeUInt8>(), 
             "Indicates whether a mutation has been killed. Only available in ClickHouse Cloud. "
             "Note: is_killed=1 does not necessarily mean the mutation is completely finalized. "
             "It is possible for a mutation to remain in a state where is_killed=1 and is_done=0 for an extended period. "
             "This can occur if another long-running mutation is blocking the killed mutation. This is a normal situation." 
         },
-        { "latest_failed_part",         std::make_shared<DataTypeString>(), "The name of the most recent part that could not be mutated."},
-        { "latest_fail_time",           std::make_shared<DataTypeDateTime>(), "The date and time of the most recent part mutation failure."},
-        { "latest_fail_reason",         std::make_shared<DataTypeString>(), "The exception message that caused the most recent part mutation failure."},
-=======
-        { "is_killed",                    std::make_shared<DataTypeUInt8>(), "Only available in ClickHouse Cloud."},
         { "latest_failed_part",           std::make_shared<DataTypeString>(), "The name of the most recent part that could not be mutated."},
         { "latest_fail_time",             std::make_shared<DataTypeDateTime>(), "The date and time of the most recent part mutation failure."},
         { "latest_fail_reason",           std::make_shared<DataTypeString>(), "The exception message that caused the most recent part mutation failure."},
         { "latest_fail_error_code_name",  std::make_shared<DataTypeString>(), "The error code of the exception that caused the most recent part mutation failure."},
->>>>>>> 72eb6a24
     };
 }
 
