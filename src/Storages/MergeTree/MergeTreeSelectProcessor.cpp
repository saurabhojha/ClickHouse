#include <Storages/MergeTree/MergeTreeSelectProcessor.h>
#include <Storages/MergeTree/MergeTreeRangeReader.h>
#include <Storages/MergeTree/IMergeTreeDataPart.h>
#include <Storages/MergeTree/MergeTreeBlockReadUtils.h>
#include <Columns/ColumnLazy.h>
#include <Columns/FilterDescription.h>
#include <Common/ElapsedTimeProfileEventIncrement.h>
#include <Common/logger_useful.h>
#include <Common/typeid_cast.h>
#include <Processors/Merges/Algorithms/MergeTreePartLevelInfo.h>
#include <DataTypes/DataTypeUUID.h>
#include <DataTypes/DataTypeArray.h>
#include <Processors/Chunk.h>
#include <Processors/Transforms/AggregatingTransform.h>
#include <Storages/BlockNumberColumn.h>
#include <city.h>

namespace DB
{

namespace ErrorCodes
{
    extern const int ILLEGAL_TYPE_OF_COLUMN_FOR_FILTER;
    extern const int LOGICAL_ERROR;
    extern const int QUERY_WAS_CANCELLED;
}

static void injectNonConstVirtualColumns(
    size_t rows,
    Block & block,
    const Names & virtual_columns,
    MergeTreeReadTask * task = nullptr);

static void injectPartConstVirtualColumns(
    size_t rows,
    Block & block,
    MergeTreeReadTask * task,
    const DataTypePtr & partition_value_type,
    const Names & virtual_columns);

MergeTreeSelectProcessor::MergeTreeSelectProcessor(
    MergeTreeReadPoolPtr pool_,
    MergeTreeSelectAlgorithmPtr algorithm_,
    const MergeTreeData & storage_,
    const StorageSnapshotPtr & storage_snapshot_,
    const PrewhereInfoPtr & prewhere_info_,
    const LazilyReadInfoPtr & lazily_read_info_,
    const ExpressionActionsSettings & actions_settings_,
    const MergeTreeReadTask::BlockSizeParams & block_size_params_,
    const MergeTreeReaderSettings & reader_settings_,
    const Names & virt_column_names_)
    : pool(std::move(pool_))
    , algorithm(std::move(algorithm_))
    , prewhere_info(prewhere_info_)
    , actions_settings(actions_settings_)
    , prewhere_actions(getPrewhereActions(prewhere_info, actions_settings, reader_settings_.enable_multiple_prewhere_read_steps))
    , lazily_read_info(lazily_read_info_)
    , reader_settings(reader_settings_)
    , block_size_params(block_size_params_)
    , virt_column_names(virt_column_names_)
    , partition_value_type(storage_.getPartitionValueType())
{
    if (reader_settings.apply_deleted_mask)
    {
        PrewhereExprStep step
        {
            .type = PrewhereExprStep::Filter,
            .actions = nullptr,
            .filter_column_name = LightweightDeleteDescription::FILTER_COLUMN.name,
            .remove_filter_column = true,
            .need_filter = true,
            .perform_alter_conversions = true,
        };

        lightweight_delete_filter_step = std::make_shared<PrewhereExprStep>(std::move(step));
    }

    header_without_const_virtual_columns = applyPrewhereActions(pool->getHeader(), prewhere_info);
    size_t non_const_columns_offset = header_without_const_virtual_columns.columns();
    injectNonConstVirtualColumns(0, header_without_const_virtual_columns, virt_column_names);

    for (size_t col_num = non_const_columns_offset; col_num < header_without_const_virtual_columns.columns(); ++col_num)
        non_const_virtual_column_names.emplace_back(header_without_const_virtual_columns.getByPosition(col_num).name);

    result_header = header_without_const_virtual_columns;
    injectPartConstVirtualColumns(0, result_header, nullptr, partition_value_type, virt_column_names);

    if (lazily_read_info)
    {
        lazily_read_header = storage_snapshot_->getSampleBlockForColumns(lazily_read_info->lazily_read_columns_names);
        injectLazilyReadColumns(0, result_header, lazily_read_header, nullptr, lazily_read_info);
    }

    if (!prewhere_actions.steps.empty())
        LOG_TRACE(log, "PREWHERE condition was split into {} steps: {}", prewhere_actions.steps.size(), prewhere_actions.dumpConditions());

    if (prewhere_info)
        LOG_TEST(log, "Original PREWHERE DAG:\n{}\nPREWHERE actions:\n{}",
            (prewhere_info->prewhere_actions ? prewhere_info->prewhere_actions->dumpDAG(): std::string("<nullptr>")),
            (!prewhere_actions.steps.empty() ? prewhere_actions.dump() : std::string("<nullptr>")));
}

String MergeTreeSelectProcessor::getName() const
{
    return fmt::format("MergeTreeSelect(pool: {}, algorithm: {})", pool->getName(), algorithm->getName());
}

bool tryBuildPrewhereSteps(PrewhereInfoPtr prewhere_info, const ExpressionActionsSettings & actions_settings, PrewhereExprInfo & prewhere);

PrewhereExprInfo MergeTreeSelectProcessor::getPrewhereActions(PrewhereInfoPtr prewhere_info, const ExpressionActionsSettings & actions_settings, bool enable_multiple_prewhere_read_steps)
{
    PrewhereExprInfo prewhere_actions;
    if (prewhere_info)
    {
        if (prewhere_info->row_level_filter)
        {
            PrewhereExprStep row_level_filter_step
            {
                .type = PrewhereExprStep::Filter,
                .actions = std::make_shared<ExpressionActions>(prewhere_info->row_level_filter, actions_settings),
                .filter_column_name = prewhere_info->row_level_column_name,
                .remove_filter_column = true,
                .need_filter = true,
                .perform_alter_conversions = true,
            };

            prewhere_actions.steps.emplace_back(std::make_shared<PrewhereExprStep>(std::move(row_level_filter_step)));
        }

        if (!enable_multiple_prewhere_read_steps ||
            !tryBuildPrewhereSteps(prewhere_info, actions_settings, prewhere_actions))
        {
            PrewhereExprStep prewhere_step
            {
                .type = PrewhereExprStep::Filter,
                .actions = std::make_shared<ExpressionActions>(prewhere_info->prewhere_actions, actions_settings),
                .filter_column_name = prewhere_info->prewhere_column_name,
                .remove_filter_column = prewhere_info->remove_prewhere_column,
                .need_filter = prewhere_info->need_filter,
                .perform_alter_conversions = true,
            };

            prewhere_actions.steps.emplace_back(std::make_shared<PrewhereExprStep>(std::move(prewhere_step)));
        }
    }

    return prewhere_actions;
}

ChunkAndProgress MergeTreeSelectProcessor::read()
{
    while (!is_cancelled)
    {
        try
        {
            if (!task || algorithm->needNewTask(*task))
                task = algorithm->getNewTask(*pool, task.get());

            if (!task)
                break;
        }
        catch (const Exception & e)
        {
            if (e.code() == ErrorCodes::QUERY_WAS_CANCELLED)
                break;
            throw;
        }

        if (!task->getMainRangeReader().isInitialized())
            initializeRangeReaders();

        auto res = algorithm->readFromTask(*task, block_size_params);

        if (res.row_count)
        {
            injectVirtualColumns(res.block, res.row_count, task.get(), partition_value_type, virt_column_names);
            injectLazilyReadColumns(
                res.row_count, res.block, lazily_read_header,
                task.get(), lazily_read_info);

            /// Reorder the columns according to result_header
            Columns ordered_columns;
            ordered_columns.reserve(result_header.columns());
            for (size_t i = 0; i < result_header.columns(); ++i)
            {
                auto name = result_header.getByPosition(i).name;
                ordered_columns.push_back(res.block.getByName(name).column);
            }

            return ChunkAndProgress{
                .chunk = Chunk(ordered_columns, res.row_count, add_part_level ? std::make_shared<MergeTreePartLevelInfo>(task->getInfo().data_part->info.level) : nullptr),
                .num_read_rows = res.num_read_rows,
                .num_read_bytes = res.num_read_bytes,
                .is_finished = false};
        }
        else
        {
            return {Chunk(), res.num_read_rows, res.num_read_bytes, false};
        }
    }

    return {Chunk(), 0, 0, true};
}

void MergeTreeSelectProcessor::initializeRangeReaders()
{
    PrewhereExprInfo all_prewhere_actions;
    if (lightweight_delete_filter_step && task->getInfo().data_part->hasLightweightDelete())
        all_prewhere_actions.steps.push_back(lightweight_delete_filter_step);

    for (const auto & step : prewhere_actions.steps)
        all_prewhere_actions.steps.push_back(step);

    task->initializeRangeReaders(all_prewhere_actions, non_const_virtual_column_names);
}


namespace
{
    struct VirtualColumnsInserter
    {
        explicit VirtualColumnsInserter(Block & block_) : block(block_) {}

        bool columnExists(const String & name) const { return block.has(name); }

        void insertUInt8Column(const ColumnPtr & column, const String & name)
        {
            block.insert({column, std::make_shared<DataTypeUInt8>(), name});
        }

        void insertUInt64Column(const ColumnPtr & column, const String & name)
        {
            block.insert({column, std::make_shared<DataTypeUInt64>(), name});
        }

        void insertUUIDColumn(const ColumnPtr & column, const String & name)
        {
            block.insert({column, std::make_shared<DataTypeUUID>(), name});
        }

        void insertLowCardinalityColumn(const ColumnPtr & column, const String & name)
        {
            block.insert({column, std::make_shared<DataTypeLowCardinality>(std::make_shared<DataTypeString>()), name});
        }

        void insertPartitionValueColumn(
            size_t rows, const Row & partition_value, const DataTypePtr & partition_value_type, const String & name)
        {
            ColumnPtr column;
            if (rows)
                column = partition_value_type->createColumnConst(rows, Tuple(partition_value.begin(), partition_value.end()))
                             ->convertToFullColumnIfConst();
            else
                column = partition_value_type->createColumn();

            block.insert({column, partition_value_type, name});
        }

        Block & block;
    };
}

/// Adds virtual columns that are not const for all rows
static void injectNonConstVirtualColumns(
    size_t rows,
    Block & block,
    const Names & virtual_columns,
    MergeTreeReadTask * task)
{
    VirtualColumnsInserter inserter(block);
    for (const auto & virtual_column_name : virtual_columns)
    {
        if (virtual_column_name == "_part_offset")
        {
            if (!rows)
            {
                inserter.insertUInt64Column(DataTypeUInt64().createColumn(), virtual_column_name);
            }
            else
            {
                if (!inserter.columnExists(virtual_column_name))
                    throw Exception(ErrorCodes::LOGICAL_ERROR,
                        "Column {} must have been filled part reader",
                        virtual_column_name);
            }
        }

        if (virtual_column_name == LightweightDeleteDescription::FILTER_COLUMN.name)
        {
                /// If _row_exists column isn't present in the part then fill it here with 1s
                ColumnPtr column;
                if (rows)
                    column = LightweightDeleteDescription::FILTER_COLUMN.type->createColumnConst(rows, 1)->convertToFullColumnIfConst();
                else
                    column = LightweightDeleteDescription::FILTER_COLUMN.type->createColumn();

                inserter.insertUInt8Column(column, virtual_column_name);
        }

        if (virtual_column_name == BlockNumberColumn::name)
        {
            ColumnPtr column;
            if (rows)
            {
                size_t value = 0;
                if (task)
                {
                    value = task->getInfo().data_part ? task->getInfo().data_part->info.min_block : 0;
                }
                column = BlockNumberColumn::type->createColumnConst(rows, value)->convertToFullColumnIfConst();
            }
            else
                column = BlockNumberColumn::type->createColumn();

            inserter.insertUInt64Column(column, virtual_column_name);
        }
    }
}

/// Adds virtual columns that are const for the whole part
static void injectPartConstVirtualColumns(
    size_t rows,
    Block & block,
    MergeTreeReadTask * task,
    const DataTypePtr & partition_value_type,
    const Names & virtual_columns)
{
    VirtualColumnsInserter inserter(block);
    /// add virtual columns
    /// Except _sample_factor, which is added from the outside.
    if (!virtual_columns.empty())
    {
        if (unlikely(rows && !task))
            throw Exception(ErrorCodes::LOGICAL_ERROR, "Cannot insert virtual columns to non-empty chunk without specified task.");

        const IMergeTreeDataPart * part = nullptr;

        if (rows)
        {
            part = task->getInfo().data_part.get();
            if (part->isProjectionPart())
                part = part->getParentPart();
        }

        for (const auto & virtual_column_name : virtual_columns)
        {
            if (virtual_column_name == "_part")
            {
                ColumnPtr column;
                if (rows)
                    column = DataTypeLowCardinality{std::make_shared<DataTypeString>()}
                                 .createColumnConst(rows, part->name)
                                 ->convertToFullColumnIfConst();
                else
                    column = DataTypeLowCardinality{std::make_shared<DataTypeString>()}.createColumn();

                inserter.insertLowCardinalityColumn(column, virtual_column_name);
            }
            else if (virtual_column_name == "_part_index")
            {
                ColumnPtr column;
                if (rows)
                    column = DataTypeUInt64().createColumnConst(rows, task->getInfo().part_index_in_query)->convertToFullColumnIfConst();
                else
                    column = DataTypeUInt64().createColumn();

                inserter.insertUInt64Column(column, virtual_column_name);
            }
            else if (virtual_column_name == "_part_uuid")
            {
                ColumnPtr column;
                if (rows)
                    column = DataTypeUUID().createColumnConst(rows, part->uuid)->convertToFullColumnIfConst();
                else
                    column = DataTypeUUID().createColumn();

                inserter.insertUUIDColumn(column, virtual_column_name);
            }
            else if (virtual_column_name == "_partition_id")
            {
                ColumnPtr column;
                if (rows)
                    column = DataTypeLowCardinality{std::make_shared<DataTypeString>()}
                                 .createColumnConst(rows, part->info.partition_id)
                                 ->convertToFullColumnIfConst();
                else
                    column = DataTypeLowCardinality{std::make_shared<DataTypeString>()}.createColumn();

                inserter.insertLowCardinalityColumn(column, virtual_column_name);
            }
            else if (virtual_column_name == "_partition_value")
            {
                if (rows)
                    inserter.insertPartitionValueColumn(rows, part->partition.value, partition_value_type, virtual_column_name);
                else
                    inserter.insertPartitionValueColumn(rows, {}, partition_value_type, virtual_column_name);
            }
        }
    }
}

void MergeTreeSelectProcessor::injectVirtualColumns(
    Block & block, size_t row_count, MergeTreeReadTask * task, const DataTypePtr & partition_value_type, const Names & virtual_columns)
{
    /// First add non-const columns that are filled by the range reader and then const columns that we will fill ourselves.
    /// Note that the order is important: virtual columns filled by the range reader must go first
    injectNonConstVirtualColumns(row_count, block, virtual_columns,task);
    injectPartConstVirtualColumns(row_count, block, task, partition_value_type, virtual_columns);
}

void MergeTreeSelectProcessor::injectLazilyReadColumns(
    size_t rows,
    Block & block,
    Block & lazily_read_block,
    MergeTreeReadTask * task,
    const LazilyReadInfoPtr & lazily_read_info)
{
    if (!lazily_read_info)
        return;

    const auto & lazily_read_columns = lazily_read_info->lazily_read_columns_names;
    if (rows)
    {
        ColumnPtr row_num_column =  block.getByName("_part_offset").column;
        ColumnPtr part_num_column = DataTypeUInt64().createColumnConst(rows, task->getInfo().part_index_in_query)->convertToFullColumnIfConst();
        Columns columns(2);
        columns[0] = row_num_column;
        columns[1] = part_num_column;
        bool create_empty_column_lazy = false;
        for (const auto & column_name : lazily_read_columns)
        {
            auto column_with_type_and_name = lazily_read_block.getByName(column_name);
            if (create_empty_column_lazy)
                column_with_type_and_name.column = ColumnLazy::create(columns[0]->size());
            else
            {
                column_with_type_and_name.column = ColumnLazy::create(columns, lazily_read_info->column_lazy_helper);
                create_empty_column_lazy = true;
            }
            block.insert(column_with_type_and_name);
        }
    }
    else
    {
        bool create_empty_column_lazy = false;
        ColumnPtr row_num_column =  DataTypeUInt64().createColumn();
        ColumnPtr part_num_column = DataTypeUInt64().createColumn();
        Columns columns(2);
        columns[0] = row_num_column;
        columns[1] = part_num_column;
        for (const auto & column_name : lazily_read_columns)
        {
            auto column_with_type_and_name = lazily_read_block.getByName(column_name);
            if (create_empty_column_lazy)
                column_with_type_and_name.column = ColumnLazy::create();
            else
            {
                column_with_type_and_name.column = ColumnLazy::create(columns, lazily_read_info->column_lazy_helper);
                create_empty_column_lazy = true;
            }
            block.insert(column_with_type_and_name);
        }
    }

    if (lazily_read_info->do_remove_column)
        block.erase("_part_offset");
}

Block MergeTreeSelectProcessor::applyPrewhereActions(Block block, const PrewhereInfoPtr & prewhere_info)
{
    if (prewhere_info)
    {
        if (prewhere_info->row_level_filter)
        {
            block = prewhere_info->row_level_filter->updateHeader(std::move(block));
            auto & row_level_column = block.getByName(prewhere_info->row_level_column_name);
            if (!row_level_column.type->canBeUsedInBooleanContext())
            {
                throw Exception(ErrorCodes::ILLEGAL_TYPE_OF_COLUMN_FOR_FILTER, "Invalid type for filter in PREWHERE: {}",
                    row_level_column.type->getName());
            }

            block.erase(prewhere_info->row_level_column_name);
        }

        if (prewhere_info->prewhere_actions)
        {
            block = prewhere_info->prewhere_actions->updateHeader(std::move(block));

            auto & prewhere_column = block.getByName(prewhere_info->prewhere_column_name);
            if (!prewhere_column.type->canBeUsedInBooleanContext())
            {
                throw Exception(ErrorCodes::ILLEGAL_TYPE_OF_COLUMN_FOR_FILTER, "Invalid type for filter in PREWHERE: {}",
                    prewhere_column.type->getName());
            }

            if (prewhere_info->remove_prewhere_column)
            {
                block.erase(prewhere_info->prewhere_column_name);
            }
            else if (prewhere_info->need_filter)
            {
                WhichDataType which(removeNullable(recursiveRemoveLowCardinality(prewhere_column.type)));

                if (which.isNativeInt() || which.isNativeUInt())
                    prewhere_column.column = prewhere_column.type->createColumnConst(block.rows(), 1u)->convertToFullColumnIfConst();
                else if (which.isFloat())
                    prewhere_column.column = prewhere_column.type->createColumnConst(block.rows(), 1.0f)->convertToFullColumnIfConst();
                else
                    throw Exception(ErrorCodes::ILLEGAL_TYPE_OF_COLUMN_FOR_FILTER,
                        "Illegal type {} of column for filter",
                        prewhere_column.type->getName());
            }
        }
    }

    return block;
}

Block MergeTreeSelectProcessor::transformHeader(
    Block block,
    Block lazily_read_block,
    const LazilyReadInfoPtr & lazily_read_info,
    const PrewhereInfoPtr & prewhere_info,
    const DataTypePtr & partition_value_type,
    const Names & virtual_columns)
{
    injectVirtualColumns(block, 0, nullptr, partition_value_type, virtual_columns);
    auto transformed = applyPrewhereActions(std::move(block), prewhere_info);
<<<<<<< HEAD
    injectVirtualColumns(transformed, 0, nullptr, partition_value_type, virtual_columns);
    injectLazilyReadColumns(0, transformed, lazily_read_block, nullptr, lazily_read_info);
=======
>>>>>>> a82ba4dc
    return transformed;
}

}<|MERGE_RESOLUTION|>--- conflicted
+++ resolved
@@ -527,11 +527,8 @@
 {
     injectVirtualColumns(block, 0, nullptr, partition_value_type, virtual_columns);
     auto transformed = applyPrewhereActions(std::move(block), prewhere_info);
-<<<<<<< HEAD
     injectVirtualColumns(transformed, 0, nullptr, partition_value_type, virtual_columns);
     injectLazilyReadColumns(0, transformed, lazily_read_block, nullptr, lazily_read_info);
-=======
->>>>>>> a82ba4dc
     return transformed;
 }
 
