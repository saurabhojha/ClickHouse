--- conflicted
+++ resolved
@@ -675,11 +675,8 @@
     }
     else
     {
-<<<<<<< HEAD
-=======
         if (filter_actions_dag)
             addFilters(&external_tables, context, shard.query, shard.query_tree, shard.planner_context, *filter_actions_dag);
->>>>>>> 57f48d8b
 
         const String query_string = formattedAST(shard.query);
         auto stage_to_use = shard.query_plan ? QueryProcessingStage::QueryPlan : stage;
