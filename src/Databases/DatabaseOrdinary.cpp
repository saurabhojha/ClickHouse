--- conflicted
+++ resolved
@@ -93,24 +93,13 @@
 
 static void checkReplicaPathExists(ASTCreateQuery & create_query, ContextPtr local_context)
 {
-<<<<<<< HEAD
-=======
-    auto * storage = create_query->storage;
-
-    /// Get replicated engine
-    const auto & server_settings = context->getServerSettings();
-    String replica_path = server_settings[ServerSetting::default_replica_path];
-    String replica_name = server_settings[ServerSetting::default_replica_name];
-
-    /// Check that replica path doesn't exist
->>>>>>> 4e56c026
     Macros::MacroExpansionInfo info;
     StorageID table_id = StorageID(create_query.getDatabase(), create_query.getTable(), create_query.uuid);
     info.table_id = table_id;
     info.expand_special_macros_only = false;
 
     const auto & server_settings = local_context->getServerSettings();
-    String replica_path = server_settings.default_replica_path;
+    String replica_path = server_settings[ServerSetting::default_replica_path];
     String zookeeper_path = local_context->getMacros()->expand(replica_path, info);
     if (local_context->getZooKeeper()->exists(zookeeper_path))
         throw Exception(
@@ -130,8 +119,8 @@
     if (replicated)
     {
         const auto & server_settings = local_context->getServerSettings();
-        String replica_path = server_settings.default_replica_path;
-        String replica_name = server_settings.default_replica_name;
+        String replica_path = server_settings[ServerSetting::default_replica_path];
+        String replica_name = server_settings[ServerSetting::default_replica_name];
 
         args->children.push_back(std::make_shared<ASTLiteral>(replica_path));
         args->children.push_back(std::make_shared<ASTLiteral>(replica_name));
@@ -195,13 +184,8 @@
 
     /// Get table's storage policy
     MergeTreeSettings default_settings = getContext()->getMergeTreeSettings();
-<<<<<<< HEAD
-    auto policy = getContext()->getStoragePolicy(default_settings.storage_policy);
+    auto policy = getContext()->getStoragePolicy(default_settings[MergeTreeSetting::storage_policy]);
     if (auto * query_settings = create_query.storage->settings)
-=======
-    auto policy = getContext()->getStoragePolicy(default_settings[MergeTreeSetting::storage_policy]);
-    if (auto * query_settings = create_query->storage->settings)
->>>>>>> 4e56c026
         if (Field * policy_setting = query_settings->changes.tryGet("storage_policy"))
             policy = getContext()->getStoragePolicy(policy_setting->safeGet<String>());
 
