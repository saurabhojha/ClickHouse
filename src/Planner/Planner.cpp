#include <Planner/Planner.h>

#include <Columns/ColumnConst.h>
#include <Columns/ColumnSet.h>
#include <Core/ProtocolDefines.h>
#include <Core/Settings.h>
#include <Core/ServerSettings.h>
#include <Common/ProfileEvents.h>
#include <Common/logger_useful.h>

#include <DataTypes/DataTypeString.h>

#include <Functions/FunctionFactory.h>
#include <Functions/CastOverloadResolver.h>

#include <QueryPipeline/Pipe.h>
#include <Processors/Sources/SourceFromSingleChunk.h>
#include <Processors/QueryPlan/QueryPlan.h>
#include <Processors/QueryPlan/ExpressionStep.h>
#include <Processors/QueryPlan/Optimizations/QueryPlanOptimizationSettings.h>
#include <Processors/QueryPlan/FilterStep.h>
#include <Processors/QueryPlan/UnionStep.h>
#include <Processors/QueryPlan/DistinctStep.h>
#include <Processors/QueryPlan/IntersectOrExceptStep.h>
#include <Processors/QueryPlan/CreatingSetsStep.h>
#include <Processors/QueryPlan/AggregatingStep.h>
#include <Processors/QueryPlan/MergingAggregatedStep.h>
#include <Processors/QueryPlan/SortingStep.h>
#include <Processors/QueryPlan/FillingStep.h>
#include <Processors/QueryPlan/LimitStep.h>
#include <Processors/QueryPlan/OffsetStep.h>
#include <Processors/QueryPlan/ExtremesStep.h>
#include <Processors/QueryPlan/TotalsHavingStep.h>
#include <Processors/QueryPlan/RollupStep.h>
#include <Processors/QueryPlan/CubeStep.h>
#include <Processors/QueryPlan/LimitByStep.h>
#include <Processors/QueryPlan/WindowStep.h>
#include <Processors/QueryPlan/ReadNothingStep.h>
#include <Processors/QueryPlan/ReadFromRecursiveCTEStep.h>
#include <QueryPipeline/QueryPipelineBuilder.h>

#include <Interpreters/Context.h>
#include <Interpreters/HashTablesStatistics.h>
#include <Interpreters/StorageID.h>

#include <Storages/ColumnsDescription.h>
#include <Storages/IStorage.h>
#include <Storages/MergeTree/MergeTreeData.h>
#include <Storages/SelectQueryInfo.h>
#include <Storages/StorageDistributed.h>
#include <Storages/StorageDummy.h>
#include <Storages/StorageMerge.h>

#include <Analyzer/Utils.h>
#include <Analyzer/ColumnNode.h>
#include <Analyzer/ConstantNode.h>
#include <Analyzer/FunctionNode.h>
#include <Analyzer/SortNode.h>
#include <Analyzer/InterpolateNode.h>
#include <Analyzer/WindowNode.h>
#include <Analyzer/TableNode.h>
#include <Analyzer/TableFunctionNode.h>
#include <Analyzer/QueryNode.h>
#include <Analyzer/UnionNode.h>
#include <Analyzer/JoinNode.h>
#include <Analyzer/ArrayJoinNode.h>
#include <Analyzer/QueryTreeBuilder.h>
#include <Analyzer/QueryTreePassManager.h>
#include <Analyzer/AggregationUtils.h>
#include <Analyzer/WindowFunctionsUtils.h>

#include <Planner/findQueryForParallelReplicas.h>
#include <Planner/Utils.h>
#include <Planner/PlannerContext.h>
#include <Planner/PlannerActionsVisitor.h>
#include <Planner/PlannerJoins.h>
#include <Planner/PlannerAggregation.h>
#include <Planner/PlannerSorting.h>
#include <Planner/PlannerWindowFunctions.h>
#include <Planner/CollectSets.h>
#include <Planner/CollectTableExpressionData.h>
#include <Planner/PlannerJoinTree.h>
#include <Planner/PlannerExpressionAnalysis.h>
#include <Planner/CollectColumnIdentifiers.h>
#include <Planner/PlannerQueryProcessingInfo.h>

namespace ProfileEvents
{
    extern const Event SelectQueriesWithSubqueries;
    extern const Event QueriesWithSubqueries;
}

namespace DB
{
namespace Setting
{
    extern const SettingsUInt64 aggregation_in_order_max_block_bytes;
    extern const SettingsUInt64 aggregation_memory_efficient_merge_threads;
    extern const SettingsUInt64 allow_experimental_parallel_reading_from_replicas;
    extern const SettingsBool collect_hash_table_stats_during_aggregation;
    extern const SettingsBool compile_aggregate_expressions;
    extern const SettingsOverflowMode distinct_overflow_mode;
    extern const SettingsBool distributed_aggregation_memory_efficient;
    extern const SettingsBool enable_memory_bound_merging_of_aggregation_results;
    extern const SettingsBool enable_software_prefetch_in_aggregation;
    extern const SettingsBool empty_result_for_aggregation_by_constant_keys_on_empty_set;
    extern const SettingsBool empty_result_for_aggregation_by_empty_set;
    extern const SettingsBool exact_rows_before_limit;
    extern const SettingsBool extremes;
    extern const SettingsBool force_aggregation_in_order;
    extern const SettingsOverflowModeGroupBy group_by_overflow_mode;
    extern const SettingsUInt64 group_by_two_level_threshold;
    extern const SettingsUInt64 group_by_two_level_threshold_bytes;
    extern const SettingsBool group_by_use_nulls;
    extern const SettingsUInt64 max_bytes_before_external_group_by;
    extern const SettingsUInt64 max_bytes_in_distinct;
    extern const SettingsUInt64 max_block_size;
    extern const SettingsUInt64 max_size_to_preallocate_for_aggregation;
    extern const SettingsUInt64 max_subquery_depth;
    extern const SettingsUInt64 max_rows_in_distinct;
    extern const SettingsUInt64 max_rows_to_group_by;
    extern const SettingsMaxThreads max_threads;
    extern const SettingsUInt64 min_count_to_compile_aggregate_expression;
    extern const SettingsFloat min_hit_rate_to_use_consecutive_keys_optimization;
    extern const SettingsUInt64 min_free_disk_space_for_temporary_data;
    extern const SettingsBool optimize_distinct_in_order;
    extern const SettingsBool optimize_group_by_constant_keys;
    extern const SettingsBool optimize_sorting_by_input_stream_properties;
    extern const SettingsBool parallel_replicas_allow_in_with_subquery;
    extern const SettingsString parallel_replicas_custom_key;
    extern const SettingsUInt64 parallel_replicas_min_number_of_rows_per_replica;
    extern const SettingsBool query_plan_enable_multithreading_after_window_functions;
    extern const SettingsBool throw_on_unsupported_query_inside_transaction;
    extern const SettingsFloat totals_auto_threshold;
    extern const SettingsTotalsMode totals_mode;
    extern const SettingsBool use_with_fill_by_sorting_prefix;
}

namespace ServerSetting
{
    extern const ServerSettingsUInt64 max_entries_for_hash_table_stats;
}

namespace ErrorCodes
{
    extern const int UNSUPPORTED_METHOD;
    extern const int LOGICAL_ERROR;
    extern const int BAD_ARGUMENTS;
    extern const int TOO_DEEP_SUBQUERIES;
    extern const int NOT_IMPLEMENTED;
    extern const int SUPPORT_IS_DISABLED;
}

namespace
{

/** Check that table and table function table expressions from planner context support transactions.
  *
  * There is precondition that table expression data for table expression nodes is collected in planner context.
  */
void checkStoragesSupportTransactions(const PlannerContextPtr & planner_context)
{
    const auto & query_context = planner_context->getQueryContext();
    if (!query_context->getSettingsRef()[Setting::throw_on_unsupported_query_inside_transaction])
        return;

    if (!query_context->getCurrentTransaction())
        return;

    for (const auto & [table_expression, _] : planner_context->getTableExpressionNodeToData())
    {
        StoragePtr storage;
        if (auto * table_node = table_expression->as<TableNode>())
            storage = table_node->getStorage();
        else if (auto * table_function_node = table_expression->as<TableFunctionNode>())
            storage = table_function_node->getStorage();

        if (storage && !storage->supportsTransactions())
            throw Exception(ErrorCodes::NOT_IMPLEMENTED,
                "Storage {} (table {}) does not support transactions",
                storage->getName(),
                storage->getStorageID().getNameForLogs());
    }
}

/** Storages can rely that filters that for storage will be available for analysis before
  * getQueryProcessingStage method will be called.
  *
  * StorageDistributed skip unused shards optimization relies on this.
  * Parallel replicas estimation relies on this too.
  * StorageMerge common header calculation relies on this too.
  *
  * To collect filters that will be applied to specific table in case we have JOINs requires
  * to run query plan optimization pipeline.
  *
  * Algorithm:
  * 1. Replace all table expressions in query tree with dummy tables.
  * 2. Build query plan.
  * 3. Optimize query plan.
  * 4. Extract filters from ReadFromDummy query plan steps from query plan leaf nodes.
  */

FiltersForTableExpressionMap collectFiltersForAnalysis(const QueryTreeNodePtr & query_tree, const QueryTreeNodes & table_nodes, const ContextPtr & query_context)
{
    bool collect_filters = false;
    const auto & settings = query_context->getSettingsRef();

    bool parallel_replicas_estimation_enabled
        = query_context->canUseParallelReplicasOnInitiator() && settings[Setting::parallel_replicas_min_number_of_rows_per_replica] > 0;

    for (const auto & table_expression : table_nodes)
    {
        auto * table_node = table_expression->as<TableNode>();
        auto * table_function_node = table_expression->as<TableFunctionNode>();
        if (!table_node && !table_function_node)
            continue;

        const auto & storage = table_node ? table_node->getStorage() : table_function_node->getStorage();
        if (typeid_cast<const StorageDistributed *>(storage.get())
            || (parallel_replicas_estimation_enabled && std::dynamic_pointer_cast<MergeTreeData>(storage)))
        {
            collect_filters = true;
            break;
        }
    }

    if (!collect_filters)
        return {};

    ResultReplacementMap replacement_map;

    auto updated_query_tree = replaceTableExpressionsWithDummyTables(query_tree, table_nodes, query_context, &replacement_map);

    std::unordered_map<const IStorage *, QueryTreeNodePtr> dummy_storage_to_table;

    for (auto & [from_table_expression, dummy_table_expression] : replacement_map)
    {
        auto * dummy_storage = dummy_table_expression->as<TableNode &>().getStorage().get();
        dummy_storage_to_table.emplace(dummy_storage, from_table_expression);
    }

    SelectQueryOptions select_query_options;
    Planner planner(updated_query_tree, select_query_options);
    planner.buildQueryPlanIfNeeded();

    auto & result_query_plan = planner.getQueryPlan();

    auto optimization_settings = QueryPlanOptimizationSettings::fromContext(query_context);
    optimization_settings.build_sets = false; // no need to build sets to collect filters
    result_query_plan.optimize(optimization_settings);

    FiltersForTableExpressionMap res;

    std::vector<QueryPlan::Node *> nodes_to_process;
    nodes_to_process.push_back(result_query_plan.getRootNode());

    while (!nodes_to_process.empty())
    {
        const auto * node_to_process = nodes_to_process.back();
        nodes_to_process.pop_back();
        nodes_to_process.insert(nodes_to_process.end(), node_to_process->children.begin(), node_to_process->children.end());

        auto * read_from_dummy = typeid_cast<ReadFromDummy *>(node_to_process->step.get());
        if (!read_from_dummy)
            continue;

        if (auto filter_actions = read_from_dummy->detachFilterActionsDAG())
        {
            const auto & table_node = dummy_storage_to_table.at(&read_from_dummy->getStorage());
            res[table_node] = FiltersForTableExpression{std::move(filter_actions), read_from_dummy->getPrewhereInfo()};
        }
    }

    return res;
}

FiltersForTableExpressionMap collectFiltersForAnalysis(const QueryTreeNodePtr & query_tree_node, SelectQueryOptions & select_query_options)
{
    if (select_query_options.only_analyze)
        return {};

    auto * query_node = query_tree_node->as<QueryNode>();
    auto * union_node = query_tree_node->as<UnionNode>();

    if (!query_node && !union_node)
        throw Exception(ErrorCodes::UNSUPPORTED_METHOD,
            "Expected QUERY or UNION node. Actual {}",
            query_tree_node->formatASTForErrorMessage());

    auto context = query_node ? query_node->getContext() : union_node->getContext();

    auto table_expressions_nodes
        = extractTableExpressions(query_tree_node, false /* add_array_join */, true /* recursive */);

    return collectFiltersForAnalysis(query_tree_node, table_expressions_nodes, context);
}

/// Extend lifetime of query context, storages, and table locks
void extendQueryContextAndStoragesLifetime(QueryPlan & query_plan, const PlannerContextPtr & planner_context)
{
    query_plan.addInterpreterContext(planner_context->getQueryContext());

    for (const auto & [table_expression, _] : planner_context->getTableExpressionNodeToData())
    {
        if (auto * table_node = table_expression->as<TableNode>())
        {
            query_plan.addStorageHolder(table_node->getStorage());
            query_plan.addTableLock(table_node->getStorageLock());
        }
        else if (auto * table_function_node = table_expression->as<TableFunctionNode>())
        {
            query_plan.addStorageHolder(table_function_node->getStorage());
        }
    }
}

class QueryAnalysisResult
{
public:
    QueryAnalysisResult(const QueryTreeNodePtr & query_tree,
        const PlannerQueryProcessingInfo & query_processing_info,
        const PlannerContextPtr & planner_context)
    {
        const auto & query_node = query_tree->as<QueryNode &>();
        const auto & query_context = planner_context->getQueryContext();
        const auto & settings = query_context->getSettingsRef();

        aggregate_overflow_row = query_node.isGroupByWithTotals() && settings[Setting::max_rows_to_group_by]
            && settings[Setting::group_by_overflow_mode] == OverflowMode::ANY && settings[Setting::totals_mode] != TotalsMode::AFTER_HAVING_EXCLUSIVE;
        aggregate_final = query_processing_info.getToStage() > QueryProcessingStage::WithMergeableState
            && !query_node.isGroupByWithTotals() && !query_node.isGroupByWithRollup() && !query_node.isGroupByWithCube();
        aggregation_with_rollup_or_cube_or_grouping_sets = query_node.isGroupByWithRollup() || query_node.isGroupByWithCube() ||
            query_node.isGroupByWithGroupingSets();
        aggregation_should_produce_results_in_order_of_bucket_number
            = query_processing_info.getToStage() == QueryProcessingStage::WithMergeableState
            && (settings[Setting::distributed_aggregation_memory_efficient] || settings[Setting::enable_memory_bound_merging_of_aggregation_results]);

        query_has_array_join_in_join_tree = queryHasArrayJoinInJoinTree(query_tree);
        query_has_with_totals_in_any_subquery_in_join_tree = queryHasWithTotalsInAnySubqueryInJoinTree(query_tree);

        sort_description = extractSortDescription(query_node.getOrderByNode(), *planner_context);

        if (query_node.hasLimit())
        {
            /// Constness of limit is validated during query analysis stage
            limit_length = query_node.getLimit()->as<ConstantNode &>().getValue().safeGet<UInt64>();

            if (query_node.hasOffset() && limit_length)
            {
                /// Constness of offset is validated during query analysis stage
                limit_offset = query_node.getOffset()->as<ConstantNode &>().getValue().safeGet<UInt64>();
            }
        }
        else if (query_node.hasOffset())
        {
            /// Constness of offset is validated during query analysis stage
            limit_offset = query_node.getOffset()->as<ConstantNode &>().getValue().safeGet<UInt64>();
        }

        /// Partial sort can be done if there is LIMIT, but no DISTINCT, LIMIT WITH TIES, LIMIT BY, ARRAY JOIN
        if (limit_length != 0 &&
            !query_node.isDistinct() &&
            !query_node.isLimitWithTies() &&
            !query_node.hasLimitBy() &&
            !query_has_array_join_in_join_tree &&
            limit_length <= std::numeric_limits<UInt64>::max() - limit_offset)
        {
            partial_sorting_limit = limit_length + limit_offset;
        }
    }

    bool aggregate_overflow_row = false;
    bool aggregate_final = false;
    bool aggregation_with_rollup_or_cube_or_grouping_sets = false;
    bool aggregation_should_produce_results_in_order_of_bucket_number = false;
    bool query_has_array_join_in_join_tree = false;
    bool query_has_with_totals_in_any_subquery_in_join_tree = false;
    SortDescription sort_description;
    UInt64 limit_length = 0;
    UInt64 limit_offset = 0;
    UInt64 partial_sorting_limit = 0;
};

void addExpressionStep(QueryPlan & query_plan,
    ActionsAndProjectInputsFlagPtr & expression_actions,
    const std::string & step_description,
    UsefulSets & useful_sets)
{
    auto actions = std::move(expression_actions->dag);
    if (expression_actions->project_input)
        actions.appendInputsForUnusedColumns(query_plan.getCurrentHeader());

    auto expression_step = std::make_unique<ExpressionStep>(query_plan.getCurrentHeader(), std::move(actions));
    appendSetsFromActionsDAG(expression_step->getExpression(), useful_sets);
    expression_step->setStepDescription(step_description);
    query_plan.addStep(std::move(expression_step));
}

void addFilterStep(QueryPlan & query_plan,
    FilterAnalysisResult & filter_analysis_result,
    const std::string & step_description,
    UsefulSets & useful_sets)
{
    auto actions = std::move(filter_analysis_result.filter_actions->dag);
    if (filter_analysis_result.filter_actions->project_input)
        actions.appendInputsForUnusedColumns(query_plan.getCurrentHeader());

    auto where_step = std::make_unique<FilterStep>(query_plan.getCurrentHeader(),
        std::move(actions),
        filter_analysis_result.filter_column_name,
        filter_analysis_result.remove_filter_column);
    appendSetsFromActionsDAG(where_step->getExpression(), useful_sets);
    where_step->setStepDescription(step_description);
    query_plan.addStep(std::move(where_step));
}

Aggregator::Params getAggregatorParams(const PlannerContextPtr & planner_context,
    const AggregationAnalysisResult & aggregation_analysis_result,
    const QueryAnalysisResult & query_analysis_result,
    const SelectQueryInfo & select_query_info,
    bool aggregate_descriptions_remove_arguments = false)
{
    const auto & query_context = planner_context->getQueryContext();
    const Settings & settings = query_context->getSettingsRef();

    const auto stats_collecting_params = StatsCollectingParams(
        calculateCacheKey(select_query_info.query),
        settings[Setting::collect_hash_table_stats_during_aggregation],
        query_context->getServerSettings()[ServerSetting::max_entries_for_hash_table_stats],
        settings[Setting::max_size_to_preallocate_for_aggregation]);

    auto aggregate_descriptions = aggregation_analysis_result.aggregate_descriptions;
    if (aggregate_descriptions_remove_arguments)
    {
        for (auto & aggregate_description : aggregate_descriptions)
            aggregate_description.argument_names.clear();
    }

    Aggregator::Params aggregator_params = Aggregator::Params(
        aggregation_analysis_result.aggregation_keys,
        aggregate_descriptions,
        query_analysis_result.aggregate_overflow_row,
        settings[Setting::max_rows_to_group_by],
        settings[Setting::group_by_overflow_mode],
        settings[Setting::group_by_two_level_threshold],
        settings[Setting::group_by_two_level_threshold_bytes],
        settings[Setting::max_bytes_before_external_group_by],
        settings[Setting::empty_result_for_aggregation_by_empty_set]
            || (settings[Setting::empty_result_for_aggregation_by_constant_keys_on_empty_set] && aggregation_analysis_result.aggregation_keys.empty()
                && aggregation_analysis_result.group_by_with_constant_keys),
        query_context->getTempDataOnDisk(),
        settings[Setting::max_threads],
        settings[Setting::min_free_disk_space_for_temporary_data],
        settings[Setting::compile_aggregate_expressions],
        settings[Setting::min_count_to_compile_aggregate_expression],
        settings[Setting::max_block_size],
        settings[Setting::enable_software_prefetch_in_aggregation],
        /* only_merge */ false,
        settings[Setting::optimize_group_by_constant_keys],
        settings[Setting::min_hit_rate_to_use_consecutive_keys_optimization],
        stats_collecting_params);

    return aggregator_params;
}

SortDescription getSortDescriptionFromNames(const Names & names)
{
    SortDescription order_descr;
    order_descr.reserve(names.size());

    for (const auto & name : names)
        order_descr.emplace_back(name, 1, 1);

    return order_descr;
}

void addAggregationStep(QueryPlan & query_plan,
    const AggregationAnalysisResult & aggregation_analysis_result,
    const QueryAnalysisResult & query_analysis_result,
    const PlannerContextPtr & planner_context,
    const SelectQueryInfo & select_query_info)
{
    const Settings & settings = planner_context->getQueryContext()->getSettingsRef();
    auto aggregator_params = getAggregatorParams(planner_context, aggregation_analysis_result, query_analysis_result, select_query_info);

    SortDescription sort_description_for_merging;
    SortDescription group_by_sort_description;

    if (settings[Setting::force_aggregation_in_order])
    {
        group_by_sort_description = getSortDescriptionFromNames(aggregation_analysis_result.aggregation_keys);
        sort_description_for_merging = group_by_sort_description;
    }

    auto merge_threads = settings[Setting::max_threads];
    auto temporary_data_merge_threads = settings[Setting::aggregation_memory_efficient_merge_threads]
        ? static_cast<size_t>(settings[Setting::aggregation_memory_efficient_merge_threads])
        : static_cast<size_t>(settings[Setting::max_threads]);

    bool storage_has_evenly_distributed_read = false;
    const auto & table_expression_node_to_data = planner_context->getTableExpressionNodeToData();

    if (table_expression_node_to_data.size() == 1)
    {
        auto it = table_expression_node_to_data.begin();
        const auto & table_expression_node = it->first;
        if (const auto * table_node = table_expression_node->as<TableNode>())
            storage_has_evenly_distributed_read = table_node->getStorage()->hasEvenlyDistributedRead();
        else if (const auto * table_function_node = table_expression_node->as<TableFunctionNode>())
            storage_has_evenly_distributed_read = table_function_node->getStorageOrThrow()->hasEvenlyDistributedRead();
    }

    auto aggregating_step = std::make_unique<AggregatingStep>(
        query_plan.getCurrentHeader(),
        aggregator_params,
        aggregation_analysis_result.grouping_sets_parameters_list,
        query_analysis_result.aggregate_final,
        settings[Setting::max_block_size],
        settings[Setting::aggregation_in_order_max_block_bytes],
        merge_threads,
        temporary_data_merge_threads,
        storage_has_evenly_distributed_read,
        settings[Setting::group_by_use_nulls],
        std::move(sort_description_for_merging),
        std::move(group_by_sort_description),
        query_analysis_result.aggregation_should_produce_results_in_order_of_bucket_number,
        settings[Setting::enable_memory_bound_merging_of_aggregation_results],
        settings[Setting::force_aggregation_in_order]);
    query_plan.addStep(std::move(aggregating_step));
}

void addMergingAggregatedStep(QueryPlan & query_plan,
    const AggregationAnalysisResult & aggregation_analysis_result,
    const QueryAnalysisResult & query_analysis_result,
    const PlannerContextPtr & planner_context)
{
    const auto & query_context = planner_context->getQueryContext();
    const auto & settings = query_context->getSettingsRef();

    /** There are two modes of distributed aggregation.
      *
      * 1. In different threads read from the remote servers blocks.
      * Save all the blocks in the RAM. Merge blocks.
      * If the aggregation is two-level - parallelize to the number of buckets.
      *
      * 2. In one thread, read blocks from different servers in order.
      * RAM stores only one block from each server.
      * If the aggregation is a two-level aggregation, we consistently merge the blocks of each next level.
      *
      * The second option consumes less memory (up to 256 times less)
      * in the case of two-level aggregation, which is used for large results after GROUP BY,
      * but it can work more slowly.
      */

    auto keys = aggregation_analysis_result.aggregation_keys;

    Aggregator::Params params(
        keys,
        aggregation_analysis_result.aggregate_descriptions,
        query_analysis_result.aggregate_overflow_row,
        settings[Setting::max_threads],
        settings[Setting::max_block_size],
        settings[Setting::min_hit_rate_to_use_consecutive_keys_optimization]);

    bool is_remote_storage = false;
    bool parallel_replicas_from_merge_tree = false;

    const auto & table_expression_node_to_data = planner_context->getTableExpressionNodeToData();
    if (table_expression_node_to_data.size() == 1)
    {
        auto it = table_expression_node_to_data.begin();
        is_remote_storage = it->second.isRemote();
        parallel_replicas_from_merge_tree = it->second.isMergeTree() && query_context->canUseParallelReplicasOnInitiator();
    }

    auto merging_aggregated = std::make_unique<MergingAggregatedStep>(
        query_plan.getCurrentHeader(),
        params,
        aggregation_analysis_result.grouping_sets_parameters_list,
        query_analysis_result.aggregate_final,
        /// Grouping sets don't work with distributed_aggregation_memory_efficient enabled (#43989)
        settings[Setting::distributed_aggregation_memory_efficient] && (is_remote_storage || parallel_replicas_from_merge_tree)
            && !query_analysis_result.aggregation_with_rollup_or_cube_or_grouping_sets,
        settings[Setting::max_threads],
        settings[Setting::aggregation_memory_efficient_merge_threads],
        query_analysis_result.aggregation_should_produce_results_in_order_of_bucket_number,
        settings[Setting::max_block_size],
        settings[Setting::aggregation_in_order_max_block_bytes],
        settings[Setting::enable_memory_bound_merging_of_aggregation_results]);
    query_plan.addStep(std::move(merging_aggregated));
}

void addTotalsHavingStep(QueryPlan & query_plan,
    PlannerExpressionsAnalysisResult & expression_analysis_result,
    const QueryAnalysisResult & query_analysis_result,
    const PlannerContextPtr & planner_context,
    const QueryNode & query_node,
    UsefulSets & useful_sets)
{
    const auto & query_context = planner_context->getQueryContext();
    const auto & settings = query_context->getSettingsRef();

    auto & aggregation_analysis_result = expression_analysis_result.getAggregation();
    auto & having_analysis_result = expression_analysis_result.getHaving();
    bool need_finalize = !query_node.isGroupByWithRollup() && !query_node.isGroupByWithCube();

    std::optional<ActionsDAG> actions;
    if (having_analysis_result.filter_actions)
    {
        actions = std::move(having_analysis_result.filter_actions->dag);
        if (having_analysis_result.filter_actions->project_input)
            actions->appendInputsForUnusedColumns(query_plan.getCurrentHeader());
    }

    auto totals_having_step = std::make_unique<TotalsHavingStep>(
        query_plan.getCurrentHeader(),
        aggregation_analysis_result.aggregate_descriptions,
        query_analysis_result.aggregate_overflow_row,
        std::move(actions),
        having_analysis_result.filter_column_name,
        having_analysis_result.remove_filter_column,
        settings[Setting::totals_mode],
        settings[Setting::totals_auto_threshold],
        need_finalize);

    if (having_analysis_result.filter_actions)
        appendSetsFromActionsDAG(*totals_having_step->getActions(), useful_sets);

    query_plan.addStep(std::move(totals_having_step));
}

void addCubeOrRollupStepIfNeeded(QueryPlan & query_plan,
    const AggregationAnalysisResult & aggregation_analysis_result,
    const QueryAnalysisResult & query_analysis_result,
    const PlannerContextPtr & planner_context,
    const SelectQueryInfo & select_query_info,
    const QueryNode & query_node)
{
    if (!query_node.isGroupByWithCube() && !query_node.isGroupByWithRollup())
        return;

    const auto & query_context = planner_context->getQueryContext();
    const auto & settings = query_context->getSettingsRef();

    auto aggregator_params = getAggregatorParams(planner_context,
        aggregation_analysis_result,
        query_analysis_result,
        select_query_info,
        true /*aggregate_descriptions_remove_arguments*/);

    if (query_node.isGroupByWithRollup())
    {
        auto rollup_step = std::make_unique<RollupStep>(
            query_plan.getCurrentHeader(), std::move(aggregator_params), true /*final*/, settings[Setting::group_by_use_nulls]);
        query_plan.addStep(std::move(rollup_step));
    }
    else if (query_node.isGroupByWithCube())
    {
        auto cube_step = std::make_unique<CubeStep>(
            query_plan.getCurrentHeader(), std::move(aggregator_params), true /*final*/, settings[Setting::group_by_use_nulls]);
        query_plan.addStep(std::move(cube_step));
    }
}

void addDistinctStep(QueryPlan & query_plan,
    const QueryAnalysisResult & query_analysis_result,
    const PlannerContextPtr & planner_context,
    const Names & column_names,
    const QueryNode & query_node,
    bool before_order,
    bool pre_distinct)
{
    const Settings & settings = planner_context->getQueryContext()->getSettingsRef();

    UInt64 limit_offset = query_analysis_result.limit_offset;
    UInt64 limit_length = query_analysis_result.limit_length;

    UInt64 limit_hint_for_distinct = 0;

    /** If after this stage of DISTINCT
      * 1. ORDER BY is not executed.
      * 2. There is no LIMIT BY.
      * Then you can get no more than limit_length + limit_offset of different rows.
      */
    if ((!query_node.hasOrderBy() || !before_order) && !query_node.hasLimitBy())
    {
        if (limit_length <= std::numeric_limits<UInt64>::max() - limit_offset)
            limit_hint_for_distinct = limit_length + limit_offset;
    }

    SizeLimits limits(settings[Setting::max_rows_in_distinct], settings[Setting::max_bytes_in_distinct], settings[Setting::distinct_overflow_mode]);

    auto distinct_step = std::make_unique<DistinctStep>(
        query_plan.getCurrentHeader(),
        limits,
        limit_hint_for_distinct,
        column_names,
        pre_distinct);

    distinct_step->setStepDescription(pre_distinct ? "Preliminary DISTINCT" : "DISTINCT");
    query_plan.addStep(std::move(distinct_step));
}

void addSortingStep(QueryPlan & query_plan,
    const QueryAnalysisResult & query_analysis_result,
    const PlannerContextPtr & planner_context)
{
    const auto & sort_description = query_analysis_result.sort_description;
    const auto & query_context = planner_context->getQueryContext();
    SortingStep::Settings sort_settings(*query_context);

    auto sorting_step = std::make_unique<SortingStep>(
        query_plan.getCurrentHeader(),
        sort_description,
        query_analysis_result.partial_sorting_limit,
        sort_settings);
    sorting_step->setStepDescription("Sorting for ORDER BY");
    query_plan.addStep(std::move(sorting_step));
}

void addMergeSortingStep(QueryPlan & query_plan,
    const QueryAnalysisResult & query_analysis_result,
    const PlannerContextPtr & planner_context,
    const std::string & description)
{
    const auto & query_context = planner_context->getQueryContext();
    const auto & settings = query_context->getSettingsRef();

    const auto & sort_description = query_analysis_result.sort_description;

    auto merging_sorted = std::make_unique<SortingStep>(
        query_plan.getCurrentHeader(),
        sort_description,
        settings[Setting::max_block_size],
        query_analysis_result.partial_sorting_limit,
        settings[Setting::exact_rows_before_limit]);
    merging_sorted->setStepDescription("Merge sorted streams " + description);
    query_plan.addStep(std::move(merging_sorted));
}

void addWithFillStepIfNeeded(QueryPlan & query_plan,
    const QueryAnalysisResult & query_analysis_result,
    const PlannerContextPtr & planner_context,
    const QueryNode & query_node)
{
    const auto & sort_description = query_analysis_result.sort_description;

    NameSet column_names_with_fill;
    SortDescription fill_description;

    for (const auto & description : sort_description)
    {
        if (description.with_fill)
        {
            fill_description.push_back(description);
            column_names_with_fill.insert(description.column_name);
        }
    }

    if (fill_description.empty())
        return;

    InterpolateDescriptionPtr interpolate_description;

    if (query_node.hasInterpolate())
    {
        ActionsDAG interpolate_actions_dag;
        auto query_plan_columns = query_plan.getCurrentHeader().getColumnsWithTypeAndName();
        for (auto & query_plan_column : query_plan_columns)
        {
            /// INTERPOLATE actions dag input columns must be non constant
            query_plan_column.column = nullptr;
            interpolate_actions_dag.addInput(query_plan_column);
        }

        auto & interpolate_list_node = query_node.getInterpolate()->as<ListNode &>();
        auto & interpolate_list_nodes = interpolate_list_node.getNodes();

        if (interpolate_list_nodes.empty())
        {
            for (const auto * input_node : interpolate_actions_dag.getInputs())
            {
                if (column_names_with_fill.contains(input_node->result_name))
                    continue;

                interpolate_actions_dag.getOutputs().push_back(input_node);
            }
        }
        else
        {
            ActionsDAG rename_dag;

            for (auto & interpolate_node : interpolate_list_nodes)
            {
                auto & interpolate_node_typed = interpolate_node->as<InterpolateNode &>();

                PlannerActionsVisitor planner_actions_visitor(planner_context);
                auto expression_to_interpolate_expression_nodes = planner_actions_visitor.visit(interpolate_actions_dag,
                    interpolate_node_typed.getExpression());
                if (expression_to_interpolate_expression_nodes.size() != 1)
                    throw Exception(ErrorCodes::BAD_ARGUMENTS, "Expression to interpolate expected to have single action node");

                auto interpolate_expression_nodes = planner_actions_visitor.visit(interpolate_actions_dag,
                    interpolate_node_typed.getInterpolateExpression());
                if (interpolate_expression_nodes.size() != 1)
                    throw Exception(ErrorCodes::BAD_ARGUMENTS, "Interpolate expression expected to have single action node");

                const auto * expression_to_interpolate = expression_to_interpolate_expression_nodes[0];
                const auto & expression_to_interpolate_name = expression_to_interpolate->result_name;

                const auto * interpolate_expression = interpolate_expression_nodes[0];
                if (!interpolate_expression->result_type->equals(*expression_to_interpolate->result_type))
                {
                    interpolate_expression = &interpolate_actions_dag.addCast(*interpolate_expression,
                        expression_to_interpolate->result_type,
                        interpolate_expression->result_name);
                }

                const auto * alias_node = &interpolate_actions_dag.addAlias(*interpolate_expression, expression_to_interpolate_name);
                interpolate_actions_dag.getOutputs().push_back(alias_node);

                /// Here we fix INTERPOLATE by constant expression.
                /// Example from 02336_sort_optimization_with_fill:
                ///
                /// SELECT 5 AS x, 'Hello' AS s ORDER BY x WITH FILL FROM 1 TO 10 INTERPOLATE (s AS s||'A')
                ///
                /// For this query, INTERPOLATE_EXPRESSION would be : s AS concat(s, 'A'),
                /// so that interpolate_actions_dag would have INPUT `s`.
                ///
                /// However, INPUT `s` does not exist. Instead, we have a constant with execution name 'Hello'_String.
                /// To fix this, we prepend a rename : 'Hello'_String -> s
                if (const auto * /*constant_node*/ _ = interpolate_node_typed.getExpression()->as<const ConstantNode>())
                {
                    const auto * node = &rename_dag.addInput(alias_node->result_name, alias_node->result_type);
                    node = &rename_dag.addAlias(*node, interpolate_node_typed.getExpressionName());
                    rename_dag.getOutputs().push_back(node);
                }
            }

            if (!rename_dag.getOutputs().empty())
                interpolate_actions_dag = ActionsDAG::merge(std::move(rename_dag), std::move(interpolate_actions_dag));

            interpolate_actions_dag.removeUnusedActions();
        }

        Aliases empty_aliases;
        interpolate_description = std::make_shared<InterpolateDescription>(std::move(interpolate_actions_dag), empty_aliases);
    }

    const auto & query_context = planner_context->getQueryContext();
    const Settings & settings = query_context->getSettingsRef();
    auto filling_step = std::make_unique<FillingStep>(
        query_plan.getCurrentHeader(),
        sort_description,
        std::move(fill_description),
        interpolate_description,
        settings[Setting::use_with_fill_by_sorting_prefix]);
    query_plan.addStep(std::move(filling_step));
}

void addLimitByStep(
    QueryPlan & query_plan, const LimitByAnalysisResult & limit_by_analysis_result, const QueryNode & query_node, bool do_not_skip_offset)
{
    /// Constness of LIMIT BY limit is validated during query analysis stage
    UInt64 limit_by_limit = query_node.getLimitByLimit()->as<ConstantNode &>().getValue().safeGet<UInt64>();
    UInt64 limit_by_offset = 0;

    if (query_node.hasLimitByOffset())
    {
        /// Constness of LIMIT BY offset is validated during query analysis stage
        limit_by_offset = query_node.getLimitByOffset()->as<ConstantNode &>().getValue().safeGet<UInt64>();
    }

<<<<<<< HEAD
    if (do_not_skip_offset)
    {
        if (limit_by_limit > std::numeric_limits<UInt64>::max() - limit_by_offset)
            return;

        limit_by_limit += limit_by_offset;
        limit_by_offset = 0;
    }

    auto limit_by_step = std::make_unique<LimitByStep>(query_plan.getCurrentDataStream(),
=======
    auto limit_by_step = std::make_unique<LimitByStep>(query_plan.getCurrentHeader(),
>>>>>>> e1025300
        limit_by_limit,
        limit_by_offset,
        limit_by_analysis_result.limit_by_column_names);
    query_plan.addStep(std::move(limit_by_step));
}

void addPreliminaryLimitStep(QueryPlan & query_plan,
    const QueryAnalysisResult & query_analysis_result,
    const PlannerContextPtr & planner_context,
    bool do_not_skip_offset)
{
    UInt64 limit_offset = query_analysis_result.limit_offset;
    UInt64 limit_length = query_analysis_result.limit_length;

    if (do_not_skip_offset)
    {
        if (limit_length > std::numeric_limits<UInt64>::max() - limit_offset)
            return;

        limit_length += limit_offset;
        limit_offset = 0;
    }

    const auto & query_context = planner_context->getQueryContext();
    const Settings & settings = query_context->getSettingsRef();

    auto limit
        = std::make_unique<LimitStep>(query_plan.getCurrentHeader(), limit_length, limit_offset, settings[Setting::exact_rows_before_limit]);
    limit->setStepDescription(do_not_skip_offset ? "preliminary LIMIT (with OFFSET)" : "preliminary LIMIT (without OFFSET)");
    query_plan.addStep(std::move(limit));
}

bool addPreliminaryLimitOptimizationStepIfNeeded(QueryPlan & query_plan,
    const QueryAnalysisResult & query_analysis_result,
    const PlannerContextPtr planner_context,
    const PlannerQueryProcessingInfo & query_processing_info,
    const QueryTreeNodePtr & query_tree)
{
    const auto & query_node = query_tree->as<QueryNode &>();
    const auto & query_context = planner_context->getQueryContext();
    const auto & settings = query_context->getSettingsRef();
    const auto & sort_description = query_analysis_result.sort_description;

    bool has_withfill = false;

    for (const auto & desc : sort_description)
    {
        if (desc.with_fill)
        {
            has_withfill = true;
            break;
        }
    }

    bool apply_limit = query_processing_info.getToStage() != QueryProcessingStage::WithMergeableStateAfterAggregation;
    bool apply_prelimit = apply_limit && query_node.hasLimit() && !query_node.isLimitWithTies() && !query_node.isGroupByWithTotals()
        && !query_analysis_result.query_has_with_totals_in_any_subquery_in_join_tree
        && !query_analysis_result.query_has_array_join_in_join_tree && !query_node.isDistinct() && !query_node.hasLimitBy()
        && !settings[Setting::extremes] && !has_withfill;
    bool apply_offset = query_processing_info.getToStage() != QueryProcessingStage::WithMergeableStateAfterAggregationAndLimit;
    if (apply_prelimit)
    {
        addPreliminaryLimitStep(query_plan, query_analysis_result, planner_context, /* do_not_skip_offset= */!apply_offset);
        return true;
    }

    return false;
}

/** For distributed query processing, add preliminary sort or distinct or limit
  * for first stage of query processing on shard, if there is no GROUP BY, HAVING,
  * WINDOW functions.
  */
void addPreliminarySortOrDistinctOrLimitStepsIfNeeded(QueryPlan & query_plan,
    PlannerExpressionsAnalysisResult & expressions_analysis_result,
    const QueryAnalysisResult & query_analysis_result,
    const PlannerContextPtr & planner_context,
    const PlannerQueryProcessingInfo & query_processing_info,
    const QueryTreeNodePtr & query_tree,
    UsefulSets & useful_sets)
{
    const auto & query_node = query_tree->as<QueryNode &>();

    if (query_processing_info.isSecondStage() ||
        expressions_analysis_result.hasAggregation() ||
        expressions_analysis_result.hasHaving() ||
        expressions_analysis_result.hasWindow())
        return;

    if (expressions_analysis_result.hasSort())
        addSortingStep(query_plan, query_analysis_result, planner_context);

    /** For DISTINCT step, pre_distinct = false, because if we have limit and distinct,
      * we need to merge streams to one and calculate overall distinct.
      * Otherwise we can take several equal values from different streams
      * according to limit and skip some distinct values.
      */
    if (query_node.hasLimit() && query_node.isDistinct())
    {
        addDistinctStep(query_plan,
            query_analysis_result,
            planner_context,
            expressions_analysis_result.getProjection().projection_column_names,
            query_node,
            false /*before_order*/,
            false /*pre_distinct*/);
    }

    if (expressions_analysis_result.hasLimitBy())
    {
        auto & limit_by_analysis_result = expressions_analysis_result.getLimitBy();
        addExpressionStep(query_plan, limit_by_analysis_result.before_limit_by_actions, "Before LIMIT BY", useful_sets);
        /// We don't apply LIMIT BY on remote nodes at all in the old infrastructure.
        /// https://github.com/ClickHouse/ClickHouse/blob/67c1e89d90ef576e62f8b1c68269742a3c6f9b1e/src/Interpreters/InterpreterSelectQuery.cpp#L1697-L1705
        /// Let's be optimistic and only don't skip offset (it will be skipped on the initiator).
        addLimitByStep(query_plan, limit_by_analysis_result, query_node, true /*do_not_skip_offset*/);
    }

    /// WITH TIES simply not supported properly for preliminary steps, so let's disable it.
    if (query_node.hasLimit() && !query_node.hasLimitByOffset() && !query_node.isLimitWithTies())
        addPreliminaryLimitStep(query_plan, query_analysis_result, planner_context, true /*do_not_skip_offset*/);
}

void addWindowSteps(QueryPlan & query_plan,
    const PlannerContextPtr & planner_context,
    WindowAnalysisResult & window_analysis_result)
{
    const auto & query_context = planner_context->getQueryContext();
    const auto & settings = query_context->getSettingsRef();

    auto & window_descriptions = window_analysis_result.window_descriptions;
    sortWindowDescriptions(window_descriptions);

    size_t window_descriptions_size = window_descriptions.size();

    for (size_t i = 0; i < window_descriptions_size; ++i)
    {
        const auto & window_description = window_descriptions[i];

        /** We don't need to sort again if the input from previous window already
          * has suitable sorting. Also don't create sort steps when there are no
          * columns to sort by, because the sort nodes are confused by this. It
          * happens in case of `over ()`.
          * Even if full_sort_description of both windows match, in case of different
          * partitioning we need to add a SortingStep to reshuffle data in the streams.
          */

        bool need_sort = !window_description.full_sort_description.empty();
        if (need_sort && i != 0)
        {
            need_sort = !sortDescriptionIsPrefix(window_description.full_sort_description, window_descriptions[i - 1].full_sort_description)
                || (settings[Setting::max_threads] != 1 && window_description.partition_by.size() != window_descriptions[i - 1].partition_by.size());
        }
        if (need_sort)
        {
            SortingStep::Settings sort_settings(*query_context);

            auto sorting_step = std::make_unique<SortingStep>(
                query_plan.getCurrentHeader(),
                window_description.full_sort_description,
                window_description.partition_by,
                0 /*limit*/,
                sort_settings);
            sorting_step->setStepDescription("Sorting for window '" + window_description.window_name + "'");
            query_plan.addStep(std::move(sorting_step));
        }

        // Fan out streams only for the last window to preserve the ordering between windows,
        // and WindowTransform works on single stream anyway.
        const bool streams_fan_out
            = settings[Setting::query_plan_enable_multithreading_after_window_functions] && ((i + 1) == window_descriptions_size);

        auto window_step
            = std::make_unique<WindowStep>(query_plan.getCurrentHeader(), window_description, window_description.window_functions, streams_fan_out);
        window_step->setStepDescription("Window step for window '" + window_description.window_name + "'");
        query_plan.addStep(std::move(window_step));
    }
}

void addLimitStep(QueryPlan & query_plan,
    const QueryAnalysisResult & query_analysis_result,
    const PlannerContextPtr & planner_context,
    const QueryNode & query_node)
{
    const auto & query_context = planner_context->getQueryContext();
    const auto & settings = query_context->getSettingsRef();
    bool always_read_till_end = settings[Setting::exact_rows_before_limit];
    bool limit_with_ties = query_node.isLimitWithTies();

    /** Special cases:
      *
      * 1. If there is WITH TOTALS and there is no ORDER BY, then read the data to the end,
      *  otherwise TOTALS is counted according to incomplete data.
      *
      * 2. If there is no WITH TOTALS and there is a subquery in FROM, and there is WITH TOTALS on one of the levels,
      *  then when using LIMIT, you should read the data to the end, rather than cancel the query earlier,
      *  because if you cancel the query, we will not get `totals` data from the remote server.
      */
    if (query_node.isGroupByWithTotals() && !query_node.hasOrderBy())
        always_read_till_end = true;

    if (!query_node.isGroupByWithTotals() && query_analysis_result.query_has_with_totals_in_any_subquery_in_join_tree)
        always_read_till_end = true;

    SortDescription limit_with_ties_sort_description;

    if (query_node.isLimitWithTies())
    {
        /// Validated during parser stage
        if (!query_node.hasOrderBy())
            throw Exception(ErrorCodes::LOGICAL_ERROR, "LIMIT WITH TIES without ORDER BY");

        limit_with_ties_sort_description = query_analysis_result.sort_description;
    }

    UInt64 limit_length = query_analysis_result.limit_length;
    UInt64 limit_offset = query_analysis_result.limit_offset;

    auto limit = std::make_unique<LimitStep>(
        query_plan.getCurrentHeader(),
        limit_length,
        limit_offset,
        always_read_till_end,
        limit_with_ties,
        limit_with_ties_sort_description);

    if (limit_with_ties)
        limit->setStepDescription("LIMIT WITH TIES");

    query_plan.addStep(std::move(limit));
}

void addExtremesStepIfNeeded(QueryPlan & query_plan, const PlannerContextPtr & planner_context)
{
    const auto & query_context = planner_context->getQueryContext();
    if (!query_context->getSettingsRef()[Setting::extremes])
        return;

    auto extremes_step = std::make_unique<ExtremesStep>(query_plan.getCurrentHeader());
    query_plan.addStep(std::move(extremes_step));
}

void addOffsetStep(QueryPlan & query_plan, const QueryAnalysisResult & query_analysis_result)
{
    /// If there is not a LIMIT but an offset
    if (!query_analysis_result.limit_length && query_analysis_result.limit_offset)
    {
        auto offsets_step = std::make_unique<OffsetStep>(query_plan.getCurrentHeader(), query_analysis_result.limit_offset);
        query_plan.addStep(std::move(offsets_step));
    }
}

void addBuildSubqueriesForSetsStepIfNeeded(
    QueryPlan & query_plan,
    const SelectQueryOptions & select_query_options,
    const PlannerContextPtr & planner_context,
    const UsefulSets & useful_sets)
{
    auto subqueries = planner_context->getPreparedSets().getSubqueries();

    auto predicate = [&useful_sets](const auto & set) { return !useful_sets.contains(set); };
    auto it = std::remove_if(subqueries.begin(), subqueries.end(), std::move(predicate));
    subqueries.erase(it, subqueries.end());

    for (auto & subquery : subqueries)
    {
        auto query_tree = subquery->detachQueryTree();
        auto subquery_options = select_query_options.subquery();
        /// I don't know if this is a good decision,
        /// but for now it is done in the same way as in old analyzer.
        /// This would not ignore limits for subqueries (affects mutations only).
        /// See test_build_sets_from_multiple_threads-analyzer.
        subquery_options.ignore_limits = false;
        Planner subquery_planner(
            query_tree,
            subquery_options,
            std::make_shared<GlobalPlannerContext>(nullptr, nullptr, FiltersForTableExpressionMap{}));
        subquery_planner.buildQueryPlanIfNeeded();

        subquery->setQueryPlan(std::make_unique<QueryPlan>(std::move(subquery_planner).extractQueryPlan()));
    }

    if (!subqueries.empty())
    {
        auto step = std::make_unique<DelayedCreatingSetsStep>(
            query_plan.getCurrentHeader(),
            std::move(subqueries),
            planner_context->getQueryContext());

        query_plan.addStep(std::move(step));
    }
}

/// Support for `additional_result_filter` setting
void addAdditionalFilterStepIfNeeded(QueryPlan & query_plan,
    const QueryNode & query_node,
    const SelectQueryOptions & select_query_options,
    PlannerContextPtr & planner_context
)
{
    if (select_query_options.subquery_depth != 0)
        return;

    const auto & query_context = planner_context->getQueryContext();
    const auto & settings = query_context->getSettingsRef();

    auto additional_result_filter_ast = parseAdditionalResultFilter(settings);
    if (!additional_result_filter_ast)
        return;

    ColumnsDescription fake_column_descriptions;
    NameSet fake_name_set;
    for (const auto & column : query_node.getProjectionColumns())
    {
        fake_column_descriptions.add(ColumnDescription(column.name, column.type));
        fake_name_set.emplace(column.name);
    }

    auto storage = std::make_shared<StorageDummy>(StorageID{"dummy", "dummy"}, fake_column_descriptions);
    auto fake_table_expression = std::make_shared<TableNode>(std::move(storage), query_context);

    auto filter_info = buildFilterInfo(additional_result_filter_ast, fake_table_expression, planner_context, std::move(fake_name_set));
    if (!query_plan.isInitialized())
        return;

    auto filter_step = std::make_unique<FilterStep>(query_plan.getCurrentHeader(),
        std::move(filter_info.actions),
        filter_info.column_name,
        filter_info.do_remove_column);
    filter_step->setStepDescription("additional result filter");
    query_plan.addStep(std::move(filter_step));
}

}

PlannerContextPtr buildPlannerContext(const QueryTreeNodePtr & query_tree_node,
    const SelectQueryOptions & select_query_options,
    GlobalPlannerContextPtr global_planner_context)
{
    auto * query_node = query_tree_node->as<QueryNode>();
    auto * union_node = query_tree_node->as<UnionNode>();

    if (!query_node && !union_node)
        throw Exception(ErrorCodes::UNSUPPORTED_METHOD,
            "Expected QUERY or UNION node. Actual {}",
            query_tree_node->formatASTForErrorMessage());

    auto & mutable_context = query_node ? query_node->getMutableContext() : union_node->getMutableContext();
    size_t max_subquery_depth = mutable_context->getSettingsRef()[Setting::max_subquery_depth];
    if (max_subquery_depth && select_query_options.subquery_depth > max_subquery_depth)
        throw Exception(ErrorCodes::TOO_DEEP_SUBQUERIES, "Too deep subqueries. Maximum: {}", max_subquery_depth);

    const auto & client_info = mutable_context->getClientInfo();
    auto min_major = static_cast<UInt64>(DBMS_MIN_MAJOR_VERSION_WITH_CURRENT_AGGREGATION_VARIANT_SELECTION_METHOD);
    auto min_minor = static_cast<UInt64>(DBMS_MIN_MINOR_VERSION_WITH_CURRENT_AGGREGATION_VARIANT_SELECTION_METHOD);

    bool need_to_disable_two_level_aggregation = client_info.query_kind == ClientInfo::QueryKind::SECONDARY_QUERY &&
        client_info.connection_client_version_major < min_major &&
        client_info.connection_client_version_minor < min_minor;

    if (need_to_disable_two_level_aggregation)
    {
        /// Disable two-level aggregation due to version incompatibility
        mutable_context->setSetting("group_by_two_level_threshold", Field(0));
        mutable_context->setSetting("group_by_two_level_threshold_bytes", Field(0));
    }

    if (select_query_options.is_subquery)
        updateContextForSubqueryExecution(mutable_context);

    return std::make_shared<PlannerContext>(mutable_context, std::move(global_planner_context), select_query_options);
}

Planner::Planner(const QueryTreeNodePtr & query_tree_,
    SelectQueryOptions & select_query_options_)
    : query_tree(query_tree_)
    , select_query_options(select_query_options_)
    , planner_context(buildPlannerContext(query_tree, select_query_options,
        std::make_shared<GlobalPlannerContext>(
            findQueryForParallelReplicas(query_tree, select_query_options),
            findTableForParallelReplicas(query_tree, select_query_options),
            collectFiltersForAnalysis(query_tree, select_query_options))))
{
}

Planner::Planner(const QueryTreeNodePtr & query_tree_,
    SelectQueryOptions & select_query_options_,
    GlobalPlannerContextPtr global_planner_context_)
    : query_tree(query_tree_)
    , select_query_options(select_query_options_)
    , planner_context(buildPlannerContext(query_tree_, select_query_options, std::move(global_planner_context_)))
{
}

Planner::Planner(const QueryTreeNodePtr & query_tree_,
    SelectQueryOptions & select_query_options_,
    PlannerContextPtr planner_context_)
    : query_tree(query_tree_)
    , select_query_options(select_query_options_)
    , planner_context(std::move(planner_context_))
{
}

void Planner::buildQueryPlanIfNeeded()
{
    if (query_plan.isInitialized())
        return;

    LOG_TRACE(
        getLogger("Planner"),
        "Query to stage {}{}",
        QueryProcessingStage::toString(select_query_options.to_stage),
        select_query_options.only_analyze ? " only analyze" : "");

    if (query_tree->getNodeType() == QueryTreeNodeType::UNION)
        buildPlanForUnionNode();
    else
        buildPlanForQueryNode();

    extendQueryContextAndStoragesLifetime(query_plan, planner_context);
}

void Planner::buildPlanForUnionNode()
{
    const auto & union_node = query_tree->as<UnionNode &>();
    auto union_mode = union_node.getUnionMode();
    if (union_mode == SelectUnionMode::UNION_DEFAULT || union_mode == SelectUnionMode::EXCEPT_DEFAULT
        || union_mode == SelectUnionMode::INTERSECT_DEFAULT)
        throw Exception(ErrorCodes::BAD_ARGUMENTS, "UNION mode must be initialized");

    if (union_node.hasRecursiveCTETable())
    {
        const auto & recursive_cte_table = *union_node.getRecursiveCTETable();

        ColumnsWithTypeAndName recursive_cte_columns;
        recursive_cte_columns.reserve(recursive_cte_table.columns.size());
        for (const auto & recursive_cte_table_column : recursive_cte_table.columns)
            recursive_cte_columns.emplace_back(recursive_cte_table_column.type, recursive_cte_table_column.name);

        auto read_from_recursive_cte_step = std::make_unique<ReadFromRecursiveCTEStep>(Block(std::move(recursive_cte_columns)), query_tree);
        read_from_recursive_cte_step->setStepDescription(query_tree->toAST()->formatForErrorMessage());
        query_plan.addStep(std::move(read_from_recursive_cte_step));
        return;
    }

    const auto & union_queries_nodes = union_node.getQueries().getNodes();
    size_t queries_size = union_queries_nodes.size();

    std::vector<std::unique_ptr<QueryPlan>> query_plans;
    query_plans.reserve(queries_size);

    Blocks query_plans_headers;
    query_plans_headers.reserve(queries_size);

    for (const auto & query_node : union_queries_nodes)
    {
        Planner query_planner(query_node, select_query_options, planner_context->getGlobalPlannerContext());

        query_planner.buildQueryPlanIfNeeded();
        for (const auto & row_policy : query_planner.getUsedRowPolicies())
            used_row_policies.insert(row_policy);
        const auto & mapping = query_planner.getQueryNodeToPlanStepMapping();
        query_node_to_plan_step_mapping.insert(mapping.begin(), mapping.end());
        auto query_node_plan = std::make_unique<QueryPlan>(std::move(query_planner).extractQueryPlan());
        query_plans_headers.push_back(query_node_plan->getCurrentHeader());
        query_plans.push_back(std::move(query_node_plan));
    }

    Block union_common_header = buildCommonHeaderForUnion(query_plans_headers, union_mode);

    for (size_t i = 0; i < queries_size; ++i)
    {
        auto & query_node_plan = query_plans[i];
        if (blocksHaveEqualStructure(query_node_plan->getCurrentHeader(), union_common_header))
            continue;

        auto actions_dag = ActionsDAG::makeConvertingActions(
            query_node_plan->getCurrentHeader().getColumnsWithTypeAndName(),
            union_common_header.getColumnsWithTypeAndName(),
            ActionsDAG::MatchColumnsMode::Position);
        auto converting_step = std::make_unique<ExpressionStep>(query_node_plan->getCurrentHeader(), std::move(actions_dag));
        converting_step->setStepDescription("Conversion before UNION");
        query_node_plan->addStep(std::move(converting_step));

        query_plans_headers[i] = query_node_plan->getCurrentHeader();
    }

    const auto & query_context = planner_context->getQueryContext();
    const auto & settings = query_context->getSettingsRef();
    auto max_threads = settings[Setting::max_threads];

    bool is_distinct = union_mode == SelectUnionMode::UNION_DISTINCT || union_mode == SelectUnionMode::INTERSECT_DISTINCT
        || union_mode == SelectUnionMode::EXCEPT_DISTINCT;

    if (union_mode == SelectUnionMode::UNION_ALL || union_mode == SelectUnionMode::UNION_DISTINCT)
    {
        auto union_step = std::make_unique<UnionStep>(std::move(query_plans_headers), max_threads);
        query_plan.unitePlans(std::move(union_step), std::move(query_plans));
    }
    else if (union_mode == SelectUnionMode::INTERSECT_ALL || union_mode == SelectUnionMode::INTERSECT_DISTINCT
        || union_mode == SelectUnionMode::EXCEPT_ALL || union_mode == SelectUnionMode::EXCEPT_DISTINCT)
    {
        IntersectOrExceptStep::Operator intersect_or_except_operator = IntersectOrExceptStep::Operator::UNKNOWN;

        if (union_mode == SelectUnionMode::INTERSECT_ALL)
            intersect_or_except_operator = IntersectOrExceptStep::Operator::INTERSECT_ALL;
        else if (union_mode == SelectUnionMode::INTERSECT_DISTINCT)
            intersect_or_except_operator = IntersectOrExceptStep::Operator::INTERSECT_DISTINCT;
        else if (union_mode == SelectUnionMode::EXCEPT_ALL)
            intersect_or_except_operator = IntersectOrExceptStep::Operator::EXCEPT_ALL;
        else if (union_mode == SelectUnionMode::EXCEPT_DISTINCT)
            intersect_or_except_operator = IntersectOrExceptStep::Operator::EXCEPT_DISTINCT;

        auto union_step
            = std::make_unique<IntersectOrExceptStep>(std::move(query_plans_headers), intersect_or_except_operator, max_threads);
        query_plan.unitePlans(std::move(union_step), std::move(query_plans));
    }

    if (is_distinct)
    {
        /// Add distinct transform
        SizeLimits limits(settings[Setting::max_rows_in_distinct], settings[Setting::max_bytes_in_distinct], settings[Setting::distinct_overflow_mode]);

        auto distinct_step = std::make_unique<DistinctStep>(
            query_plan.getCurrentHeader(),
            limits,
            0 /*limit hint*/,
            query_plan.getCurrentHeader().getNames(),
            false /*pre distinct*/);
        query_plan.addStep(std::move(distinct_step));
    }
}

void Planner::buildPlanForQueryNode()
{
    ProfileEvents::increment(ProfileEvents::SelectQueriesWithSubqueries);
    ProfileEvents::increment(ProfileEvents::QueriesWithSubqueries);

    auto & query_node = query_tree->as<QueryNode &>();
    const auto & query_context = planner_context->getQueryContext();

    if (query_node.hasWhere())
    {
        auto condition_constant = tryExtractConstantFromConditionNode(query_node.getWhere());
        if (condition_constant.has_value() && *condition_constant)
            query_node.getWhere() = {};
    }

    SelectQueryInfo select_query_info = buildSelectQueryInfo();

    StorageLimitsList current_storage_limits = storage_limits;
    select_query_info.local_storage_limits = buildStorageLimits(*query_context, select_query_options);
    current_storage_limits.push_back(select_query_info.local_storage_limits);
    select_query_info.storage_limits = std::make_shared<StorageLimitsList>(current_storage_limits);
    select_query_info.has_order_by = query_node.hasOrderBy();
    select_query_info.has_window = hasWindowFunctionNodes(query_tree);
    select_query_info.has_aggregates = hasAggregateFunctionNodes(query_tree);
    select_query_info.need_aggregate = query_node.hasGroupBy() || select_query_info.has_aggregates;
    select_query_info.merge_tree_enable_remove_parts_from_snapshot_optimization = select_query_options.merge_tree_enable_remove_parts_from_snapshot_optimization;

    if (!select_query_info.has_window && query_node.hasQualify())
    {
        if (query_node.hasHaving())
            query_node.getHaving() = mergeConditionNodes({query_node.getHaving(), query_node.getQualify()}, query_context);
        else
            query_node.getHaving() = query_node.getQualify();

        query_node.getQualify() = {};
    }

    if (!select_query_info.need_aggregate && query_node.hasHaving())
    {
        if (query_node.hasWhere())
            query_node.getWhere() = mergeConditionNodes({query_node.getWhere(), query_node.getHaving()}, query_context);
        else
            query_node.getWhere() = query_node.getHaving();

        query_node.getHaving() = {};
    }

    collectSets(query_tree, *planner_context);

    const auto & settings = query_context->getSettingsRef();
    if (query_context->canUseTaskBasedParallelReplicas())
    {
        if (!settings[Setting::parallel_replicas_allow_in_with_subquery] && planner_context->getPreparedSets().hasSubqueries())
        {
            if (settings[Setting::allow_experimental_parallel_reading_from_replicas] >= 2)
                throw Exception(ErrorCodes::SUPPORT_IS_DISABLED, "IN with subquery is not supported with parallel replicas");

            auto & mutable_context = planner_context->getMutableQueryContext();
            mutable_context->setSetting("allow_experimental_parallel_reading_from_replicas", Field(0));
            LOG_DEBUG(getLogger("Planner"), "Disabling parallel replicas to execute a query with IN with subquery");
        }
    }

    collectTableExpressionData(query_tree, planner_context);
    checkStoragesSupportTransactions(planner_context);

    const auto & table_filters = planner_context->getGlobalPlannerContext()->filters_for_table_expressions;
    if (!select_query_options.only_analyze && !table_filters.empty())
    {
        for (auto & [table_node, table_expression_data] : planner_context->getTableExpressionNodeToData())
        {
            auto it = table_filters.find(table_node);
            if (it != table_filters.end())
            {
                const auto & filters = it->second;
                table_expression_data.setFilterActions(filters.filter_actions->clone());
                table_expression_data.setPrewhereInfo(filters.prewhere_info);
            }
        }
    }

    if (query_context->canUseTaskBasedParallelReplicas())
    {
        const auto & table_expression_nodes = planner_context->getTableExpressionNodeToData();
        for (const auto & it : table_expression_nodes)
        {
            auto * table_node = it.first->as<TableNode>();
            if (!table_node)
                continue;

            const auto & modifiers = table_node->getTableExpressionModifiers();
            if (modifiers.has_value() && modifiers->hasFinal())
            {
                if (settings[Setting::allow_experimental_parallel_reading_from_replicas] >= 2)
                    throw Exception(ErrorCodes::SUPPORT_IS_DISABLED, "FINAL modifier is not supported with parallel replicas");

                LOG_DEBUG(
                    getLogger("Planner"),
                    "FINAL modifier is not supported with parallel replicas. Query will be executed without using them.");
                auto & mutable_context = planner_context->getMutableQueryContext();
                mutable_context->setSetting("allow_experimental_parallel_reading_from_replicas", Field(0));
            }
        }
    }

    if (!settings[Setting::parallel_replicas_custom_key].value.empty())
    {
        /// Check support for JOIN for parallel replicas with custom key
        if (planner_context->getTableExpressionNodeToData().size() > 1)
        {
            if (settings[Setting::allow_experimental_parallel_reading_from_replicas] >= 2)
                throw Exception(ErrorCodes::SUPPORT_IS_DISABLED, "JOINs are not supported with parallel replicas");

            LOG_DEBUG(getLogger("Planner"), "JOINs are not supported with parallel replicas. Query will be executed without using them.");

            auto & mutable_context = planner_context->getMutableQueryContext();
            mutable_context->setSetting("allow_experimental_parallel_reading_from_replicas", Field(0));
            mutable_context->setSetting("parallel_replicas_custom_key", String{""});
        }
    }

    JoinTreeQueryPlan join_tree_query_plan;
    if (planner_context->getMutableQueryContext()->canUseTaskBasedParallelReplicas()
        && planner_context->getGlobalPlannerContext()->parallel_replicas_node == &query_node)
    {
        join_tree_query_plan = buildQueryPlanForParallelReplicas(query_node, planner_context, select_query_info.storage_limits);
    }
    else
    {
        auto top_level_identifiers = collectTopLevelColumnIdentifiers(query_tree, planner_context);
        join_tree_query_plan = buildJoinTreeQueryPlan(query_tree,
            select_query_info,
            select_query_options,
            top_level_identifiers,
            planner_context);
    }

    auto from_stage = join_tree_query_plan.from_stage;
    query_plan = std::move(join_tree_query_plan.query_plan);
    used_row_policies = std::move(join_tree_query_plan.used_row_policies);
    auto & mapping = join_tree_query_plan.query_node_to_plan_step_mapping;
    query_node_to_plan_step_mapping.insert(mapping.begin(), mapping.end());

    LOG_TRACE(
        getLogger("Planner"),
        "Query from stage {} to stage {}{}",
        QueryProcessingStage::toString(from_stage),
        QueryProcessingStage::toString(select_query_options.to_stage),
        select_query_options.only_analyze ? " only analyze" : "");

    if (select_query_options.to_stage == QueryProcessingStage::FetchColumns)
        return;

    PlannerQueryProcessingInfo query_processing_info(from_stage, select_query_options.to_stage);
    QueryAnalysisResult query_analysis_result(query_tree, query_processing_info, planner_context);
    auto expression_analysis_result = buildExpressionAnalysisResult(query_tree,
        query_plan.getCurrentHeader().getColumnsWithTypeAndName(),
        planner_context,
        query_processing_info);

    auto useful_sets = std::move(join_tree_query_plan.useful_sets);

    for (auto & [_, table_expression_data] : planner_context->getTableExpressionNodeToData())
    {
        if (table_expression_data.getPrewhereFilterActions())
            appendSetsFromActionsDAG(*table_expression_data.getPrewhereFilterActions(), useful_sets);

        if (table_expression_data.getRowLevelFilterActions())
            appendSetsFromActionsDAG(*table_expression_data.getRowLevelFilterActions(), useful_sets);
    }

    if (query_processing_info.isIntermediateStage())
    {
        addPreliminarySortOrDistinctOrLimitStepsIfNeeded(query_plan,
            expression_analysis_result,
            query_analysis_result,
            planner_context,
            query_processing_info,
            query_tree,
            useful_sets);

        if (expression_analysis_result.hasAggregation())
        {
            const auto & aggregation_analysis_result = expression_analysis_result.getAggregation();
            addMergingAggregatedStep(query_plan, aggregation_analysis_result, query_analysis_result, planner_context);
        }
    }

    if (query_processing_info.isFirstStage())
    {
        if (expression_analysis_result.hasWhere())
            addFilterStep(query_plan, expression_analysis_result.getWhere(), "WHERE", useful_sets);

        if (expression_analysis_result.hasAggregation())
        {
            auto & aggregation_analysis_result = expression_analysis_result.getAggregation();
            if (aggregation_analysis_result.before_aggregation_actions)
                addExpressionStep(query_plan, aggregation_analysis_result.before_aggregation_actions, "Before GROUP BY", useful_sets);

            addAggregationStep(query_plan, aggregation_analysis_result, query_analysis_result, planner_context, select_query_info);
        }

        /** If we have aggregation, we can't execute any later-stage
          * expressions on shards, neither "Before WINDOW" nor "Before ORDER BY"
          */
        if (!expression_analysis_result.hasAggregation())
        {
            if (expression_analysis_result.hasWindow())
            {
                /** Window functions must be executed on initiator (second_stage).
                  * ORDER BY and DISTINCT might depend on them, so if we have
                  * window functions, we can't execute ORDER BY and DISTINCT
                  * now, on shard (first_stage).
                  */
                auto & window_analysis_result = expression_analysis_result.getWindow();
                if (window_analysis_result.before_window_actions)
                    addExpressionStep(query_plan, window_analysis_result.before_window_actions, "Before WINDOW", useful_sets);
            }
            else
            {
                /** There are no window functions, so we can execute the
                  * Projection expressions, preliminary DISTINCT and before ORDER BY expressions
                  * now, on shards (first_stage).
                  */
                auto & projection_analysis_result = expression_analysis_result.getProjection();
                addExpressionStep(query_plan, projection_analysis_result.projection_actions, "Projection", useful_sets);

                if (query_node.isDistinct())
                {
                    addDistinctStep(query_plan,
                        query_analysis_result,
                        planner_context,
                        expression_analysis_result.getProjection().projection_column_names,
                        query_node,
                        true /*before_order*/,
                        true /*pre_distinct*/);
                }

                if (expression_analysis_result.hasSort())
                {
                    auto & sort_analysis_result = expression_analysis_result.getSort();
                    addExpressionStep(query_plan, sort_analysis_result.before_order_by_actions, "Before ORDER BY", useful_sets);
                }
            }
        }

        addPreliminarySortOrDistinctOrLimitStepsIfNeeded(query_plan,
            expression_analysis_result,
            query_analysis_result,
            planner_context,
            query_processing_info,
            query_tree,
            useful_sets);
    }

    if (query_processing_info.isSecondStage() || query_processing_info.isFromAggregationState())
    {
        if (query_processing_info.isFromAggregationState())
        {
            /// Aggregation was performed on remote shards
        }
        else if (expression_analysis_result.hasAggregation())
        {
            const auto & aggregation_analysis_result = expression_analysis_result.getAggregation();

            if (!query_processing_info.isFirstStage())
            {
                addMergingAggregatedStep(query_plan, aggregation_analysis_result, query_analysis_result, planner_context);
            }

            bool having_executed = false;

            if (query_node.isGroupByWithTotals())
            {
                addTotalsHavingStep(query_plan, expression_analysis_result, query_analysis_result, planner_context, query_node, useful_sets);
                having_executed = true;
            }

            addCubeOrRollupStepIfNeeded(query_plan, aggregation_analysis_result, query_analysis_result, planner_context, select_query_info, query_node);

            if (!having_executed && expression_analysis_result.hasHaving())
                addFilterStep(query_plan, expression_analysis_result.getHaving(), "HAVING", useful_sets);
        }

        if (query_processing_info.isFromAggregationState())
        {
            if (expression_analysis_result.hasWindow())
                throw Exception(ErrorCodes::NOT_IMPLEMENTED,
                    "Window functions does not support processing from WithMergeableStateAfterAggregation");
        }
        else if (expression_analysis_result.hasWindow() || expression_analysis_result.hasAggregation())
        {
            if (expression_analysis_result.hasWindow())
            {
                auto & window_analysis_result = expression_analysis_result.getWindow();
                if (expression_analysis_result.hasAggregation())
                    addExpressionStep(query_plan, window_analysis_result.before_window_actions, "Before window functions", useful_sets);

                addWindowSteps(query_plan, planner_context, window_analysis_result);
            }

            if (expression_analysis_result.hasQualify())
                addFilterStep(query_plan, expression_analysis_result.getQualify(), "QUALIFY", useful_sets);

            auto & projection_analysis_result = expression_analysis_result.getProjection();
            addExpressionStep(query_plan, projection_analysis_result.projection_actions, "Projection", useful_sets);

            if (query_node.isDistinct())
            {
                addDistinctStep(query_plan,
                    query_analysis_result,
                    planner_context,
                    expression_analysis_result.getProjection().projection_column_names,
                    query_node,
                    true /*before_order*/,
                    true /*pre_distinct*/);
            }

            if (expression_analysis_result.hasSort())
            {
                auto & sort_analysis_result = expression_analysis_result.getSort();
                addExpressionStep(query_plan, sort_analysis_result.before_order_by_actions, "Before ORDER BY", useful_sets);
            }
        }
        else
        {
            /// There are no aggregation or windows, all expressions before ORDER BY executed on shards
        }

        if (expression_analysis_result.hasSort())
        {
            /** If there is an ORDER BY for distributed query processing,
              * but there is no aggregation, then on the remote servers ORDER BY was made
              * and we merge the sorted streams from remote servers.
              *
              * Also in case of remote servers was process the query up to WithMergeableStateAfterAggregationAndLimit
              * (distributed_group_by_no_merge=2 or optimize_distributed_group_by_sharding_key=1 takes place),
              * then merge the sorted streams is enough, since remote servers already did full ORDER BY.
              */
            if (query_processing_info.isFromAggregationState())
                addMergeSortingStep(query_plan, query_analysis_result, planner_context, "after aggregation stage for ORDER BY");
            else if (!query_processing_info.isFirstStage() &&
                !expression_analysis_result.hasAggregation() &&
                !expression_analysis_result.hasWindow() &&
                !(query_node.isGroupByWithTotals() && !query_analysis_result.aggregate_final))
                addMergeSortingStep(query_plan, query_analysis_result, planner_context, "for ORDER BY, without aggregation");
            else
                addSortingStep(query_plan, query_analysis_result, planner_context);
        }

        /** Optimization if there are several sources and there is LIMIT, then first apply the preliminary LIMIT,
          * limiting the number of rows in each up to `offset + limit`.
          */
        bool applied_prelimit = addPreliminaryLimitOptimizationStepIfNeeded(query_plan,
            query_analysis_result,
            planner_context,
            query_processing_info,
            query_tree);

        //// If there was more than one stream, then DISTINCT needs to be performed once again after merging all streams.
        if (!query_processing_info.isFromAggregationState() && query_node.isDistinct())
        {
            addDistinctStep(query_plan,
                query_analysis_result,
                planner_context,
                expression_analysis_result.getProjection().projection_column_names,
                query_node,
                false /*before_order*/,
                false /*pre_distinct*/);
        }

        if (!query_processing_info.isFromAggregationState() && expression_analysis_result.hasLimitBy())
        {
            auto & limit_by_analysis_result = expression_analysis_result.getLimitBy();
            addExpressionStep(query_plan, limit_by_analysis_result.before_limit_by_actions, "Before LIMIT BY", useful_sets);
            addLimitByStep(query_plan, limit_by_analysis_result, query_node, false /*do_not_skip_offset*/);
        }

        if (query_node.hasOrderBy())
            addWithFillStepIfNeeded(query_plan, query_analysis_result, planner_context, query_node);

        bool apply_offset = query_processing_info.getToStage() != QueryProcessingStage::WithMergeableStateAfterAggregation
            && query_processing_info.getToStage() != QueryProcessingStage::WithMergeableStateAfterAggregationAndLimit;
        if (query_node.hasLimit() && query_node.isLimitWithTies() && apply_offset)
            addLimitStep(query_plan, query_analysis_result, planner_context, query_node);

        addExtremesStepIfNeeded(query_plan, planner_context);

        bool limit_applied = applied_prelimit || (query_node.isLimitWithTies() && apply_offset);
        bool apply_limit = query_processing_info.getToStage() != QueryProcessingStage::WithMergeableStateAfterAggregation;

        /** Limit is no longer needed if there is prelimit.
          *
          * That LIMIT cannot be applied if OFFSET should not be applied, since LIMIT will apply OFFSET too.
          * This is the case for various optimizations for distributed queries,
          * and when LIMIT cannot be applied it will be applied on the initiator anyway.
          */
        if (query_node.hasLimit() && apply_limit && !limit_applied && apply_offset)
            addLimitStep(query_plan, query_analysis_result, planner_context, query_node);
        else if (!limit_applied && apply_offset && query_node.hasOffset())
            addOffsetStep(query_plan, query_analysis_result);

        /// Project names is not done on shards, because initiator will not find columns in blocks
        if (!query_processing_info.isToAggregationState())
        {
            auto & projection_analysis_result = expression_analysis_result.getProjection();
            addExpressionStep(query_plan, projection_analysis_result.project_names_actions, "Project names", useful_sets);
        }

        // For additional_result_filter setting
        addAdditionalFilterStepIfNeeded(query_plan, query_node, select_query_options, planner_context);
    }

    if (!select_query_options.only_analyze)
        addBuildSubqueriesForSetsStepIfNeeded(query_plan, select_query_options, planner_context, useful_sets);

    query_node_to_plan_step_mapping[&query_node] = query_plan.getRootNode();
}

SelectQueryInfo Planner::buildSelectQueryInfo() const
{
    return ::DB::buildSelectQueryInfo(query_tree, planner_context);
}

void Planner::addStorageLimits(const StorageLimitsList & limits)
{
    for (const auto & limit : limits)
        storage_limits.push_back(limit);
}

}<|MERGE_RESOLUTION|>--- conflicted
+++ resolved
@@ -871,7 +871,6 @@
         limit_by_offset = query_node.getLimitByOffset()->as<ConstantNode &>().getValue().safeGet<UInt64>();
     }
 
-<<<<<<< HEAD
     if (do_not_skip_offset)
     {
         if (limit_by_limit > std::numeric_limits<UInt64>::max() - limit_by_offset)
@@ -881,10 +880,7 @@
         limit_by_offset = 0;
     }
 
-    auto limit_by_step = std::make_unique<LimitByStep>(query_plan.getCurrentDataStream(),
-=======
     auto limit_by_step = std::make_unique<LimitByStep>(query_plan.getCurrentHeader(),
->>>>>>> e1025300
         limit_by_limit,
         limit_by_offset,
         limit_by_analysis_result.limit_by_column_names);
