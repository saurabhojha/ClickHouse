#include <Planner/CollectTableExpressionData.h>

#include <Storages/IStorage.h>

#include <Analyzer/Utils.h>
#include <Analyzer/InDepthQueryTreeVisitor.h>
#include <Analyzer/ColumnNode.h>
#include <Analyzer/QueryNode.h>
#include <Analyzer/TableNode.h>
#include <Analyzer/TableFunctionNode.h>
#include <Analyzer/ListNode.h>
#include <Analyzer/FunctionNode.h>

#include <Planner/PlannerActionsVisitor.h>
#include <Planner/PlannerContext.h>
#include <Planner/PlannerCorrelatedSubqueries.h>


namespace DB
{

namespace ErrorCodes
{
    extern const int LOGICAL_ERROR;
    extern const int ILLEGAL_PREWHERE;
}

namespace
{

class CollectSourceColumnsVisitor : public InDepthQueryTreeVisitorWithContext<CollectSourceColumnsVisitor>
{
public:
    explicit CollectSourceColumnsVisitor(PlannerContextPtr & planner_context_, bool keep_alias_columns_ = true)
        : InDepthQueryTreeVisitorWithContext(planner_context_->getQueryContext())
        , planner_context(planner_context_)
        , keep_alias_columns(keep_alias_columns_)
    {
    }

    void enterImpl(QueryTreeNodePtr & node)
    {
        if (isIndexHintFunction(node))
        {
            is_inside_index_hint_function = true;
            return;
        }

        auto * column_node = node->as<ColumnNode>();
        if (!column_node)
            return;

        if (column_node->getColumnName() == "__grouping_set")
            return;

        /// A special case for the "indexHint" function. We don't need its arguments for execution if column's source table is MergeTree.
        /// Instead, we prepare an ActionsDAG for its arguments and store it inside a function (see ActionsDAG::buildFilterActionsDAG).
        /// So this optimization allows not to read arguments of "indexHint" (if not needed in other contexts) but only to use index analysis for them.
        if (is_inside_index_hint_function && isColumnSourceMergeTree(*column_node))
            return;

        auto column_source_node = column_node->getColumnSource();
        auto column_source_node_type = column_source_node->getNodeType();

        if (column_source_node_type == QueryTreeNodeType::LAMBDA || column_source_node_type == QueryTreeNodeType::INTERPOLATE)
            return;

        /// JOIN using expression
        if (column_node->hasExpression() && column_source_node_type == QueryTreeNodeType::JOIN)
        {
            auto & columns_from_subtrees = column_node->getExpression()->as<ListNode &>().getNodes();
            if (columns_from_subtrees.size() != 2)
                throw Exception(ErrorCodes::LOGICAL_ERROR,
                    "Expected two columns in JOIN using expression for column {}", column_node->dumpTree());

            visit(columns_from_subtrees[0]);
            visit(columns_from_subtrees[1]);
            return;
        }

        auto & table_expression_data = planner_context->getOrCreateTableExpressionData(column_source_node);

        if (isAliasColumn(node))
        {
            /// Column is an ALIAS column with expression
            bool column_already_exists = table_expression_data.hasColumn(column_node->getColumnName());
            if (!column_already_exists)
            {
                CollectSourceColumnsVisitor visitor_for_alias_column(planner_context);
                /// While we are processing expression of ALIAS columns we should not add source columns to selected.
                /// See also comment for `select_added_columns`
                visitor_for_alias_column.select_added_columns = false;
                visitor_for_alias_column.keep_alias_columns = keep_alias_columns;
                visitor_for_alias_column.visit(column_node->getExpression());

                if (!keep_alias_columns)
                {
                    /// For PREWHERE we can just replace ALIAS column with it's expression,
                    /// because ActionsDAG for PREWHERE applied right on top of table expression
                    /// and cannot affect subqueries or other table expressions.
                    node = column_node->getExpression();
                    return;
                }

                auto column_identifier = planner_context->getGlobalPlannerContext()->createColumnIdentifier(node);

                ActionsDAG alias_column_actions_dag;
                PlannerActionsVisitor actions_visitor(planner_context, /*correlated_columns_set_=*/{}, false);
                auto [outputs, correlated_subtrees] = actions_visitor.visit(alias_column_actions_dag, column_node->getExpression());
                if (outputs.size() != 1)
                    throw Exception(ErrorCodes::LOGICAL_ERROR,
                        "Expected single output in actions dag for alias column {}. Actual {}", column_node->dumpTree(), outputs.size());
<<<<<<< HEAD
                if (correlated_subtrees.notEmpty())
                    throw Exception(ErrorCodes::LOGICAL_ERROR,
                        "Correlated subquery in alias column expression {}. Actual {}", column_node->dumpTree(), outputs.size());

=======

                auto & alias_node = outputs[0];
>>>>>>> 49d18d8b
                const auto & column_name = column_node->getColumnName();
                alias_node = &alias_column_actions_dag.addAlias(*alias_node, column_name);

                alias_column_actions_dag.getOutputs() = std::move(outputs);
                table_expression_data.addAliasColumn(column_node->getColumn(), column_identifier, std::move(alias_column_actions_dag), select_added_columns);
            }
            else
                table_expression_data.markSelectedColumn(column_node->getColumn().name);

            return;
        }

        if (column_source_node_type != QueryTreeNodeType::TABLE &&
            column_source_node_type != QueryTreeNodeType::TABLE_FUNCTION &&
            column_source_node_type != QueryTreeNodeType::QUERY &&
            column_source_node_type != QueryTreeNodeType::UNION &&
            column_source_node_type != QueryTreeNodeType::ARRAY_JOIN)
            throw Exception(ErrorCodes::LOGICAL_ERROR,
                "Expected table, table function, array join, query or union column source. Actual {}",
                column_source_node->formatASTForErrorMessage());

        bool column_already_exists = table_expression_data.hasColumn(column_node->getColumnName());
        if (column_already_exists)
        {
            /// Column may be added when we collected data for ALIAS column
            /// But now we see it directly in the query, so make sure it's marked as selected
            if (select_added_columns)
                table_expression_data.markSelectedColumn(column_node->getColumnName());
            return;
        }

        auto column_identifier = planner_context->getGlobalPlannerContext()->createColumnIdentifier(node);
        table_expression_data.addColumn(column_node->getColumn(), column_identifier, select_added_columns);
    }

    void leaveImpl(QueryTreeNodePtr & node)
    {
        if (isIndexHintFunction(node))
        {
            is_inside_index_hint_function = false;
            return;
        }
    }

    static bool isAliasColumn(const QueryTreeNodePtr & node)
    {
        const auto * column_node = node->as<ColumnNode>();
        if (!column_node || !column_node->hasExpression())
            return false;
        const auto & column_source = column_node->getColumnSourceOrNull();
        if (!column_source)
            return false;
        return column_source->getNodeType() != QueryTreeNodeType::JOIN &&
               column_source->getNodeType() != QueryTreeNodeType::CROSS_JOIN &&
               column_source->getNodeType() != QueryTreeNodeType::ARRAY_JOIN;
    }

    static bool needChildVisit(const QueryTreeNodePtr & parent_node, const QueryTreeNodePtr & child_node)
    {
        auto child_node_type = child_node->getNodeType();
        return !(child_node_type == QueryTreeNodeType::QUERY ||
                 child_node_type == QueryTreeNodeType::UNION ||
                 isAliasColumn(parent_node));
    }

    static bool isIndexHintFunction(const QueryTreeNodePtr & node)
    {
        return node->as<FunctionNode>() && node->as<FunctionNode>()->getFunctionName() == "indexHint";
    }

    static bool isColumnSourceMergeTree(const ColumnNode & node)
    {
        const auto * source_table = node.getColumnSource()->as<TableNode>();
        return source_table && source_table->getStorage()->isMergeTree();
    }

    void setKeepAliasColumns(bool keep_alias_columns_)
    {
        keep_alias_columns = keep_alias_columns_;
    }

private:
    PlannerContextPtr & planner_context;

    /// Replace ALIAS columns with their expressions or register them in table expression data.
    /// Usually we can replace them when we build some "local" actions DAG
    /// (for example Row Policy or PREWHERE) that is applied on top of the table expression.
    /// In other cases, we keep ALIAS columns as ColumnNode with an expression child node,
    /// and handle them in the Planner by inserting ActionsDAG to compute them after reading from storage.
    bool keep_alias_columns = true;

    /// Flag `select_added_columns` indicates if we should mark column as explicitly selected.
    /// For example, for table with columns (a Int32, b ALIAS a+1) and query SELECT b FROM table
    /// Column `b` is selected explicitly by user, but not `a` (that is also read though).
    /// Distinguishing such columns is important for checking access rights for ALIAS columns.
    bool select_added_columns = true;

    /// True if we are traversing arguments of function "indexHint".
    bool is_inside_index_hint_function = false;
};

class CollectPrewhereTableExpressionVisitor : public ConstInDepthQueryTreeVisitor<CollectPrewhereTableExpressionVisitor>
{
public:
    explicit CollectPrewhereTableExpressionVisitor(const QueryTreeNodePtr & query_node_)
        : query_node(query_node_)
    {}

    const QueryTreeNodePtr & getPrewhereTableExpression() const
    {
        return table_expression;
    }

    void visitImpl(const QueryTreeNodePtr & node)
    {
        auto * column_node = node->as<ColumnNode>();
        if (!column_node)
            return;

        auto column_source = column_node->getColumnSourceOrNull();
        if (!column_source)
            throw Exception(ErrorCodes::ILLEGAL_PREWHERE,
                "Invalid column {} in PREWHERE. In query {}",
                column_node->formatASTForErrorMessage(),
                query_node->formatASTForErrorMessage());

        auto * table_column_source = column_source->as<TableNode>();
        auto * table_function_column_source = column_source->as<TableFunctionNode>();

        if (!table_column_source && !table_function_column_source)
            throw Exception(ErrorCodes::ILLEGAL_PREWHERE,
                "Invalid column {} in PREWHERE. Expected column source to be table or table function. Actual {}. In query {}",
                column_node->formatASTForErrorMessage(),
                column_source->formatASTForErrorMessage(),
                query_node->formatASTForErrorMessage());

        if (table_expression && table_expression.get() != column_source.get())
            throw Exception(ErrorCodes::ILLEGAL_PREWHERE,
                "Invalid column {} in PREWHERE. Expected columns from single table or table function {}. Actual {}. In query {}",
                column_node->formatASTForErrorMessage(),
                table_expression->formatASTForErrorMessage(),
                column_source->formatASTForErrorMessage(),
                query_node->formatASTForErrorMessage());

        if (!table_expression)
        {
            const auto & storage = table_column_source ? table_column_source->getStorage() : table_function_column_source->getStorage();
            if (!storage->supportsPrewhere())
                throw Exception(ErrorCodes::ILLEGAL_PREWHERE,
                    "Storage {} (table {}) does not support PREWHERE",
                    storage->getName(),
                    storage->getStorageID().getNameForLogs());

            table_expression = std::move(column_source);
            table_supported_prewhere_columns = storage->supportedPrewhereColumns();
        }

        if (table_supported_prewhere_columns && !table_supported_prewhere_columns->contains(column_node->getColumnName()))
            throw Exception(ErrorCodes::ILLEGAL_PREWHERE,
                "Table expression {} does not support column {} in PREWHERE. In query {}",
                table_expression->formatASTForErrorMessage(),
                column_node->formatASTForErrorMessage(),
                query_node->formatASTForErrorMessage());
    }

    static bool needChildVisit(const QueryTreeNodePtr &, const QueryTreeNodePtr & child_node)
    {
        auto child_node_type = child_node->getNodeType();
        return child_node_type != QueryTreeNodeType::QUERY &&
               child_node_type != QueryTreeNodeType::UNION &&
               child_node_type != QueryTreeNodeType::LAMBDA;
    }

private:
    QueryTreeNodePtr query_node;
    QueryTreeNodePtr table_expression;
    std::optional<NameSet> table_supported_prewhere_columns;
};

void checkStorageSupportPrewhere(const QueryTreeNodePtr & table_expression)
{
    if (auto * table_node = table_expression->as<TableNode>())
    {
        auto storage = table_node->getStorage();
        if (!storage->supportsPrewhere())
            throw Exception(ErrorCodes::ILLEGAL_PREWHERE,
                "Storage {} (table {}) does not support PREWHERE",
                storage->getName(),
                storage->getStorageID().getNameForLogs());
    }
    else if (auto * table_function_node = table_expression->as<TableFunctionNode>())
    {
        auto storage = table_function_node->getStorage();
        if (!storage->supportsPrewhere())
            throw Exception(ErrorCodes::ILLEGAL_PREWHERE,
                "Table function storage {} (table {}) does not support PREWHERE",
                storage->getName(),
                storage->getStorageID().getNameForLogs());
    }
    else
    {
        throw Exception(ErrorCodes::ILLEGAL_PREWHERE,
            "Subquery {} does not support PREWHERE",
            table_expression->formatASTForErrorMessage());
    }
}

}

void collectTableExpressionData(QueryTreeNodePtr & query_node, PlannerContextPtr & planner_context)
{
    auto & query_node_typed = query_node->as<QueryNode &>();
    auto table_expressions_nodes = extractTableExpressions(query_node_typed.getJoinTree());

    for (auto & table_expression_node : table_expressions_nodes)
    {
        auto & table_expression_data = planner_context->getOrCreateTableExpressionData(table_expression_node);

        if (auto * table_node = table_expression_node->as<TableNode>())
        {
            bool storage_is_remote = table_node->getStorage()->isRemote();
            bool storage_is_merge_tree = table_node->getStorage()->isMergeTree();
            table_expression_data.setIsRemote(storage_is_remote);
            table_expression_data.setIsMergeTree(storage_is_merge_tree);
        }
        else if (auto * table_function_node = table_expression_node->as<TableFunctionNode>())
        {
            bool storage_is_remote = table_function_node->getStorage()->isRemote();
            bool storage_is_merge_tree = table_function_node->getStorage()->isMergeTree();
            table_expression_data.setIsRemote(storage_is_remote);
            table_expression_data.setIsMergeTree(storage_is_merge_tree);
        }
    }

    CollectSourceColumnsVisitor collect_source_columns_visitor(planner_context);
    for (auto & node : query_node_typed.getChildren())
    {
        if (!node || node == query_node_typed.getPrewhere())
            continue;

        auto node_type = node->getNodeType();
        if (node_type == QueryTreeNodeType::QUERY || node_type == QueryTreeNodeType::UNION)
            continue;

        collect_source_columns_visitor.visit(node);
    }

    if (query_node_typed.hasPrewhere())
    {
        CollectPrewhereTableExpressionVisitor collect_prewhere_table_expression_visitor(query_node);
        collect_prewhere_table_expression_visitor.visit(query_node_typed.getPrewhere());

        auto prewhere_table_expression = collect_prewhere_table_expression_visitor.getPrewhereTableExpression();
        if (!prewhere_table_expression)
        {
            prewhere_table_expression = table_expressions_nodes[0];
            checkStorageSupportPrewhere(prewhere_table_expression);
        }

        auto & table_expression_data = planner_context->getOrCreateTableExpressionData(prewhere_table_expression);
        const auto & read_column_names = table_expression_data.getColumnNames();
        NameSet required_column_names_without_prewhere(read_column_names.begin(), read_column_names.end());
        const auto & selected_column_names = table_expression_data.getSelectedColumnsNames();
        required_column_names_without_prewhere.insert(selected_column_names.begin(), selected_column_names.end());

        collect_source_columns_visitor.setKeepAliasColumns(false);
        collect_source_columns_visitor.visit(query_node_typed.getPrewhere());

        ActionsDAG prewhere_actions_dag;

        QueryTreeNodePtr query_tree_node = query_node_typed.getPrewhere();
        const auto & correlated_columns = query_node_typed.getCorrelatedColumns();
        ColumnNodePtrWithHashSet correlated_columns_set(correlated_columns.begin(), correlated_columns.end());

        /// TODO: check there's no correlated columns used
        PlannerActionsVisitor visitor(planner_context, /*correlated_columns_set_=*/correlated_columns_set, false /*use_column_identifier_as_action_node_name*/);
        auto [expression_nodes, correlated_subtrees] = visitor.visit(prewhere_actions_dag, query_tree_node);
        if (expression_nodes.size() != 1)
            throw Exception(ErrorCodes::ILLEGAL_PREWHERE,
                "Invalid PREWHERE. Expected single boolean expression. In query {}",
                query_node->formatASTForErrorMessage());
        if (correlated_subtrees.notEmpty())
            throw Exception(ErrorCodes::ILLEGAL_PREWHERE,
                "Correlated subqueries are not allowed in PREWHERE expression. In query {}",
                query_node->formatASTForErrorMessage());

        prewhere_actions_dag.getOutputs().push_back(expression_nodes.back());

        for (const auto & prewhere_input_node : prewhere_actions_dag.getInputs())
            if (required_column_names_without_prewhere.contains(prewhere_input_node->result_name))
                prewhere_actions_dag.getOutputs().push_back(prewhere_input_node);

        table_expression_data.setPrewhereFilterActions(std::move(prewhere_actions_dag));
    }
}

void collectSourceColumns(QueryTreeNodePtr & expression_node, PlannerContextPtr & planner_context, bool keep_alias_columns)
{
    CollectSourceColumnsVisitor collect_source_columns_visitor(planner_context, keep_alias_columns);
    collect_source_columns_visitor.visit(expression_node);
}

}<|MERGE_RESOLUTION|>--- conflicted
+++ resolved
@@ -110,15 +110,11 @@
                 if (outputs.size() != 1)
                     throw Exception(ErrorCodes::LOGICAL_ERROR,
                         "Expected single output in actions dag for alias column {}. Actual {}", column_node->dumpTree(), outputs.size());
-<<<<<<< HEAD
                 if (correlated_subtrees.notEmpty())
                     throw Exception(ErrorCodes::LOGICAL_ERROR,
                         "Correlated subquery in alias column expression {}. Actual {}", column_node->dumpTree(), outputs.size());
 
-=======
-
                 auto & alias_node = outputs[0];
->>>>>>> 49d18d8b
                 const auto & column_name = column_node->getColumnName();
                 alias_node = &alias_column_actions_dag.addAlias(*alias_node, column_name);
 
