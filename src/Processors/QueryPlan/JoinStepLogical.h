--- conflicted
+++ resolved
@@ -98,13 +98,11 @@
 
     Names required_output_columns;
 
-<<<<<<< HEAD
     PreparedJoinStorage prepared_join_storage;
     std::optional<UInt64> hash_table_key_hash_left;
     std::optional<UInt64> hash_table_key_hash_right;
-=======
+
     bool use_nulls;
->>>>>>> 72d107ec
 
     JoinSettings join_settings;
     SortingStep::Settings sorting_settings;
