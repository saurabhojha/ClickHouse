--- conflicted
+++ resolved
@@ -18,6 +18,12 @@
 
 namespace DB
 {
+
+namespace ErrorCodes
+{
+    extern const int LOGICAL_ERROR;
+}
+
 namespace
 {
     zkutil::ZooKeeperPtr getZooKeeper()
@@ -262,7 +268,6 @@
     SCOPE_EXIT({
         file_status->reset();
     });
-<<<<<<< HEAD
 
     if (!processing_id_version.has_value())
     {
@@ -332,72 +337,6 @@
 {
     requests.push_back(zkutil::makeRemoveRequest(processing_node_id_path, processing_id_version.value()));
     requests.push_back(zkutil::makeRemoveRequest(processing_node_path, -1));
-=======
-
-    if (!processing_id_version.has_value())
-    {
-        throw Exception(
-            ErrorCodes::LOGICAL_ERROR,
-            "No processing id version set, but state is `Processing` ({})",
-            node_metadata.toString());
-    }
-
-    static constexpr size_t check_processing_id_path_idx = 0;
-    static constexpr size_t remove_processing_id_path_idx = 1;
-    static constexpr size_t remove_processing_path_idx = 2;
-
-    Coordination::Requests requests;
-    requests.push_back(zkutil::makeRemoveRequest(processing_node_id_path, processing_id_version.value()));
-    requests.push_back(zkutil::makeRemoveRequest(processing_node_path, -1));
-
-    Coordination::Responses responses;
-    const auto zk_client = getZooKeeper();
-    const auto code = zk_client->tryMulti(requests, responses);
-    if (code == Coordination::Error::ZOK)
-        return;
-
-    auto is_request_failed = [&](size_t idx)
-    {
-        chassert(idx < responses.size());
-        return responses[idx]->error != Coordination::Error::ZOK;
-    };
-
-    bool unexpected_error = false;
-    std::string failure_reason;
-
-    if (Coordination::isHardwareError(code))
-    {
-        failure_reason = "Lost connection to keeper";
-    }
-    else if (is_request_failed(check_processing_id_path_idx))
-    {
-        /// This is normal in case of expired session with keeper.
-        failure_reason = "Version of processing id node changed";
-    }
-    else if (is_request_failed(remove_processing_id_path_idx))
-    {
-        /// Remove processing_id node should not actually fail
-        /// because we just checked in a previous keeper request that it exists and has a certain version.
-        unexpected_error = true;
-        failure_reason = "Failed to remove processing id path";
-    }
-    else if (is_request_failed(remove_processing_path_idx))
-    {
-        /// This is normal in case of expired session with keeper as this node is ephemeral.
-        failure_reason = "Failed to remove processing path";
-    }
-    else
-    {
-        /// Unreachable branch.
-        chassert(false);
-        unexpected_error = true;
-    }
-
-    if (unexpected_error)
-        throw Exception(ErrorCodes::LOGICAL_ERROR, "{}", failure_reason);
-
-    LOG_TRACE(log, "Cannot reset processing for {}. Code: {}. Reason: {}", path, code, failure_reason);
->>>>>>> b735c818
 }
 
 void ObjectStorageQueueIFileMetadata::prepareProcessedRequests(Coordination::Requests & requests)
@@ -424,19 +363,12 @@
     const std::string & exception_message,
     bool reduce_retry_count)
 {
-<<<<<<< HEAD
     LOG_TRACE(
         log,
         "Setting file {} as failed "
         "(keeper path: {}, reduce retry count: {}, exception: {})",
         path, failed_node_path, reduce_retry_count, exception_message);
 
-=======
-    LOG_TRACE(log, "Setting file {} as failed (path: {}, reduce retry count: {}, exception: {})",
-              path, failed_node_path, reduce_retry_count, exception_message);
-
-    ProfileEvents::increment(ProfileEvents::ObjectStorageQueueFailedFiles);
->>>>>>> b735c818
     node_metadata.last_exception = exception_message;
 
     if (!reduce_retry_count)
@@ -449,7 +381,6 @@
     {
         prepareFailedRequestsImpl(requests, /* retriable */max_loading_retries != 0);
     }
-<<<<<<< HEAD
     catch (...)
     {
         auto full_exception = fmt::format(
@@ -465,15 +396,6 @@
 {
     ProfileEvents::increment(ProfileEvents::ObjectStorageQueueProcessedFiles);
     file_status->onProcessed();
-=======
-    else
-    {
-        resetProcessing();
-    }
-
-    if (overwrite_status || file_status->state != FileStatus::State::Failed)
-        file_status->onFailed(exception_message);
->>>>>>> b735c818
 
     processing_id.reset();
     processing_id_version.reset();
